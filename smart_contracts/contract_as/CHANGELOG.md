--- conflicted
+++ resolved
@@ -11,17 +11,17 @@
 
 
 
-<<<<<<< HEAD
 ## [Unreleased]
 
 ### Added
 * Add `casper_random_bytes` function.
-=======
+
+
+
 ## 1.4.15-alt
 
 ### Changed
 * Version bump to match casper-node version.
->>>>>>> 211784c3
 
 
 
