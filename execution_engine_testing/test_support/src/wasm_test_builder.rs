use std::{
    collections::{BTreeMap, BTreeSet},
    convert::TryFrom,
    ffi::OsStr,
    fs,
    iter::{self, FromIterator},
    ops::Deref,
    path::{Path, PathBuf},
    rc::Rc,
    sync::Arc,
};

use filesize::PathExt;
use lmdb::DatabaseFlags;
use num_rational::Ratio;
use num_traits::{CheckedMul, Zero};
use tempfile::TempDir;

use casper_execution_engine::engine_state::{
    engine_config::DEFAULT_ENABLE_ENTITY, Error, ExecutionEngineV1, WasmV1Request, WasmV1Result,
    DEFAULT_MAX_QUERY_DEPTH,
};
use casper_storage::{
    data_access_layer::{
        balance::BalanceHandling,
        forced_undelegate::{ForcedUndelegateRequest, ForcedUndelegateResult},
        AuctionMethod, BalanceIdentifier, BalanceRequest, BalanceResult, BiddingRequest,
        BiddingResult, BidsRequest, BlockRewardsRequest, BlockRewardsResult, BlockStore,
        DataAccessLayer, EraValidatorsRequest, EraValidatorsResult, FeeRequest, FeeResult,
        FlushRequest, FlushResult, GenesisRequest, GenesisResult, HandleFeeMode, HandleFeeRequest,
        HandleFeeResult, MessageTopicsRequest, MessageTopicsResult, ProofHandling,
        ProtocolUpgradeRequest, ProtocolUpgradeResult, PruneRequest, PruneResult, QueryRequest,
        QueryResult, RoundSeigniorageRateRequest, RoundSeigniorageRateResult, StepRequest,
        StepResult, SystemEntityRegistryPayload, SystemEntityRegistryRequest,
        SystemEntityRegistryResult, SystemEntityRegistrySelector, TotalSupplyRequest,
        TotalSupplyResult, TransferRequest, TrieRequest,
    },
    global_state::{
        state::{
            lmdb::LmdbGlobalState, scratch::ScratchGlobalState, CommitProvider, ScratchProvider,
            StateProvider, StateReader,
        },
        transaction_source::lmdb::LmdbEnvironment,
        trie::Trie,
        trie_store::lmdb::LmdbTrieStore,
    },
    system::runtime_native::{Config as NativeRuntimeConfig, TransferConfig},
    tracking_copy::{TrackingCopyEntityExt, TrackingCopyExt},
    AddressGenerator,
};

use casper_types::{
    account::AccountHash,
    addressable_entity::{EntityKindTag, MessageTopics, NamedKeyAddr, NamedKeys},
    bytesrepr::{self, FromBytes},
    contracts::ContractHash,
    execution::Effects,
    global_state::TrieMerkleProof,
    runtime_args,
    system::{
        auction::{
            BidKind, EraValidators, UnbondingPurses, ValidatorWeights, WithdrawPurses,
            ARG_ERA_END_TIMESTAMP_MILLIS, ARG_EVICTED_VALIDATORS, AUCTION_DELAY_KEY, ERA_ID_KEY,
            METHOD_RUN_AUCTION, UNBONDING_DELAY_KEY,
        },
        mint::{MINT_GAS_HOLD_HANDLING_KEY, MINT_GAS_HOLD_INTERVAL_KEY},
        AUCTION, HANDLE_PAYMENT, MINT, STANDARD_PAYMENT,
    },
    AccessRights, AddressableEntity, AddressableEntityHash, AuctionCosts, BlockGlobalAddr,
    BlockTime, ByteCode, ByteCodeAddr, ByteCodeHash, CLTyped, CLValue, Contract, Digest,
    EntityAddr, EntryPoints, EraId, FeeHandling, Gas, HandlePaymentCosts, HashAddr,
    HoldBalanceHandling, InitiatorAddr, Key, KeyTag, MintCosts, Motes, Package, PackageHash, Phase,
    ProtocolUpgradeConfig, ProtocolVersion, PublicKey, RefundHandling, StoredValue,
    SystemHashRegistry, TransactionHash, TransactionV1Hash, URef, OS_PAGE_SIZE, U512,
};

use crate::{
    chainspec_config::{ChainspecConfig, CHAINSPEC_SYMLINK},
    ExecuteRequest, ExecuteRequestBuilder, StepRequestBuilder, DEFAULT_GAS_PRICE,
    DEFAULT_PROPOSER_ADDR, DEFAULT_PROTOCOL_VERSION, SYSTEM_ADDR,
};

/// LMDB initial map size is calculated based on DEFAULT_LMDB_PAGES and systems page size.
pub(crate) const DEFAULT_LMDB_PAGES: usize = 256_000_000;

/// LMDB max readers
///
/// The default value is chosen to be the same as the node itself.
pub(crate) const DEFAULT_MAX_READERS: u32 = 512;

/// This is appended to the data dir path provided to the `LmdbWasmTestBuilder`".
const GLOBAL_STATE_DIR: &str = "global_state";

/// A wrapper structure that groups an entity alongside its namedkeys.
#[derive(Debug)]
pub struct EntityWithNamedKeys {
    entity: AddressableEntity,
    named_keys: NamedKeys,
}

impl EntityWithNamedKeys {
    /// Creates a new instance of an Entity with its NamedKeys.
    pub fn new(entity: AddressableEntity, named_keys: NamedKeys) -> Self {
        Self { entity, named_keys }
    }

    /// Returns a reference to the Entity.
    pub fn entity(&self) -> AddressableEntity {
        self.entity.clone()
    }

    /// Returns a reference to the main purse for the inner entity.
    pub fn main_purse(&self) -> URef {
        self.entity.main_purse()
    }

    /// Returns a reference to the NamedKeys.
    pub fn named_keys(&self) -> &NamedKeys {
        &self.named_keys
    }
}

/// Wasm test builder where Lmdb state is held in a automatically cleaned up temporary directory.
// pub type TempLmdbWasmTestBuilder = WasmTestBuilder<TemporaryLmdbGlobalState>;

/// Builder for simple WASM test
pub struct WasmTestBuilder<S> {
    /// Data access layer.
    data_access_layer: Arc<S>,
    /// [`ExecutionEngineV1`] is wrapped in [`Rc`] to work around a missing [`Clone`]
    /// implementation.
    execution_engine: Rc<ExecutionEngineV1>,
    /// The chainspec.
    chainspec: ChainspecConfig,
    exec_results: Vec<WasmV1Result>,
    upgrade_results: Vec<ProtocolUpgradeResult>,
    prune_results: Vec<PruneResult>,
    genesis_hash: Option<Digest>,
    /// Post state hash.
    post_state_hash: Option<Digest>,
    /// Cached effects after successful runs i.e. `effects[0]` is the collection of effects for
    /// first exec call, etc.
    effects: Vec<Effects>,
    /// Genesis effects.
    genesis_effects: Option<Effects>,
    /// Cached system account.
    system_account: Option<AddressableEntity>,
    /// Scratch global state used for in-memory execution and commit optimization.
    scratch_global_state: Option<ScratchGlobalState>,
    /// Global state dir, for implementations that define one.
    global_state_dir: Option<PathBuf>,
    /// Temporary directory, for implementation that uses one.
    temp_dir: Option<Rc<TempDir>>,
}

impl<S: ScratchProvider> WasmTestBuilder<S> {
    /// Commit scratch to global state, and reset the scratch cache.
    pub fn write_scratch_to_db(&mut self) -> &mut Self {
        let prestate_hash = self.post_state_hash.expect("Should have genesis hash");
        if let Some(scratch) = self.scratch_global_state.take() {
            let new_state_root = self
                .data_access_layer
                .write_scratch_to_db(prestate_hash, scratch)
                .unwrap();
            self.post_state_hash = Some(new_state_root);
        }
        self
    }
    /// Flushes the LMDB environment to disk.
    pub fn flush_environment(&self) {
        let request = FlushRequest::new();
        if let FlushResult::Failure(gse) = self.data_access_layer.flush(request) {
            panic!("flush failed: {:?}", gse)
        }
    }

    /// Execute and commit transforms from an ExecuteRequest into a scratch global state.
    /// You MUST call write_scratch_to_lmdb to flush these changes to LmdbGlobalState.
    #[allow(deprecated)]
    pub fn scratch_exec_and_commit(&mut self, mut exec_request: WasmV1Request) -> &mut Self {
        if self.scratch_global_state.is_none() {
            self.scratch_global_state = Some(self.data_access_layer.get_scratch_global_state());
        }

        let cached_state = self
            .scratch_global_state
            .as_ref()
            .expect("scratch state should exist");

        let state_hash = self.post_state_hash.expect("expected post_state_hash");
        exec_request.block_info.with_state_hash(state_hash);

        // First execute the request against our scratch global state.
        let execution_result = self.execution_engine.execute(cached_state, exec_request);
        let _post_state_hash = cached_state
            .commit_effects(
                self.post_state_hash.expect("requires a post_state_hash"),
                execution_result.effects().clone(),
            )
            .expect("should commit");

        // Save transforms and execution results for WasmTestBuilder.
        self.effects.push(execution_result.effects().clone());
        self.exec_results.push(execution_result);
        self
    }
}

impl<S> Clone for WasmTestBuilder<S> {
    fn clone(&self) -> Self {
        WasmTestBuilder {
            data_access_layer: Arc::clone(&self.data_access_layer),
            execution_engine: Rc::clone(&self.execution_engine),
            chainspec: self.chainspec.clone(),
            exec_results: self.exec_results.clone(),
            upgrade_results: self.upgrade_results.clone(),
            prune_results: self.prune_results.clone(),
            genesis_hash: self.genesis_hash,
            post_state_hash: self.post_state_hash,
            effects: self.effects.clone(),
            genesis_effects: self.genesis_effects.clone(),
            system_account: self.system_account.clone(),
            scratch_global_state: None,
            global_state_dir: self.global_state_dir.clone(),
            temp_dir: self.temp_dir.clone(),
        }
    }
}

#[derive(Copy, Clone, Debug)]
enum GlobalStateMode {
    /// Creates empty lmdb database with specified flags
    Create(DatabaseFlags),
    /// Opens existing database
    Open(Digest),
}

impl GlobalStateMode {
    fn post_state_hash(self) -> Option<Digest> {
        match self {
            GlobalStateMode::Create(_) => None,
            GlobalStateMode::Open(post_state_hash) => Some(post_state_hash),
        }
    }
}

/// Wasm test builder where state is held in LMDB.
pub type LmdbWasmTestBuilder = WasmTestBuilder<DataAccessLayer<LmdbGlobalState>>;

impl Default for LmdbWasmTestBuilder {
    fn default() -> Self {
        Self::new_temporary_with_chainspec(&*CHAINSPEC_SYMLINK)
    }
}

impl LmdbWasmTestBuilder {
    /// Upgrades the execution engine using the scratch trie.
    pub fn upgrade_using_scratch(
        &mut self,
        upgrade_config: &mut ProtocolUpgradeConfig,
    ) -> &mut Self {
        let pre_state_hash = self.post_state_hash.expect("should have state hash");
        upgrade_config.with_pre_state_hash(pre_state_hash);

        let scratch_state = self.data_access_layer.get_scratch_global_state();
        let pre_state_hash = upgrade_config.pre_state_hash();
        let req = ProtocolUpgradeRequest::new(upgrade_config.clone());
        let result = {
            let result = scratch_state.protocol_upgrade(req);
            if let ProtocolUpgradeResult::Success { effects, .. } = result {
                let post_state_hash = self
                    .data_access_layer
                    .write_scratch_to_db(pre_state_hash, scratch_state)
                    .unwrap();
                self.post_state_hash = Some(post_state_hash);
                let mut engine_config = self.chainspec.engine_config();
                engine_config.set_protocol_version(upgrade_config.new_protocol_version());
                self.execution_engine = Rc::new(ExecutionEngineV1::new(engine_config));
                ProtocolUpgradeResult::Success {
                    post_state_hash,
                    effects,
                }
            } else {
                result
            }
        };
        self.upgrade_results.push(result);
        self
    }

    /// Returns an [`LmdbWasmTestBuilder`] with configuration.
    pub fn new_with_config<T: AsRef<OsStr> + ?Sized>(
        data_dir: &T,
        chainspec: ChainspecConfig,
    ) -> Self {
        let _ = env_logger::try_init();
        let page_size = *OS_PAGE_SIZE;
        let global_state_dir = Self::global_state_dir(data_dir);
        Self::create_global_state_dir(&global_state_dir);
        let environment = Arc::new(
            LmdbEnvironment::new(
                &global_state_dir,
                page_size * DEFAULT_LMDB_PAGES,
                DEFAULT_MAX_READERS,
                true,
            )
            .expect("should create LmdbEnvironment"),
        );
        let trie_store = Arc::new(
            LmdbTrieStore::new(&environment, None, DatabaseFlags::empty())
                .expect("should create LmdbTrieStore"),
        );

        let max_query_depth = DEFAULT_MAX_QUERY_DEPTH;
        let enable_addressable_entity = DEFAULT_ENABLE_ENTITY;
        let global_state = LmdbGlobalState::empty(
            environment,
            trie_store,
            max_query_depth,
            DEFAULT_ENABLE_ENTITY,
        )
        .expect("should create LmdbGlobalState");

        let data_access_layer = Arc::new(DataAccessLayer {
            block_store: BlockStore::new(),
            state: global_state,
            max_query_depth,
            enable_addressable_entity,
        });

        let engine_config = chainspec.engine_config();
        let engine_state = ExecutionEngineV1::new(engine_config);

        WasmTestBuilder {
            data_access_layer,
            execution_engine: Rc::new(engine_state),
            chainspec,
            exec_results: Vec::new(),
            upgrade_results: Vec::new(),
            prune_results: Vec::new(),
            genesis_hash: None,
            post_state_hash: None,
            effects: Vec::new(),
            system_account: None,
            genesis_effects: None,
            scratch_global_state: None,
            global_state_dir: Some(global_state_dir),
            temp_dir: None,
        }
    }

    fn create_or_open<T: AsRef<Path>>(
        global_state_dir: T,
        chainspec: ChainspecConfig,
        protocol_version: ProtocolVersion,
        mode: GlobalStateMode,
    ) -> Self {
        let _ = env_logger::try_init();
        let page_size = *OS_PAGE_SIZE;

        match mode {
            GlobalStateMode::Create(_database_flags) => {}
            GlobalStateMode::Open(_post_state_hash) => {
                Self::create_global_state_dir(&global_state_dir)
            }
        }

        let environment = LmdbEnvironment::new(
            &global_state_dir,
            page_size * DEFAULT_LMDB_PAGES,
            DEFAULT_MAX_READERS,
            true,
        )
        .expect("should create LmdbEnvironment");

        let max_query_depth = DEFAULT_MAX_QUERY_DEPTH;

        let global_state = match mode {
            GlobalStateMode::Create(database_flags) => {
                let trie_store = LmdbTrieStore::new(&environment, None, database_flags)
                    .expect("should open LmdbTrieStore");
                LmdbGlobalState::empty(
                    Arc::new(environment),
                    Arc::new(trie_store),
                    max_query_depth,
                    DEFAULT_ENABLE_ENTITY,
                )
                .expect("should create LmdbGlobalState")
            }
            GlobalStateMode::Open(post_state_hash) => {
                let trie_store =
                    LmdbTrieStore::open(&environment, None).expect("should open LmdbTrieStore");
                LmdbGlobalState::new(
                    Arc::new(environment),
                    Arc::new(trie_store),
                    post_state_hash,
                    max_query_depth,
                    DEFAULT_ENABLE_ENTITY,
                )
            }
        };

        let data_access_layer = Arc::new(DataAccessLayer {
            block_store: BlockStore::new(),
            state: global_state,
            max_query_depth,
            enable_addressable_entity: DEFAULT_ENABLE_ENTITY,
        });
        let mut engine_config = chainspec.engine_config();
        engine_config.set_protocol_version(protocol_version);
        let engine_state = ExecutionEngineV1::new(engine_config);

        let post_state_hash = mode.post_state_hash();

        let builder = WasmTestBuilder {
            data_access_layer,
            execution_engine: Rc::new(engine_state),
            chainspec,
            exec_results: Vec::new(),
            upgrade_results: Vec::new(),
            prune_results: Vec::new(),
            genesis_hash: None,
            post_state_hash,
            effects: Vec::new(),
            genesis_effects: None,
            system_account: None,
            scratch_global_state: None,
            global_state_dir: Some(global_state_dir.as_ref().to_path_buf()),
            temp_dir: None,
        };

        builder
    }

    /// Returns an [`LmdbWasmTestBuilder`] with configuration and values from
    /// a given chainspec.
    pub fn new_with_chainspec<T: AsRef<OsStr> + ?Sized, P: AsRef<Path>>(
        data_dir: &T,
        chainspec_path: P,
    ) -> Self {
        let chainspec_config = ChainspecConfig::from_chainspec_path(chainspec_path)
            .expect("must build chainspec configuration");

        Self::new_with_config(data_dir, chainspec_config)
    }

    /// Returns an [`LmdbWasmTestBuilder`] with configuration and values from
    /// the production chainspec.
    pub fn new_with_production_chainspec<T: AsRef<OsStr> + ?Sized>(data_dir: &T) -> Self {
        Self::new_with_chainspec(data_dir, &*CHAINSPEC_SYMLINK)
    }

    /// Returns a new [`LmdbWasmTestBuilder`].
    pub fn new<T: AsRef<OsStr> + ?Sized>(data_dir: &T) -> Self {
        Self::new_with_config(data_dir, Default::default())
    }

    /// Creates a new instance of builder using the supplied configurations, opening wrapped LMDBs
    /// (e.g. in the Trie and Data stores) rather than creating them.
    pub fn open<T: AsRef<OsStr> + ?Sized>(
        data_dir: &T,
        chainspec: ChainspecConfig,
        protocol_version: ProtocolVersion,
        post_state_hash: Digest,
    ) -> Self {
        let global_state_path = Self::global_state_dir(data_dir);
        Self::open_raw(
            global_state_path,
            chainspec,
            protocol_version,
            post_state_hash,
        )
    }

    /// Creates a new instance of builder using the supplied configurations, opening wrapped LMDBs
    /// (e.g. in the Trie and Data stores) rather than creating them.
    /// Differs from `open` in that it doesn't append `GLOBAL_STATE_DIR` to the supplied path.
    pub fn open_raw<T: AsRef<Path>>(
        global_state_dir: T,
        chainspec: ChainspecConfig,
        protocol_version: ProtocolVersion,
        post_state_hash: Digest,
    ) -> Self {
        Self::create_or_open(
            global_state_dir,
            chainspec,
            protocol_version,
            GlobalStateMode::Open(post_state_hash),
        )
    }

    /// Creates new temporary lmdb builder with an engine config instance.
    ///
    /// Once [`LmdbWasmTestBuilder`] instance goes out of scope a global state directory will be
    /// removed as well.
    pub fn new_temporary_with_config(chainspec: ChainspecConfig) -> Self {
        let temp_dir = tempfile::tempdir().unwrap();

        let database_flags = DatabaseFlags::default();

        let mut builder = Self::create_or_open(
            temp_dir.path(),
            chainspec,
            DEFAULT_PROTOCOL_VERSION,
            GlobalStateMode::Create(database_flags),
        );

        builder.temp_dir = Some(Rc::new(temp_dir));

        builder
    }

    /// Creates new temporary lmdb builder with a path to a chainspec to load.
    ///
    /// Once [`LmdbWasmTestBuilder`] instance goes out of scope a global state directory will be
    /// removed as well.
    pub fn new_temporary_with_chainspec<P: AsRef<Path>>(chainspec_path: P) -> Self {
        let chainspec = ChainspecConfig::from_chainspec_path(chainspec_path)
            .expect("must build chainspec configuration");

        Self::new_temporary_with_config(chainspec)
    }

    fn create_global_state_dir<T: AsRef<Path>>(global_state_path: T) {
        fs::create_dir_all(&global_state_path).unwrap_or_else(|_| {
            panic!(
                "Expected to create {}",
                global_state_path.as_ref().display()
            )
        });
    }

    fn global_state_dir<T: AsRef<OsStr> + ?Sized>(data_dir: &T) -> PathBuf {
        let mut path = PathBuf::from(data_dir);
        path.push(GLOBAL_STATE_DIR);
        path
    }

    /// Returns the file size on disk of the backing lmdb file behind LmdbGlobalState.
    pub fn lmdb_on_disk_size(&self) -> Option<u64> {
        if let Some(path) = self.global_state_dir.as_ref() {
            let mut path = path.clone();
            path.push("data.lmdb");
            return path.as_path().size_on_disk().ok();
        }
        None
    }

    /// run step against scratch global state.
    pub fn step_with_scratch(&mut self, step_request: StepRequest) -> &mut Self {
        if self.scratch_global_state.is_none() {
            self.scratch_global_state = Some(self.data_access_layer.get_scratch_global_state());
        }

        let cached_state = self
            .scratch_global_state
            .as_ref()
            .expect("scratch state should exist");

        match cached_state.step(step_request) {
            StepResult::RootNotFound => {
                panic!("Root not found")
            }
            StepResult::Failure(err) => {
                panic!("{:?}", err)
            }
            StepResult::Success { .. } => {}
        }
        self
    }

    /// Runs a [`TransferRequest`] and commits the resulting effects.
    pub fn transfer_and_commit(&mut self, mut transfer_request: TransferRequest) -> &mut Self {
        let pre_state_hash = self.post_state_hash.expect("expected post_state_hash");
        transfer_request.set_state_hash_and_config(pre_state_hash, self.native_runtime_config());
        let transfer_result = self.data_access_layer.transfer(transfer_request);
        let gas = Gas::new(self.chainspec.system_costs_config.mint_costs().transfer);
        let execution_result = WasmV1Result::from_transfer_result(transfer_result, gas)
            .expect("transfer result should map to wasm v1 result");
        let effects = execution_result.effects().clone();
        self.effects.push(effects.clone());
        self.exec_results.push(execution_result);
        self.commit_transforms(pre_state_hash, effects);
        self
    }
}

impl<S> WasmTestBuilder<S>
where
    S: StateProvider + CommitProvider,
{
    /// Takes a [`GenesisRequest`], executes the request and returns Self.
    pub fn run_genesis(&mut self, request: GenesisRequest) -> &mut Self {
        match self.data_access_layer.genesis(request) {
            GenesisResult::Fatal(msg) => {
                panic!("{}", msg);
            }
            GenesisResult::Failure(err) => {
                panic!("{:?}", err);
            }
            GenesisResult::Success {
                post_state_hash,
                effects,
            } => {
                self.genesis_hash = Some(post_state_hash);
                self.post_state_hash = Some(post_state_hash);
                self.system_account = self.get_entity_by_account_hash(*SYSTEM_ADDR);
                self.genesis_effects = Some(effects);
            }
        }
        self
    }

    fn query_system_entity_registry(
        &self,
        post_state_hash: Option<Digest>,
    ) -> Option<SystemHashRegistry> {
        match self.query(post_state_hash, Key::SystemEntityRegistry, &[]) {
            Ok(StoredValue::CLValue(cl_registry)) => {
                let system_entity_registry =
                    CLValue::into_t::<SystemHashRegistry>(cl_registry).unwrap();
                Some(system_entity_registry)
            }
            Ok(_) => None,
            Err(_) => None,
        }
    }

    /// Queries state for a [`StoredValue`].
    pub fn query(
        &self,
        maybe_post_state: Option<Digest>,
        base_key: Key,
        path: &[String],
    ) -> Result<StoredValue, String> {
        let post_state = maybe_post_state
            .or(self.post_state_hash)
            .expect("builder must have a post-state hash");

        let query_request = QueryRequest::new(post_state, base_key, path.to_vec());

        let query_result = self.data_access_layer.query(query_request);
        if let QueryResult::Success { value, .. } = query_result {
            return Ok(value.deref().clone());
        }

        Err(format!("{:?}", query_result))
    }

    /// Retrieves the message topics for the given hash addr.
    pub fn message_topics(
        &self,
        maybe_post_state: Option<Digest>,
        hash_addr: HashAddr,
    ) -> Result<MessageTopics, String> {
        let post_state = maybe_post_state
            .or(self.post_state_hash)
            .expect("builder must have a post-state hash");

        let request = MessageTopicsRequest::new(post_state, hash_addr);
        let result = self.data_access_layer.message_topics(request);
        if let MessageTopicsResult::Success { message_topics } = result {
            return Ok(message_topics);
        }

        Err(format!("{:?}", result))
    }

    /// Query a named key in global state by account hash.
    pub fn query_named_key_by_account_hash(
        &self,
        maybe_post_state: Option<Digest>,
        account_hash: AccountHash,
        name: &str,
    ) -> Result<StoredValue, String> {
        let entity_addr = self
            .get_entity_hash_by_account_hash(account_hash)
            .map(|entity_hash| EntityAddr::new_account(entity_hash.value()))
            .expect("must get EntityAddr");
        self.query_named_key(maybe_post_state, entity_addr, name)
    }

    /// Query a named key.
    pub fn query_named_key(
        &self,
        maybe_post_state: Option<Digest>,
        entity_addr: EntityAddr,
        name: &str,
    ) -> Result<StoredValue, String> {
        let named_key_addr = NamedKeyAddr::new_from_string(entity_addr, name.to_string())
            .expect("could not create named key address");
        let empty_path: Vec<String> = vec![];
        let maybe_stored_value = self
            .query(maybe_post_state, Key::NamedKey(named_key_addr), &empty_path)
            .expect("no stored value found");
        let key = maybe_stored_value
            .as_cl_value()
            .map(|cl_val| CLValue::into_t::<Key>(cl_val.clone()))
            .expect("must be cl_value")
            .expect("must get key");
        self.query(maybe_post_state, key, &[])
    }

    /// Queries state for a dictionary item.
    pub fn query_dictionary_item(
        &self,
        maybe_post_state: Option<Digest>,
        dictionary_seed_uref: URef,
        dictionary_item_key: &str,
    ) -> Result<StoredValue, String> {
        let dictionary_address =
            Key::dictionary(dictionary_seed_uref, dictionary_item_key.as_bytes());
        let empty_path: Vec<String> = vec![];
        self.query(maybe_post_state, dictionary_address, &empty_path)
    }

    /// Queries for a [`StoredValue`] and returns the [`StoredValue`] and a Merkle proof.
    pub fn query_with_proof(
        &self,
        maybe_post_state: Option<Digest>,
        base_key: Key,
        path: &[String],
    ) -> Result<(StoredValue, Vec<TrieMerkleProof<Key, StoredValue>>), String> {
        let post_state = maybe_post_state
            .or(self.post_state_hash)
            .expect("builder must have a post-state hash");

        let path_vec: Vec<String> = path.to_vec();

        let query_request = QueryRequest::new(post_state, base_key, path_vec);

        let query_result = self.data_access_layer.query(query_request);

        if let QueryResult::Success { value, proofs } = query_result {
            return Ok((value.deref().clone(), proofs));
        }

        panic! {"{:?}", query_result};
    }

    /// Queries for the total supply of token.
    /// # Panics
    /// Panics if the total supply can't be found.
    pub fn total_supply(
        &self,
        protocol_version: ProtocolVersion,
        maybe_post_state: Option<Digest>,
    ) -> U512 {
        let post_state = maybe_post_state
            .or(self.post_state_hash)
            .expect("builder must have a post-state hash");
        let result = self.data_access_layer.total_supply(TotalSupplyRequest::new(
            post_state,
            protocol_version,
            DEFAULT_ENABLE_ENTITY,
        ));
        if let TotalSupplyResult::Success { total_supply } = result {
            total_supply
        } else {
            panic!("total supply should exist at every root hash {:?}", result);
        }
    }

    /// Queries for the round seigniorage rate.
    /// # Panics
    /// Panics if the total supply or seigniorage rate can't be found.
    pub fn round_seigniorage_rate(
        &mut self,
        maybe_post_state: Option<Digest>,
        protocol_version: ProtocolVersion,
    ) -> Ratio<U512> {
        let post_state = maybe_post_state
            .or(self.post_state_hash)
            .expect("builder must have a post-state hash");
        let result =
            self.data_access_layer
                .round_seigniorage_rate(RoundSeigniorageRateRequest::new(
                    post_state,
                    protocol_version,
                    DEFAULT_ENABLE_ENTITY,
                ));
        if let RoundSeigniorageRateResult::Success { rate } = result {
            rate
        } else {
            panic!(
                "round seigniorage rate should exist at every root hash {:?}",
                result
            );
        }
    }

    /// Queries for the base round reward.
    /// # Panics
    /// Panics if the total supply or seigniorage rate can't be found.
    pub fn base_round_reward(
        &mut self,
        maybe_post_state: Option<Digest>,
        protocol_version: ProtocolVersion,
    ) -> U512 {
        let post_state = maybe_post_state
            .or(self.post_state_hash)
            .expect("builder must have a post-state hash");
        let total_supply = self.total_supply(protocol_version, Some(post_state));
        let rate = self.round_seigniorage_rate(Some(post_state), protocol_version);
        rate.checked_mul(&Ratio::from(total_supply))
            .map(|ratio| ratio.to_integer())
            .expect("must get base round reward")
    }

    /// Direct auction interactions for stake management.
    pub fn bidding(
        &mut self,
        maybe_post_state: Option<Digest>,
        protocol_version: ProtocolVersion,
        initiator: InitiatorAddr,
        auction_method: AuctionMethod,
    ) -> BiddingResult {
        let post_state = maybe_post_state
            .or(self.post_state_hash)
            .expect("builder must have a post-state hash");

        let transaction_hash = TransactionHash::V1(TransactionV1Hash::default());
        let authorization_keys = BTreeSet::from_iter(iter::once(initiator.account_hash()));

        let config = &self.chainspec;
        let fee_handling = config.core_config.fee_handling;
        let refund_handling = config.core_config.refund_handling;
        let vesting_schedule_period_millis = config.core_config.vesting_schedule_period.millis();
        let allow_auction_bids = config.core_config.allow_auction_bids;
        let compute_rewards = config.core_config.compute_rewards;
        let max_delegators_per_validator = config.core_config.max_delegators_per_validator;
        let minimum_delegation_amount = config.core_config.minimum_delegation_amount;
        let balance_hold_interval = config.core_config.gas_hold_interval.millis();
        let include_credits = config.core_config.fee_handling == FeeHandling::NoFee;
        let credit_cap = Ratio::new_raw(
            U512::from(*config.core_config.validator_credit_cap.numer()),
            U512::from(*config.core_config.validator_credit_cap.denom()),
        );
        let native_runtime_config = casper_storage::system::runtime_native::Config::new(
            TransferConfig::Unadministered,
            fee_handling,
            refund_handling,
            vesting_schedule_period_millis,
            allow_auction_bids,
            compute_rewards,
            max_delegators_per_validator,
            minimum_delegation_amount,
            balance_hold_interval,
            include_credits,
            credit_cap,
<<<<<<< HEAD
            DEFAULT_ENABLE_ENTITY,
=======
            config.system_costs_config.mint_costs().transfer,
>>>>>>> b8f2c205
        );

        let bidding_req = BiddingRequest::new(
            native_runtime_config,
            post_state,
            protocol_version,
            transaction_hash,
            initiator,
            authorization_keys,
            auction_method,
        );
        self.data_access_layer().bidding(bidding_req)
    }

    /// Runs an optional custom payment [`WasmV1Request`] and a session `WasmV1Request`.
    ///
    /// If the custom payment is `Some` and its execution fails, the session request is not
    /// attempted.
    pub fn exec_wasm_v1(&mut self, mut request: WasmV1Request) -> &mut Self {
        let state_hash = self.post_state_hash.expect("expected post_state_hash");
        request.block_info.with_state_hash(state_hash);
        let result = self
            .execution_engine
            .execute(self.data_access_layer.as_ref(), request);
        let effects = result.effects().clone();
        self.exec_results.push(result);
        self.effects.push(effects);
        self
    }

    /// Runs an [`ExecuteRequest`].
    pub fn exec(&mut self, mut exec_request: ExecuteRequest) -> &mut Self {
        let mut effects = Effects::new();
        if let Some(mut payment) = exec_request.custom_payment {
            let state_hash = self.post_state_hash.expect("expected post_state_hash");
            payment.block_info.with_state_hash(state_hash);
            let payment_result = self
                .execution_engine
                .execute(self.data_access_layer.as_ref(), payment);
            // If executing payment code failed, record this and exit without attempting session
            // execution.
            effects = payment_result.effects().clone();
            let payment_failed = payment_result.error().is_some();
            self.exec_results.push(payment_result);
            if payment_failed {
                self.effects.push(effects);
                return self;
            }
        }
        let state_hash = self.post_state_hash.expect("expected post_state_hash");
        exec_request.session.block_info.with_state_hash(state_hash);

        let session_result = self
            .execution_engine
            .execute(self.data_access_layer.as_ref(), exec_request.session);
        // Cache transformations
        effects.append(session_result.effects().clone());
        self.effects.push(effects);
        self.exec_results.push(session_result);
        self
    }

    /// Commit effects of previous exec call on the latest post-state hash.
    pub fn commit(&mut self) -> &mut Self {
        let prestate_hash = self.post_state_hash.expect("Should have genesis hash");

        let effects = self.effects.last().cloned().unwrap_or_default();

        self.commit_transforms(prestate_hash, effects)
    }

    /// Runs a commit request, expects a successful response, and
    /// overwrites existing cached post state hash with a new one.
    pub fn commit_transforms(&mut self, pre_state_hash: Digest, effects: Effects) -> &mut Self {
        let post_state_hash = self
            .data_access_layer
            .commit_effects(pre_state_hash, effects)
            .expect("should commit");
        self.post_state_hash = Some(post_state_hash);
        self
    }

    /// Upgrades the execution engine.
    pub fn upgrade(&mut self, upgrade_config: &mut ProtocolUpgradeConfig) -> &mut Self {
        let pre_state_hash = self.post_state_hash.expect("should have state hash");
        upgrade_config.with_pre_state_hash(pre_state_hash);

        let req = ProtocolUpgradeRequest::new(upgrade_config.clone());
        let result = self.data_access_layer.protocol_upgrade(req);

        if let ProtocolUpgradeResult::Success {
            post_state_hash, ..
        } = result
        {
            let mut engine_config = self.chainspec.engine_config();
            engine_config.set_protocol_version(upgrade_config.new_protocol_version());
            self.execution_engine = Rc::new(ExecutionEngineV1::new(engine_config));
            self.post_state_hash = Some(post_state_hash);
        }

        self.upgrade_results.push(result);
        self
    }

    /// Executes a request to call the system auction contract.
    pub fn run_auction(
        &mut self,
        era_end_timestamp_millis: u64,
        evicted_validators: Vec<PublicKey>,
    ) -> &mut Self {
        let auction = self.get_auction_contract_hash();
        let exec_request = ExecuteRequestBuilder::contract_call_by_hash(
            *SYSTEM_ADDR,
            auction,
            METHOD_RUN_AUCTION,
            runtime_args! {
                ARG_ERA_END_TIMESTAMP_MILLIS => era_end_timestamp_millis,
                ARG_EVICTED_VALIDATORS => evicted_validators,
            },
        )
        .build();
        self.exec(exec_request).expect_success().commit()
    }

    /// Increments engine state.
    pub fn step(&mut self, step_request: StepRequest) -> StepResult {
        let step_result = self.data_access_layer.step(step_request);

        if let StepResult::Success {
            post_state_hash, ..
        } = step_result
        {
            self.post_state_hash = Some(post_state_hash);
        }

        step_result
    }

    fn native_runtime_config(&self) -> NativeRuntimeConfig {
        let administrators: BTreeSet<AccountHash> = self
            .chainspec
            .core_config
            .administrators
            .iter()
            .map(|x| x.to_account_hash())
            .collect();
        let allow_unrestricted = self.chainspec.core_config.allow_unrestricted_transfers;
        let transfer_config = TransferConfig::new(administrators, allow_unrestricted);
        let include_credits = self.chainspec.core_config.fee_handling == FeeHandling::NoFee;
        let credit_cap = Ratio::new_raw(
            U512::from(*self.chainspec.core_config.validator_credit_cap.numer()),
            U512::from(*self.chainspec.core_config.validator_credit_cap.denom()),
        );
        NativeRuntimeConfig::new(
            transfer_config,
            self.chainspec.core_config.fee_handling,
            self.chainspec.core_config.refund_handling,
            self.chainspec.core_config.vesting_schedule_period.millis(),
            self.chainspec.core_config.allow_auction_bids,
            self.chainspec.core_config.compute_rewards,
            self.chainspec.core_config.max_delegators_per_validator,
            self.chainspec.core_config.minimum_delegation_amount,
            self.chainspec.core_config.gas_hold_interval.millis(),
            include_credits,
            credit_cap,
<<<<<<< HEAD
            DEFAULT_ENABLE_ENTITY,
=======
            self.chainspec.system_costs_config.mint_costs().transfer,
>>>>>>> b8f2c205
        )
    }

    /// Distribute fees.
    pub fn distribute_fees(
        &mut self,
        pre_state_hash: Option<Digest>,
        protocol_version: ProtocolVersion,
        block_time: u64,
    ) -> FeeResult {
        let native_runtime_config = self.native_runtime_config();

        let pre_state_hash = pre_state_hash.or(self.post_state_hash).unwrap();
        let fee_req = FeeRequest::new(
            native_runtime_config,
            pre_state_hash,
            protocol_version,
            block_time.into(),
        );
        let fee_result = self.data_access_layer.distribute_fees(fee_req);

        if let FeeResult::Success {
            post_state_hash, ..
        } = fee_result
        {
            self.post_state_hash = Some(post_state_hash);
        }

        fee_result
    }

    /// Distributes the rewards.
    pub fn distribute(
        &mut self,
        pre_state_hash: Option<Digest>,
        protocol_version: ProtocolVersion,
        rewards: BTreeMap<PublicKey, Vec<U512>>,
        block_time: u64,
    ) -> BlockRewardsResult {
        let pre_state_hash = pre_state_hash.or(self.post_state_hash).unwrap();
        let native_runtime_config = self.native_runtime_config();
        let distribute_req = BlockRewardsRequest::new(
            native_runtime_config,
            pre_state_hash,
            protocol_version,
            BlockTime::new(block_time),
            rewards,
        );
        let distribute_block_rewards_result = self
            .data_access_layer
            .distribute_block_rewards(distribute_req);

        if let BlockRewardsResult::Success {
            post_state_hash, ..
        } = distribute_block_rewards_result
        {
            self.post_state_hash = Some(post_state_hash);
        }

        distribute_block_rewards_result
    }

    /// Undelegates delegator bids violating configured delegation limits.
    pub fn forced_undelegate(
        &mut self,
        pre_state_hash: Option<Digest>,
        protocol_version: ProtocolVersion,
        block_time: u64,
    ) -> ForcedUndelegateResult {
        let pre_state_hash = pre_state_hash.or(self.post_state_hash).unwrap();
        let native_runtime_config = self.native_runtime_config();
        let forced_undelegate_req = ForcedUndelegateRequest::new(
            native_runtime_config,
            pre_state_hash,
            protocol_version,
            BlockTime::new(block_time),
        );
        let forced_undelegate_result = self
            .data_access_layer
            .forced_undelegate(forced_undelegate_req);

        if let ForcedUndelegateResult::Success {
            post_state_hash, ..
        } = forced_undelegate_result
        {
            self.post_state_hash = Some(post_state_hash);
        }

        forced_undelegate_result
    }

    /// Finalizes payment for a transaction
    pub fn handle_fee(
        &mut self,
        pre_state_hash: Option<Digest>,
        protocol_version: ProtocolVersion,
        transaction_hash: TransactionHash,
        handle_fee_mode: HandleFeeMode,
    ) -> HandleFeeResult {
        let pre_state_hash = pre_state_hash.or(self.post_state_hash).unwrap();
        let native_runtime_config = self.native_runtime_config();
        let handle_fee_request = HandleFeeRequest::new(
            native_runtime_config,
            pre_state_hash,
            protocol_version,
            transaction_hash,
            handle_fee_mode,
        );
        let handle_fee_result = self.data_access_layer.handle_fee(handle_fee_request);
        if let HandleFeeResult::Success { effects, .. } = &handle_fee_result {
            self.commit_transforms(pre_state_hash, effects.clone());
        }

        handle_fee_result
    }

    /// Expects a successful run
    #[track_caller]
    pub fn expect_success(&mut self) -> &mut Self {
        let exec_result = self
            .get_last_exec_result()
            .expect("Expected to be called after exec()");
        if exec_result.error().is_some() {
            panic!(
                "Expected successful execution result, but instead got: {:#?}",
                exec_result,
            );
        }
        self
    }

    /// Expects a failed run
    pub fn expect_failure(&mut self) -> &mut Self {
        let exec_result = self
            .get_last_exec_result()
            .expect("Expected to be called after exec()");
        if exec_result.error().is_none() {
            panic!(
                "Expected failed execution result, but instead got: {:?}",
                exec_result,
            );
        }
        self
    }

    /// Returns `true` if the last exec had an error, otherwise returns false.
    #[track_caller]
    pub fn is_error(&self) -> bool {
        self.get_last_exec_result()
            .expect("Expected to be called after exec()")
            .error()
            .is_some()
    }

    /// Returns an `engine_state::Error` if the last exec had an error, otherwise `None`.
    #[track_caller]
    pub fn get_error(&self) -> Option<Error> {
        self.get_last_exec_result()
            .expect("Expected to be called after exec()")
            .error()
            .cloned()
    }

    /// Returns the error message of the last exec.
    #[track_caller]
    pub fn get_error_message(&self) -> Option<String> {
        self.get_last_exec_result()
            .expect("Expected to be called after exec()")
            .error()
            .map(|error| error.to_string())
    }

    /// Gets `Effects` of all previous runs.
    #[track_caller]
    pub fn get_effects(&self) -> Vec<Effects> {
        self.effects.clone()
    }

    /// Gets genesis account (if present)
    pub fn get_genesis_account(&self) -> &AddressableEntity {
        self.system_account
            .as_ref()
            .expect("Unable to obtain genesis account. Please run genesis first.")
    }

    /// Returns the [`AddressableEntityHash`] of the mint, panics if it can't be found.
    pub fn get_mint_contract_hash(&self) -> AddressableEntityHash {
        self.get_system_entity_hash(MINT)
            .expect("Unable to obtain mint contract. Please run genesis first.")
    }

    /// Returns the [`AddressableEntityHash`] of the "handle payment" contract, panics if it can't
    /// be found.
    pub fn get_handle_payment_contract_hash(&self) -> AddressableEntityHash {
        self.get_system_entity_hash(HANDLE_PAYMENT)
            .expect("Unable to obtain handle payment contract. Please run genesis first.")
    }

    /// Returns the [`AddressableEntityHash`] of the "standard payment" contract, panics if it can't
    /// be found.
    pub fn get_standard_payment_contract_hash(&self) -> AddressableEntityHash {
        self.get_system_entity_hash(STANDARD_PAYMENT)
            .expect("Unable to obtain standard payment contract. Please run genesis first.")
    }

    fn get_system_entity_hash(&self, contract_name: &str) -> Option<AddressableEntityHash> {
        self.query_system_entity_registry(self.post_state_hash)?
            .get(contract_name)
            .map(|hash| AddressableEntityHash::new(*hash))
    }

    /// Returns the [`AddressableEntityHash`] of the "auction" contract, panics if it can't be
    /// found.
    pub fn get_auction_contract_hash(&self) -> AddressableEntityHash {
        self.get_system_entity_hash(AUCTION)
            .expect("Unable to obtain auction contract. Please run genesis first.")
    }

    /// Returns genesis effects, panics if there aren't any.
    pub fn get_genesis_effects(&self) -> &Effects {
        self.genesis_effects
            .as_ref()
            .expect("should have genesis transforms")
    }

    /// Returns the genesis hash, panics if it can't be found.
    pub fn get_genesis_hash(&self) -> Digest {
        self.genesis_hash
            .expect("Genesis hash should be present. Should be called after run_genesis.")
    }

    /// Returns the post state hash, panics if it can't be found.
    pub fn get_post_state_hash(&self) -> Digest {
        self.post_state_hash.expect("Should have post-state hash.")
    }

    /// The chainspec configured settings for this builder.
    pub fn chainspec(&self) -> &ChainspecConfig {
        &self.chainspec
    }

    /// Update chainspec
    pub fn with_chainspec(&mut self, chainspec: ChainspecConfig) -> &mut Self {
        self.chainspec = chainspec;
        self.execution_engine = Rc::new(ExecutionEngineV1::new(self.chainspec.engine_config()));
        self
    }

    /// Sets blocktime into global state.
    pub fn with_block_time(&mut self, block_time: BlockTime) -> &mut Self {
        if let Some(state_root_hash) = self.post_state_hash {
            let mut tracking_copy = self
                .data_access_layer
                .tracking_copy(state_root_hash)
                .expect("should not error on checkout")
                .expect("should checkout tracking copy");

            let cl_value = CLValue::from_t(block_time.value()).expect("should get cl value");
            tracking_copy.write(
                Key::BlockGlobal(BlockGlobalAddr::BlockTime),
                StoredValue::CLValue(cl_value),
            );
            self.commit_transforms(state_root_hash, tracking_copy.effects());
        }

        self
    }

    /// Writes a set of keys and values to global state.
    pub fn write_data_and_commit(
        &mut self,
        data: impl Iterator<Item = (Key, StoredValue)>,
    ) -> &mut Self {
        if let Some(state_root_hash) = self.post_state_hash {
            let mut tracking_copy = self
                .data_access_layer
                .tracking_copy(state_root_hash)
                .expect("should not error on checkout")
                .expect("should checkout tracking copy");

            for (key, val) in data {
                tracking_copy.write(key, val);
            }

            self.commit_transforms(state_root_hash, tracking_copy.effects());
        }
        self
    }

    /// Sets gas hold config into global state.
    pub fn with_gas_hold_config(
        &mut self,
        handling: HoldBalanceHandling,
        interval: u64,
    ) -> &mut Self {
        if let Some(state_root_hash) = self.post_state_hash {
            let mut tracking_copy = self
                .data_access_layer
                .tracking_copy(state_root_hash)
                .expect("should not error on checkout")
                .expect("should checkout tracking copy");

            let registry = tracking_copy
                .get_system_entity_registry()
                .expect("should have registry");
            let mint = *registry.get("mint").expect("should have mint");
            let mint_addr = EntityAddr::new_system(mint);
            let named_keys = tracking_copy
                .get_named_keys(mint_addr)
                .expect("should have named keys");

            let mut address_generator =
                AddressGenerator::new(state_root_hash.as_ref(), Phase::System);

            // gas handling
            let uref = address_generator.new_uref(AccessRights::READ_ADD_WRITE);
            let stored_value = StoredValue::CLValue(
                CLValue::from_t(handling.tag()).expect("should turn handling tag into CLValue"),
            );

            tracking_copy
                .upsert_uref_to_named_keys(
                    mint_addr,
                    MINT_GAS_HOLD_HANDLING_KEY,
                    &named_keys,
                    uref,
                    stored_value,
                )
                .expect("should upsert gas handling");

            // gas interval
            let uref = address_generator.new_uref(AccessRights::READ_ADD_WRITE);
            let stored_value = StoredValue::CLValue(
                CLValue::from_t(interval).expect("should turn gas interval into CLValue"),
            );

            tracking_copy
                .upsert_uref_to_named_keys(
                    mint_addr,
                    MINT_GAS_HOLD_INTERVAL_KEY,
                    &named_keys,
                    uref,
                    stored_value,
                )
                .expect("should upsert gas interval");

            self.commit_transforms(state_root_hash, tracking_copy.effects());
        }
        self
    }

    /// Returns the engine state.
    pub fn get_engine_state(&self) -> &ExecutionEngineV1 {
        &self.execution_engine
    }

    /// Returns the engine state.
    pub fn data_access_layer(&self) -> &S {
        &self.data_access_layer
    }

    /// Returns the last results execs.
    pub fn get_last_exec_result(&self) -> Option<WasmV1Result> {
        self.exec_results.last().cloned()
    }

    /// Returns the owned results of a specific exec.
    pub fn get_exec_result_owned(&self, index: usize) -> Option<WasmV1Result> {
        self.exec_results.get(index).cloned()
    }

    /// Returns a count of exec results.
    pub fn get_exec_results_count(&self) -> usize {
        self.exec_results.len()
    }

    /// Returns a `Result` containing an [`ProtocolUpgradeResult`].
    pub fn get_upgrade_result(&self, index: usize) -> Option<&ProtocolUpgradeResult> {
        self.upgrade_results.get(index)
    }

    /// Expects upgrade success.
    pub fn expect_upgrade_success(&mut self) -> &mut Self {
        // Check first result, as only first result is interesting for a simple test
        let result = self
            .upgrade_results
            .last()
            .expect("Expected to be called after a system upgrade.");

        assert!(result.is_success(), "Expected success, got: {:?}", result);

        self
    }

    /// Expect failure of the protocol upgrade.
    pub fn expect_upgrade_failure(&mut self) -> &mut Self {
        // Check first result, as only first result is interesting for a simple test
        let result = self
            .upgrade_results
            .last()
            .expect("Expected to be called after a system upgrade.");

        assert!(result.is_err(), "Expected Failure got {:?}", result);

        self
    }

    /// Returns the "handle payment" contract, panics if it can't be found.
    pub fn get_handle_payment_contract(&self) -> EntityWithNamedKeys {
        let hash = self
            .get_system_entity_hash(HANDLE_PAYMENT)
            .expect("should have handle payment contract");

        let handle_payment_contract = if self.chainspec.core_config.enable_addressable_entity {
            Key::addressable_entity_key(EntityKindTag::System, hash)
        } else {
            Key::Hash(hash.value())
        };
        let stored_value = self
            .query(None, handle_payment_contract, &[])
            .expect("must have stored value");
        match stored_value {
            StoredValue::Contract(contract) => {
                let named_keys = contract.named_keys().clone();
                let entity = AddressableEntity::from(contract);
                EntityWithNamedKeys::new(entity, named_keys)
            }
            StoredValue::AddressableEntity(entity) => {
                let named_keys = self.get_named_keys(EntityAddr::System(hash.value()));
                EntityWithNamedKeys::new(entity, named_keys)
            }
            _ => panic!("unhandled stored value"),
        }
    }

    /// Returns the balance of a purse, panics if the balance can't be parsed into a `U512`.
    pub fn get_purse_balance(&self, purse: URef) -> U512 {
        let base_key = Key::Balance(purse.addr());
        self.query(None, base_key, &[])
            .and_then(|v| CLValue::try_from(v).map_err(|error| format!("{:?}", error)))
            .and_then(|cl_value| cl_value.into_t().map_err(|error| format!("{:?}", error)))
            .expect("should parse balance into a U512")
    }

    /// Returns a `BalanceResult` for a purse, panics if the balance can't be found.
    pub fn get_purse_balance_result_with_proofs(
        &self,
        protocol_version: ProtocolVersion,
        balance_identifier: BalanceIdentifier,
    ) -> BalanceResult {
        let balance_handling = BalanceHandling::Available;
        let proof_handling = ProofHandling::Proofs;
        let state_root_hash: Digest = self.post_state_hash.expect("should have post_state_hash");
        let request = BalanceRequest::new(
            state_root_hash,
            protocol_version,
            balance_identifier,
            balance_handling,
            proof_handling,
        );
        self.data_access_layer.balance(request)
    }

    /// Returns a `BalanceResult` for a purse using a `PublicKey`.
    pub fn get_public_key_balance_result_with_proofs(
        &self,
        protocol_version: ProtocolVersion,
        public_key: PublicKey,
    ) -> BalanceResult {
        let state_root_hash: Digest = self.post_state_hash.expect("should have post_state_hash");
        let balance_handling = BalanceHandling::Available;
        let proof_handling = ProofHandling::Proofs;
        let request = BalanceRequest::from_public_key(
            state_root_hash,
            protocol_version,
            public_key,
            balance_handling,
            proof_handling,
        );
        self.data_access_layer.balance(request)
    }

    /// Gets the purse balance of a proposer.
    pub fn get_proposer_purse_balance(&self) -> U512 {
        let proposer_contract = self
            .get_entity_by_account_hash(*DEFAULT_PROPOSER_ADDR)
            .expect("proposer account should exist");
        self.get_purse_balance(proposer_contract.main_purse())
    }

    /// Gets the contract hash associated with a given account hash.
    pub fn get_entity_hash_by_account_hash(
        &self,
        account_hash: AccountHash,
    ) -> Option<AddressableEntityHash> {
        match self.query(None, Key::Account(account_hash), &[]).ok() {
            Some(StoredValue::Account(_)) => Some(AddressableEntityHash::new(account_hash.value())),
            Some(StoredValue::CLValue(cl_value)) => {
                let entity_key = CLValue::into_t::<Key>(cl_value).expect("must have contract hash");
                entity_key.into_entity_hash()
            }
            Some(_) | None => None,
        }
    }

    /// Returns an Entity alongside its named keys queried by its account hash.
    pub fn get_entity_with_named_keys_by_account_hash(
        &self,
        account_hash: AccountHash,
    ) -> Option<EntityWithNamedKeys> {
        if let Some(entity) = self.get_entity_by_account_hash(account_hash) {
            let entity_named_keys = self.get_named_keys_by_account_hash(account_hash);
            return Some(EntityWithNamedKeys::new(entity, entity_named_keys));
        };

        None
    }

    /// Returns an Entity alongside its named keys queried by its entity hash.
    pub fn get_entity_with_named_keys_by_entity_hash(
        &self,
        entity_hash: AddressableEntityHash,
    ) -> Option<EntityWithNamedKeys> {
        match self.get_addressable_entity(entity_hash) {
            Some(entity) => {
                let named_keys = self.get_named_keys(entity.entity_addr(entity_hash));
                Some(EntityWithNamedKeys::new(entity, named_keys))
            }
            None => None,
        }
    }

    /// Queries for an `Account`.
    pub fn get_entity_by_account_hash(
        &self,
        account_hash: AccountHash,
    ) -> Option<AddressableEntity> {
        match self.query(None, Key::Account(account_hash), &[]).ok() {
            Some(StoredValue::Account(account)) => Some(AddressableEntity::from(account)),
            Some(StoredValue::CLValue(cl_value)) => {
                let contract_key =
                    CLValue::into_t::<Key>(cl_value).expect("must have contract hash");
                match self.query(None, contract_key, &[]) {
                    Ok(StoredValue::AddressableEntity(contract)) => Some(contract),
                    Ok(_) | Err(_) => None,
                }
            }
            Some(_other_variant) => None,
            None => None,
        }
    }

    /// Queries for an `AddressableEntity` and panics if it can't be found.
    pub fn get_expected_addressable_entity_by_account_hash(
        &self,
        account_hash: AccountHash,
    ) -> AddressableEntity {
        self.get_entity_by_account_hash(account_hash)
            .expect("account to exist")
    }

    /// Queries for an addressable entity by `AddressableEntityHash`.
    pub fn get_addressable_entity(
        &self,
        entity_hash: AddressableEntityHash,
    ) -> Option<AddressableEntity> {
        if !self.chainspec.core_config.enable_addressable_entity {
            let contract_hash = ContractHash::new(entity_hash.value());
            return self
                .get_contract(contract_hash)
                .map(AddressableEntity::from);
        }

        let entity_key = Key::addressable_entity_key(EntityKindTag::SmartContract, entity_hash);

        let value: StoredValue = match self.query(None, entity_key, &[]) {
            Ok(stored_value) => stored_value,
            Err(_) => self
                .query(
                    None,
                    Key::addressable_entity_key(EntityKindTag::System, entity_hash),
                    &[],
                )
                .ok()?,
        };

        if let StoredValue::AddressableEntity(entity) = value {
            Some(entity)
        } else {
            None
        }
    }

    /// Retrieve a Contract from global state.
    pub fn get_contract(&self, contract_hash: ContractHash) -> Option<Contract> {
        let contract_value: StoredValue = self
            .query(None, contract_hash.into(), &[])
            .expect("should have contract value");

        if let StoredValue::Contract(contract) = contract_value {
            Some(contract)
        } else {
            None
        }
    }

    /// Queries for byte code by `ByteCodeAddr` and returns an `Option<ByteCode>`.
    pub fn get_byte_code(&self, byte_code_hash: ByteCodeHash) -> Option<ByteCode> {
        let byte_code_key = Key::byte_code_key(ByteCodeAddr::new_wasm_addr(byte_code_hash.value()));

        let byte_code_value: StoredValue = self
            .query(None, byte_code_key, &[])
            .expect("should have contract value");

        if let StoredValue::ByteCode(byte_code) = byte_code_value {
            Some(byte_code)
        } else {
            None
        }
    }

    /// Queries for a contract package by `PackageHash`.
    pub fn get_package(&self, package_hash: PackageHash) -> Option<Package> {
        let key = if self.chainspec.core_config.enable_addressable_entity {
            Key::Package(package_hash.value())
        } else {
            Key::Hash(package_hash.value())
        };
        let contract_value: StoredValue = self
            .query(None, key, &[])
            .expect("should have package value");

        match contract_value {
            StoredValue::ContractPackage(contract_package) => Some(contract_package.into()),
            StoredValue::Package(package) => Some(package),
            _ => None,
        }
    }

    /// Returns execution cost.
    pub fn exec_cost(&self, index: usize) -> Gas {
        self.exec_results
            .get(index)
            .map(WasmV1Result::consumed)
            .unwrap()
    }

    /// Returns the `Gas` cost of the last exec.
    pub fn last_exec_gas_cost(&self) -> Gas {
        self.exec_results
            .last()
            .map(WasmV1Result::consumed)
            .unwrap()
    }

    /// Assert that last error is the expected one.
    ///
    /// NOTE: we're using string-based representation for checking equality
    /// as the `Error` type does not implement `Eq` (many of its subvariants don't).
    pub fn assert_error(&self, expected_error: Error) {
        match self.get_error() {
            Some(error) => assert_eq!(format!("{:?}", expected_error), format!("{:?}", error)),
            None => panic!("expected error ({:?}) got success", expected_error),
        }
    }

    /// Gets [`EraValidators`].
    pub fn get_era_validators(&mut self) -> EraValidators {
        let state_hash = self.get_post_state_hash();
        let request = EraValidatorsRequest::new(state_hash, DEFAULT_PROTOCOL_VERSION);
        let result = self.data_access_layer.era_validators(request);

        if let EraValidatorsResult::Success { era_validators } = result {
            era_validators
        } else {
            panic!("get era validators should be available");
        }
    }

    /// Gets [`ValidatorWeights`] for a given [`EraId`].
    pub fn get_validator_weights(&mut self, era_id: EraId) -> Option<ValidatorWeights> {
        let mut result = self.get_era_validators();
        result.remove(&era_id)
    }

    /// Gets [`Vec<BidKind>`].
    pub fn get_bids(&mut self) -> Vec<BidKind> {
        let get_bids_request = BidsRequest::new(self.get_post_state_hash());

        let get_bids_result = self.data_access_layer.bids(get_bids_request);

        get_bids_result.into_option().unwrap()
    }

    /// Returns named keys for an account entity by its account hash.
    pub fn get_named_keys_by_account_hash(&self, account_hash: AccountHash) -> NamedKeys {
        let entity_hash = self
            .get_entity_hash_by_account_hash(account_hash)
            .expect("must have entity hash");
        let entity_addr = EntityAddr::new_account(entity_hash.value());
        self.get_named_keys(entity_addr)
    }

    /// Returns the named keys for a system contract.
    pub fn get_named_keys_for_system_contract(
        &self,
        system_entity_hash: AddressableEntityHash,
    ) -> NamedKeys {
        self.get_named_keys(EntityAddr::System(system_entity_hash.value()))
    }

    /// Get the named keys for an entity.
    pub fn get_named_keys(&self, entity_addr: EntityAddr) -> NamedKeys {
        let state_root_hash = self.get_post_state_hash();

        let tracking_copy = self
            .data_access_layer
            .tracking_copy(state_root_hash)
            .unwrap()
            .unwrap();

        tracking_copy
            .get_named_keys(entity_addr)
            .expect("should have named keys")
    }

    /// Gets [`UnbondingPurses`].
    pub fn get_unbonds(&mut self) -> UnbondingPurses {
        let state_root_hash = self.get_post_state_hash();

        let tracking_copy = self
            .data_access_layer
            .tracking_copy(state_root_hash)
            .unwrap()
            .unwrap();

        let reader = tracking_copy.reader();

        let unbond_keys = reader
            .keys_with_prefix(&[KeyTag::Unbond as u8])
            .unwrap_or_default();

        let mut ret = BTreeMap::new();

        for key in unbond_keys.into_iter() {
            let read_result = reader.read(&key);
            if let (Key::Unbond(account_hash), Ok(Some(StoredValue::Unbonding(unbonding_purses)))) =
                (key, read_result)
            {
                ret.insert(account_hash, unbonding_purses);
            }
        }

        ret
    }

    /// Gets [`WithdrawPurses`].
    pub fn get_withdraw_purses(&mut self) -> WithdrawPurses {
        let state_root_hash = self.get_post_state_hash();

        let tracking_copy = self
            .data_access_layer
            .tracking_copy(state_root_hash)
            .unwrap()
            .unwrap();

        let reader = tracking_copy.reader();

        let withdraws_keys = reader
            .keys_with_prefix(&[KeyTag::Withdraw as u8])
            .unwrap_or_default();

        let mut ret = BTreeMap::new();

        for key in withdraws_keys.into_iter() {
            let read_result = reader.read(&key);
            if let (Key::Withdraw(account_hash), Ok(Some(StoredValue::Withdraw(withdraw_purses)))) =
                (key, read_result)
            {
                ret.insert(account_hash, withdraw_purses);
            }
        }

        ret
    }

    /// Gets all `[Key::Balance]`s in global state.
    pub fn get_balance_keys(&self) -> Vec<Key> {
        self.get_keys(KeyTag::Balance).unwrap_or_default()
    }

    /// Gets all keys in global state by a prefix.
    pub fn get_keys(
        &self,
        tag: KeyTag,
    ) -> Result<Vec<Key>, casper_storage::global_state::error::Error> {
        let state_root_hash = self.get_post_state_hash();

        let tracking_copy = self
            .data_access_layer
            .tracking_copy(state_root_hash)
            .unwrap()
            .unwrap();

        let reader = tracking_copy.reader();

        reader.keys_with_prefix(&[tag as u8])
    }

    /// Gets all entry points for a given entity
    pub fn get_entry_points(&self, entity_addr: EntityAddr) -> EntryPoints {
        let state_root_hash = self.get_post_state_hash();

        let tracking_copy = self
            .data_access_layer
            .tracking_copy(state_root_hash)
            .unwrap()
            .unwrap();

        tracking_copy
            .get_v1_entry_points(entity_addr)
            .expect("must get entry points")
    }

    /// Gets a stored value from a contract's named keys.
    pub fn get_value<T>(&mut self, entity_addr: EntityAddr, name: &str) -> T
    where
        T: FromBytes + CLTyped,
    {
        let named_keys = self.get_named_keys(entity_addr);

        let key = named_keys.get(name).expect("should have named key");
        let stored_value = self.query(None, *key, &[]).expect("should query");
        let cl_value = stored_value.into_cl_value().expect("should be cl value");
        let result: T = cl_value.into_t().expect("should convert");
        result
    }

    /// Gets an [`EraId`].
    pub fn get_era(&mut self) -> EraId {
        let auction_contract = self.get_auction_contract_hash();
        self.get_value(EntityAddr::System(auction_contract.value()), ERA_ID_KEY)
    }

    /// Gets the auction delay.
    pub fn get_auction_delay(&mut self) -> u64 {
        let auction_contract = self.get_auction_contract_hash();
        self.get_value(
            EntityAddr::System(auction_contract.value()),
            AUCTION_DELAY_KEY,
        )
    }

    /// Gets the unbonding delay
    pub fn get_unbonding_delay(&mut self) -> u64 {
        let auction_contract = self.get_auction_contract_hash();
        self.get_value(
            EntityAddr::System(auction_contract.value()),
            UNBONDING_DELAY_KEY,
        )
    }

    fn system_entity_key(&self, request: SystemEntityRegistryRequest) -> Key {
        let result = self.data_access_layer.system_entity_registry(request);
        if let SystemEntityRegistryResult::Success { payload, .. } = result {
            match payload {
                SystemEntityRegistryPayload::All(_) => {
                    panic!("asked for auction, got entire registry");
                }
                SystemEntityRegistryPayload::EntityKey(key) => key,
            }
        } else {
            panic!("{:?}", result)
        }
    }

    /// Gets the [`AddressableEntityHash`] of the system auction contract, panics if it can't be
    /// found.
    pub fn get_system_auction_hash(&self) -> AddressableEntityHash {
        let state_root_hash = self.get_post_state_hash();
        let request = SystemEntityRegistryRequest::new(
            state_root_hash,
            ProtocolVersion::V2_0_0,
            SystemEntityRegistrySelector::auction(),
            DEFAULT_ENABLE_ENTITY,
        );
        self.system_entity_key(request)
            .into_entity_hash()
            .expect("should downcast")
    }

    /// Gets the [`AddressableEntityHash`] of the system mint contract, panics if it can't be found.
    pub fn get_system_mint_hash(&self) -> AddressableEntityHash {
        let state_root_hash = self.get_post_state_hash();
        let request = SystemEntityRegistryRequest::new(
            state_root_hash,
            ProtocolVersion::V2_0_0,
            SystemEntityRegistrySelector::mint(),
            DEFAULT_ENABLE_ENTITY,
        );
        self.system_entity_key(request)
            .into_entity_hash()
            .expect("should downcast")
    }

    /// Gets the [`AddressableEntityHash`] of the system handle payment contract, panics if it can't
    /// be found.
    pub fn get_system_handle_payment_hash(
        &self,
        protocol_version: ProtocolVersion,
    ) -> AddressableEntityHash {
        let state_root_hash = self.get_post_state_hash();
        let request = SystemEntityRegistryRequest::new(
            state_root_hash,
            protocol_version,
            SystemEntityRegistrySelector::handle_payment(),
            DEFAULT_ENABLE_ENTITY,
        );
        self.system_entity_key(request)
            .into_entity_hash()
            .expect("should downcast")
    }

    /// Resets the `exec_results`, `upgrade_results` and `transform` fields.
    pub fn clear_results(&mut self) -> &mut Self {
        self.exec_results = Vec::new();
        self.upgrade_results = Vec::new();
        self.effects = Vec::new();
        self
    }

    /// Advances eras by num_eras
    pub fn advance_eras_by(&mut self, num_eras: u64) {
        let step_request_builder = StepRequestBuilder::new()
            .with_protocol_version(ProtocolVersion::V2_0_0)
            .with_runtime_config(self.native_runtime_config())
            .with_run_auction(true);

        for _ in 0..num_eras {
            let state_hash = self.get_post_state_hash();
            let step_request = step_request_builder
                .clone()
                .with_parent_state_hash(state_hash)
                .with_next_era_id(self.get_era().successor())
                .build();

            match self.step(step_request) {
                StepResult::RootNotFound => panic!("Root not found {:?}", state_hash),
                StepResult::Failure(err) => panic!("{:?}", err),
                StepResult::Success { .. } => {
                    // noop
                }
            }
        }
    }

    /// Advances eras by configured amount
    pub fn advance_eras_by_default_auction_delay(&mut self) {
        let auction_delay = self.get_auction_delay();
        self.advance_eras_by(auction_delay + 1);
    }

    /// Advances by a single era.
    pub fn advance_era(&mut self) {
        self.advance_eras_by(1);
    }

    /// Returns an initialized step request builder.
    pub fn step_request_builder(&mut self) -> StepRequestBuilder {
        StepRequestBuilder::new()
            .with_parent_state_hash(self.get_post_state_hash())
            .with_protocol_version(ProtocolVersion::V2_0_0)
            .with_runtime_config(self.native_runtime_config())
    }

    /// Returns a trie by hash.
    pub fn get_trie(&mut self, state_hash: Digest) -> Option<Trie<Key, StoredValue>> {
        let req = TrieRequest::new(state_hash, None);
        self.data_access_layer()
            .trie(req)
            .into_raw()
            .unwrap()
            .map(|bytes| bytesrepr::deserialize(bytes.into_inner().into()).unwrap())
    }

    /// Returns the costs related to interacting with the auction system contract.
    pub fn get_auction_costs(&self) -> AuctionCosts {
        *self.chainspec.system_costs_config.auction_costs()
    }

    /// Returns the costs related to interacting with the mint system contract.
    pub fn get_mint_costs(&self) -> MintCosts {
        *self.chainspec.system_costs_config.mint_costs()
    }

    /// Returns the costs related to interacting with the handle payment system contract.
    pub fn get_handle_payment_costs(&self) -> HandlePaymentCosts {
        *self.chainspec.system_costs_config.handle_payment_costs()
    }

    /// Commits a prune of leaf nodes from the tip of the merkle trie.
    pub fn commit_prune(&mut self, prune_config: PruneRequest) -> &mut Self {
        let result = self.data_access_layer.prune(prune_config);

        if let PruneResult::Success {
            post_state_hash,
            effects,
        } = &result
        {
            self.post_state_hash = Some(*post_state_hash);
            self.effects.push(effects.clone());
        }

        self.prune_results.push(result);
        self
    }

    /// Returns a `Result` containing a [`PruneResult`].
    pub fn get_prune_result(&self, index: usize) -> Option<&PruneResult> {
        self.prune_results.get(index)
    }

    /// Expects a prune success.
    pub fn expect_prune_success(&mut self) -> &mut Self {
        // Check first result, as only first result is interesting for a simple test
        let result = self
            .prune_results
            .last()
            .expect("Expected to be called after a system upgrade.");

        match result {
            PruneResult::RootNotFound => panic!("Root not found"),
            PruneResult::MissingKey => panic!("Does not exists"),
            PruneResult::Failure(tce) => {
                panic!("{:?}", tce);
            }
            PruneResult::Success { .. } => {}
        }

        self
    }

    /// Calculates refunded amount from a last execution request.
    pub fn calculate_refund_amount(&self, payment_amount: U512) -> U512 {
        let gas_amount = Motes::from_gas(self.last_exec_gas_cost(), DEFAULT_GAS_PRICE)
            .expect("should create motes from gas");

        let refund_ratio = match self.chainspec.core_config.refund_handling {
            RefundHandling::Refund { refund_ratio } | RefundHandling::Burn { refund_ratio } => {
                refund_ratio
            }
            RefundHandling::NoRefund => Ratio::zero(),
        };

        let (numer, denom) = refund_ratio.into();
        let refund_ratio = Ratio::new_raw(U512::from(numer), U512::from(denom));

        // amount declared to be paid in payment code MINUS gas spent in last execution.
        let refundable_amount = Ratio::from(payment_amount) - Ratio::from(gas_amount.value());
        (refundable_amount * refund_ratio).to_integer()
    }
}<|MERGE_RESOLUTION|>--- conflicted
+++ resolved
@@ -848,11 +848,8 @@
             balance_hold_interval,
             include_credits,
             credit_cap,
-<<<<<<< HEAD
             DEFAULT_ENABLE_ENTITY,
-=======
             config.system_costs_config.mint_costs().transfer,
->>>>>>> b8f2c205
         );
 
         let bidding_req = BiddingRequest::new(
@@ -1018,11 +1015,8 @@
             self.chainspec.core_config.gas_hold_interval.millis(),
             include_credits,
             credit_cap,
-<<<<<<< HEAD
             DEFAULT_ENABLE_ENTITY,
-=======
             self.chainspec.system_costs_config.mint_costs().transfer,
->>>>>>> b8f2c205
         )
     }
 
