//! A library to support testing of Wasm smart contracts for use on the Casper Platform.

#![doc(html_root_url = "https://docs.rs/casper-engine-test-support/6.0.0")]
#![doc(
    html_favicon_url = "https://raw.githubusercontent.com/casper-network/casper-node/blob/dev/images/Casper_Logo_Favicon_48.png",
    html_logo_url = "https://raw.githubusercontent.com/casper-network/casper-node/blob/dev/images/Casper_Logo_Favicon.png",
    test(attr(deny(warnings)))
)]
#![warn(missing_docs)]
#![cfg_attr(docsrs, feature(doc_auto_cfg))]

mod chainspec_config;
mod deploy_item_builder;
mod execute_request_builder;
mod step_request_builder;
mod transfer_request_builder;
mod upgrade_request_builder;
pub mod utils;
mod wasm_test_builder;

use num_rational::Ratio;
use once_cell::sync::Lazy;

use casper_execution_engine::engine_state::engine_config::DEFAULT_FEE_HANDLING;
use casper_storage::data_access_layer::GenesisRequest;
use casper_types::{
<<<<<<< HEAD
    account::AccountHash, ChainspecRegistry, Digest, GenesisAccount, GenesisConfig,
    GenesisConfigBuilder, Motes, ProtocolVersion, PublicKey, SecretKey, SystemConfig, WasmConfig,
    DEFAULT_REFUND_HANDLING, U512,
=======
    account::AccountHash, testing::TestRng, ChainspecRegistry, Digest, GenesisAccount,
    GenesisConfig, GenesisConfigBuilder, Motes, ProtocolVersion, PublicKey, SecretKey,
    SystemConfig, WasmConfig, U512,
>>>>>>> 67ad52e5
};

pub use chainspec_config::ChainspecConfig;
use chainspec_config::PRODUCTION_PATH;
pub use deploy_item_builder::DeployItemBuilder;
pub use execute_request_builder::ExecuteRequestBuilder;
pub use step_request_builder::StepRequestBuilder;
pub use transfer_request_builder::TransferRequestBuilder;
pub use upgrade_request_builder::UpgradeRequestBuilder;
pub use wasm_test_builder::{EntityWithNamedKeys, LmdbWasmTestBuilder, WasmTestBuilder};

/// Default number of validator slots.
pub const DEFAULT_VALIDATOR_SLOTS: u32 = 5;
/// Default auction delay.
pub const DEFAULT_AUCTION_DELAY: u64 = 1;
/// Default lock-in period is currently zero.
pub const DEFAULT_LOCKED_FUNDS_PERIOD_MILLIS: u64 = 0;
/// Default length of total vesting schedule is currently zero.
pub const DEFAULT_VESTING_SCHEDULE_PERIOD_MILLIS: u64 = 0;

/// Default number of eras that need to pass to be able to withdraw unbonded funds.
pub const DEFAULT_UNBONDING_DELAY: u64 = 7;

/// Round seigniorage rate represented as a fraction of the total supply.
///
/// Annual issuance: 8%
/// Minimum round length: 2^14 ms
/// Ticks per year: 31536000000
///
/// (1+0.08)^((2^14)/31536000000)-1 is expressed as a fractional number below.
pub const DEFAULT_ROUND_SEIGNIORAGE_RATE: Ratio<u64> = Ratio::new_raw(1, 4200000000000000000);

/// Default chain name.
pub const DEFAULT_CHAIN_NAME: &str = "casper-execution-engine-testing";
/// Default genesis timestamp in milliseconds.
pub const DEFAULT_GENESIS_TIMESTAMP_MILLIS: u64 = 0;
/// Default block time.
pub const DEFAULT_BLOCK_TIME: u64 = 0;
/// Default gas price.
pub const DEFAULT_GAS_PRICE: u64 = 1;
/// Amount named argument.
pub const ARG_AMOUNT: &str = "amount";
/// Timestamp increment in milliseconds.
pub const TIMESTAMP_MILLIS_INCREMENT: u64 = 30_000; // 30 seconds

/// Default value for maximum associated keys configuration option.
pub const DEFAULT_MAX_ASSOCIATED_KEYS: u32 = 100;

/// Default value for a maximum query depth configuration option.
pub const DEFAULT_MAX_QUERY_DEPTH: u64 = 5;
/// Default value for maximum runtime call stack height configuration option.
pub const DEFAULT_MAX_RUNTIME_CALL_STACK_HEIGHT: u32 = 12;
/// Default value for minimum delegation amount in motes.
pub const DEFAULT_MINIMUM_DELEGATION_AMOUNT: u64 = 500 * 1_000_000_000;
/// Default genesis config hash.
pub const DEFAULT_GENESIS_CONFIG_HASH: Digest = Digest::from_raw([42; 32]);

/// Default account secret key.
pub static DEFAULT_ACCOUNT_SECRET_KEY: Lazy<SecretKey> =
    Lazy::new(|| SecretKey::ed25519_from_bytes([199; SecretKey::ED25519_LENGTH]).unwrap());
/// Default account public key.
pub static DEFAULT_ACCOUNT_PUBLIC_KEY: Lazy<PublicKey> =
    Lazy::new(|| PublicKey::from(&*DEFAULT_ACCOUNT_SECRET_KEY));
/// Default test account address.
pub static DEFAULT_ACCOUNT_ADDR: Lazy<AccountHash> =
    Lazy::new(|| AccountHash::from(&*DEFAULT_ACCOUNT_PUBLIC_KEY));
// NOTE: declaring DEFAULT_ACCOUNT_KEY as *DEFAULT_ACCOUNT_ADDR causes tests to stall.
/// Default account key.
pub static DEFAULT_ACCOUNT_KEY: Lazy<AccountHash> =
    Lazy::new(|| AccountHash::from(&*DEFAULT_ACCOUNT_PUBLIC_KEY));
/// Default initial balance of a test account in motes.
<<<<<<< HEAD
pub const DEFAULT_ACCOUNT_INITIAL_BALANCE: u64 = 100_000_000_000_000_000_u64;
=======
pub const DEFAULT_ACCOUNT_INITIAL_BALANCE: u64 = 10_000_000_000_000_000_000u64;
>>>>>>> 67ad52e5
/// Minimal amount for a transfer that creates new accounts.
pub const MINIMUM_ACCOUNT_CREATION_BALANCE: u64 = 7_500_000_000_000_000_u64;
/// Default proposer public key.
pub static DEFAULT_PROPOSER_PUBLIC_KEY: Lazy<PublicKey> = Lazy::new(|| {
    let secret_key = SecretKey::ed25519_from_bytes([198; SecretKey::ED25519_LENGTH]).unwrap();
    PublicKey::from(&secret_key)
});
/// Default proposer address.
pub static DEFAULT_PROPOSER_ADDR: Lazy<AccountHash> =
    Lazy::new(|| AccountHash::from(&*DEFAULT_PROPOSER_PUBLIC_KEY));
/// Default accounts.
pub static DEFAULT_ACCOUNTS: Lazy<Vec<GenesisAccount>> = Lazy::new(|| {
    let mut ret = Vec::new();
    let genesis_account = GenesisAccount::account(
        DEFAULT_ACCOUNT_PUBLIC_KEY.clone(),
        Motes::new(DEFAULT_ACCOUNT_INITIAL_BALANCE),
        None,
    );
    ret.push(genesis_account);
    let proposer_account = GenesisAccount::account(
        DEFAULT_PROPOSER_PUBLIC_KEY.clone(),
        Motes::new(DEFAULT_ACCOUNT_INITIAL_BALANCE),
        None,
    );
    ret.push(proposer_account);
    let rng = &mut TestRng::new();
    for _ in 0..10 {
        let filler_account = GenesisAccount::account(
            PublicKey::random(rng),
            Motes::new(DEFAULT_ACCOUNT_INITIAL_BALANCE.into()),
            None,
        );
        ret.push(filler_account);
    }
    ret
});
/// Default [`ProtocolVersion`].
pub const DEFAULT_PROTOCOL_VERSION: ProtocolVersion = ProtocolVersion::V2_0_0;
/// Default payment.
pub static DEFAULT_PAYMENT: Lazy<U512> = Lazy::new(|| U512::from(1_500_000_000_000u64));
/// Default [`WasmConfig`].
pub static DEFAULT_WASM_CONFIG: Lazy<WasmConfig> = Lazy::new(WasmConfig::default);
/// Default [`SystemConfig`].
pub static DEFAULT_SYSTEM_CONFIG: Lazy<SystemConfig> = Lazy::new(SystemConfig::default);

/// Default [`GenesisConfig`].
pub static DEFAULT_EXEC_CONFIG: Lazy<GenesisConfig> = Lazy::new(|| {
    GenesisConfigBuilder::default()
        .with_accounts(DEFAULT_ACCOUNTS.clone())
        .with_wasm_config(*DEFAULT_WASM_CONFIG)
        .with_system_config(*DEFAULT_SYSTEM_CONFIG)
        .with_validator_slots(DEFAULT_VALIDATOR_SLOTS)
        .with_auction_delay(DEFAULT_AUCTION_DELAY)
        .with_locked_funds_period_millis(DEFAULT_LOCKED_FUNDS_PERIOD_MILLIS)
        .with_round_seigniorage_rate(DEFAULT_ROUND_SEIGNIORAGE_RATE)
        .with_unbonding_delay(DEFAULT_UNBONDING_DELAY)
        .with_genesis_timestamp_millis(DEFAULT_GENESIS_TIMESTAMP_MILLIS)
        .build()
});

/// Default [`ChainspecRegistry`].
pub static DEFAULT_CHAINSPEC_REGISTRY: Lazy<ChainspecRegistry> =
    Lazy::new(|| ChainspecRegistry::new_with_genesis(&[1, 2, 3], &[4, 5, 6]));

/// A [`GenesisRequest`] using cost tables matching those used in Casper Mainnet.
pub static LOCAL_GENESIS_REQUEST: Lazy<GenesisRequest> = Lazy::new(|| {
    ChainspecConfig::create_genesis_request_from_local_chainspec(
        DEFAULT_ACCOUNTS.clone(),
        DEFAULT_PROTOCOL_VERSION,
    )
    .expect("must create the request")
});
/// Round seigniorage rate from the production chainspec.
pub static PRODUCTION_ROUND_SEIGNIORAGE_RATE: Lazy<Ratio<u64>> = Lazy::new(|| {
    let chainspec = ChainspecConfig::from_chainspec_path(&*PRODUCTION_PATH)
        .expect("must create chainspec_config");
    chainspec.core_config.round_seigniorage_rate
});
/// System address.
pub static SYSTEM_ADDR: Lazy<AccountHash> = Lazy::new(|| PublicKey::System.to_account_hash());

#[cfg(test)]
mod tests {
    use super::*;

    #[test]
    fn defaults_should_match_production_chainspec_values() {
        let production = ChainspecConfig::from_chainspec_path(&*PRODUCTION_PATH).unwrap();
        // No need to test `CoreConfig::validator_slots`.
        assert_eq!(production.core_config.auction_delay, DEFAULT_AUCTION_DELAY);
        assert_eq!(
            production.core_config.locked_funds_period.millis(),
            DEFAULT_LOCKED_FUNDS_PERIOD_MILLIS
        );
        assert_eq!(
            production.core_config.unbonding_delay,
            DEFAULT_UNBONDING_DELAY
        );
        assert_eq!(
            production.core_config.round_seigniorage_rate.reduced(),
            DEFAULT_ROUND_SEIGNIORAGE_RATE.reduced()
        );
        assert_eq!(
            production.core_config.max_associated_keys,
            DEFAULT_MAX_ASSOCIATED_KEYS
        );
        assert_eq!(
            production.core_config.max_runtime_call_stack_height,
            DEFAULT_MAX_RUNTIME_CALL_STACK_HEIGHT
        );
        assert_eq!(
            production.core_config.minimum_delegation_amount,
            DEFAULT_MINIMUM_DELEGATION_AMOUNT
        );

        assert_eq!(production.wasm_config, WasmConfig::default());
        // TODO: reenable after new payment logic is added
        //assert_eq!(production.system_costs_config, SystemConfig::default());
    }
}<|MERGE_RESOLUTION|>--- conflicted
+++ resolved
@@ -21,18 +21,11 @@
 use num_rational::Ratio;
 use once_cell::sync::Lazy;
 
-use casper_execution_engine::engine_state::engine_config::DEFAULT_FEE_HANDLING;
 use casper_storage::data_access_layer::GenesisRequest;
 use casper_types::{
-<<<<<<< HEAD
-    account::AccountHash, ChainspecRegistry, Digest, GenesisAccount, GenesisConfig,
-    GenesisConfigBuilder, Motes, ProtocolVersion, PublicKey, SecretKey, SystemConfig, WasmConfig,
-    DEFAULT_REFUND_HANDLING, U512,
-=======
     account::AccountHash, testing::TestRng, ChainspecRegistry, Digest, GenesisAccount,
     GenesisConfig, GenesisConfigBuilder, Motes, ProtocolVersion, PublicKey, SecretKey,
     SystemConfig, WasmConfig, U512,
->>>>>>> 67ad52e5
 };
 
 pub use chainspec_config::ChainspecConfig;
@@ -104,11 +97,7 @@
 pub static DEFAULT_ACCOUNT_KEY: Lazy<AccountHash> =
     Lazy::new(|| AccountHash::from(&*DEFAULT_ACCOUNT_PUBLIC_KEY));
 /// Default initial balance of a test account in motes.
-<<<<<<< HEAD
-pub const DEFAULT_ACCOUNT_INITIAL_BALANCE: u64 = 100_000_000_000_000_000_u64;
-=======
-pub const DEFAULT_ACCOUNT_INITIAL_BALANCE: u64 = 10_000_000_000_000_000_000u64;
->>>>>>> 67ad52e5
+pub const DEFAULT_ACCOUNT_INITIAL_BALANCE: u64 = 10_000_000_000_000_000_000_u64;
 /// Minimal amount for a transfer that creates new accounts.
 pub const MINIMUM_ACCOUNT_CREATION_BALANCE: u64 = 7_500_000_000_000_000_u64;
 /// Default proposer public key.
@@ -138,7 +127,7 @@
     for _ in 0..10 {
         let filler_account = GenesisAccount::account(
             PublicKey::random(rng),
-            Motes::new(DEFAULT_ACCOUNT_INITIAL_BALANCE.into()),
+            Motes::new(DEFAULT_ACCOUNT_INITIAL_BALANCE),
             None,
         );
         ret.push(filler_account);
