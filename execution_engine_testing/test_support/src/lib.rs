--- conflicted
+++ resolved
@@ -25,16 +25,6 @@
 use num_rational::Ratio;
 use once_cell::sync::Lazy;
 
-<<<<<<< HEAD
-#[doc(inline)]
-#[allow(deprecated)]
-pub use casper_execution_engine::engine_state::engine_config::{
-    DEFAULT_MAXIMUM_DELEGATION_AMOUNT, DEFAULT_MAX_ASSOCIATED_KEYS,
-    DEFAULT_MAX_RUNTIME_CALL_STACK_HEIGHT, DEFAULT_MAX_STORED_VALUE_SIZE,
-    DEFAULT_MINIMUM_DELEGATION_AMOUNT,
-};
-=======
->>>>>>> 62231472
 use casper_storage::data_access_layer::GenesisRequest;
 use casper_types::{
     account::AccountHash, ChainspecRegistry, Digest, GenesisAccount, GenesisConfig,
@@ -93,6 +83,8 @@
 pub const DEFAULT_MAX_RUNTIME_CALL_STACK_HEIGHT: u32 = 12;
 /// Default value for minimum delegation amount in motes.
 pub const DEFAULT_MINIMUM_DELEGATION_AMOUNT: u64 = 500 * 1_000_000_000;
+/// Default value for maximum delegation amount in motes.
+pub const DEFAULT_MAXIMUM_DELEGATION_AMOUNT: u64 = 1_000_000_000 * 1_000_000_000;
 
 /// Default genesis config hash.
 pub static DEFAULT_GENESIS_CONFIG_HASH: Lazy<Digest> = Lazy::new(|| [42; 32].into());
