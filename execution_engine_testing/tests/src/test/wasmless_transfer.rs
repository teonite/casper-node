use once_cell::sync::Lazy;

use casper_engine_test_support::{
    ExecuteRequestBuilder, LmdbWasmTestBuilder, TransferRequestBuilder, UpgradeRequestBuilder,
    DEFAULT_ACCOUNT_ADDR, DEFAULT_PAYMENT, DEFAULT_PROTOCOL_VERSION,
    PRODUCTION_RUN_GENESIS_REQUEST,
};
use casper_execution_engine::engine_state::{
    Error as CoreError, WASMLESS_TRANSFER_FIXED_GAS_PRICE,
};
use casper_storage::system::transfer::TransferError;
use casper_types::{
    account::AccountHash,
    runtime_args,
    system::{handle_payment, mint},
    AccessRights, EraId, Gas, Key, MintCosts, Motes, ProtocolVersion, PublicKey, SecretKey, URef,
    U512,
};

const CONTRACT_TRANSFER_PURSE_TO_ACCOUNT: &str = "transfer_purse_to_account.wasm";
const CONTRACT_NEW_NAMED_UREF: &str = "new_named_uref.wasm";
const CONTRACT_CREATE_PURSE_01: &str = "create_purse_01.wasm";
const NON_UREF_NAMED_KEY: &str = "transfer_result";
const TEST_PURSE_NAME: &str = "test_purse";
const ARG_PURSE_NAME: &str = "purse_name";
const ARG_UREF_NAME: &str = "uref_name";

static ACCOUNT_1_SECRET_KEY: Lazy<SecretKey> =
    Lazy::new(|| SecretKey::secp256k1_from_bytes([234u8; 32]).unwrap());
static ACCOUNT_1_PUBLIC_KEY: Lazy<PublicKey> =
    Lazy::new(|| PublicKey::from(&*ACCOUNT_1_SECRET_KEY));
static ACCOUNT_1_ADDR: Lazy<AccountHash> = Lazy::new(|| ACCOUNT_1_PUBLIC_KEY.to_account_hash());

static ACCOUNT_2_SECRET_KEY: Lazy<SecretKey> =
    Lazy::new(|| SecretKey::secp256k1_from_bytes([210u8; 32]).unwrap());
static ACCOUNT_2_PUBLIC_KEY: Lazy<PublicKey> =
    Lazy::new(|| PublicKey::from(&*ACCOUNT_2_SECRET_KEY));
static ACCOUNT_2_ADDR: Lazy<AccountHash> = Lazy::new(|| ACCOUNT_2_PUBLIC_KEY.to_account_hash());

#[ignore]
#[test]
fn should_transfer_wasmless_account_to_purse() {
    transfer_wasmless(WasmlessTransfer::AccountMainPurseToPurse);
}

#[ignore]
#[test]
fn should_transfer_wasmless_account_to_public_key() {
    transfer_wasmless(WasmlessTransfer::AccountMainPurseToPublicKeyMainPurse);
}

#[ignore]
#[test]
fn should_transfer_wasmless_account_to_account() {
    transfer_wasmless(WasmlessTransfer::AccountMainPurseToAccountMainPurse);
}

#[ignore]
#[test]
fn should_transfer_wasmless_account_to_account_by_key() {
    transfer_wasmless(WasmlessTransfer::AccountToAccountByKey);
}

#[ignore]
#[test]
fn should_transfer_wasmless_purse_to_purse() {
    transfer_wasmless(WasmlessTransfer::PurseToPurse);
}

#[ignore]
#[test]
fn should_transfer_wasmless_purse_to_public_key() {
    transfer_wasmless(WasmlessTransfer::PurseToPublicKey);
}

#[ignore]
#[test]
fn should_transfer_wasmless_amount_as_u64() {
    transfer_wasmless(WasmlessTransfer::AmountAsU64);
}

enum WasmlessTransfer {
    AccountMainPurseToPurse,
    AccountMainPurseToAccountMainPurse,
    AccountMainPurseToPublicKeyMainPurse,
    PurseToPurse,
    PurseToPublicKey,
    AccountToAccountByKey,
    AmountAsU64,
}

fn transfer_wasmless(wasmless_transfer: WasmlessTransfer) {
    let create_account_2: bool = true;
    let mut builder = init_wasmless_transform_builder(create_account_2);
    let transfer_amount: U512 = U512::from(1000);
    let id: Option<u64> = None;

    let account_1_purse = builder
        .get_entity_by_account_hash(*ACCOUNT_1_ADDR)
        .expect("should get account 1")
        .main_purse();

    let account_2_purse = builder
        .get_entity_by_account_hash(*ACCOUNT_2_ADDR)
        .expect("should get account 2")
        .main_purse();

    let account_1_starting_balance = builder.get_purse_balance(account_1_purse);
    let account_2_starting_balance = builder.get_purse_balance(account_2_purse);

    let runtime_args = match wasmless_transfer {
        WasmlessTransfer::AccountMainPurseToPurse => {
            runtime_args! {
                mint::ARG_TARGET => account_2_purse,
                mint::ARG_AMOUNT => transfer_amount,
                mint::ARG_ID => id
            }
        }
        WasmlessTransfer::AccountMainPurseToAccountMainPurse => {
            runtime_args! {
                mint::ARG_TARGET => *ACCOUNT_2_ADDR,
                mint::ARG_AMOUNT => transfer_amount,
                mint::ARG_ID => id
            }
        }
        WasmlessTransfer::AccountMainPurseToPublicKeyMainPurse => {
            runtime_args! {
                mint::ARG_TARGET => ACCOUNT_2_PUBLIC_KEY.clone(),
                mint::ARG_AMOUNT => transfer_amount,
                mint::ARG_ID => id
            }
        }
        WasmlessTransfer::AccountToAccountByKey => {
            runtime_args! {
                mint::ARG_TARGET => Key::Account(*ACCOUNT_2_ADDR),
                mint::ARG_AMOUNT => transfer_amount,
                mint::ARG_ID => id
            }
        }
        WasmlessTransfer::PurseToPurse => {
            runtime_args! {
                mint::ARG_SOURCE => account_1_purse,
                mint::ARG_TARGET => account_2_purse,
                mint::ARG_AMOUNT => transfer_amount,
                mint::ARG_ID => id
            }
        }
        WasmlessTransfer::PurseToPublicKey => {
            runtime_args! {
                mint::ARG_SOURCE => account_1_purse,
                mint::ARG_TARGET => ACCOUNT_2_PUBLIC_KEY.clone(),
                mint::ARG_AMOUNT => transfer_amount,
                mint::ARG_ID => id
            }
        }
        WasmlessTransfer::AmountAsU64 => {
            runtime_args! {
                mint::ARG_SOURCE => account_1_purse,
                mint::ARG_TARGET => account_2_purse,
                mint::ARG_AMOUNT => 1000u64,
                mint::ARG_ID => id
            }
        }
    };

    let no_wasm_transfer_request = TransferRequestBuilder::new(0, AccountHash::default())
        .with_args(runtime_args)
        .with_initiator(*ACCOUNT_1_ADDR)
        .build();

    builder
        .transfer_and_commit(no_wasm_transfer_request)
        .expect_success();

    let wasmless_transfer_gas_cost = Gas::from(MintCosts::default().transfer);
    let wasmless_transfer_cost = Motes::from_gas(
        wasmless_transfer_gas_cost,
        WASMLESS_TRANSFER_FIXED_GAS_PRICE,
    )
    .expect("gas overflow");

    assert_eq!(
        account_1_starting_balance - transfer_amount - wasmless_transfer_cost.value(),
        builder.get_purse_balance(account_1_purse),
        "account 1 ending balance incorrect"
    );
    assert_eq!(
        account_2_starting_balance + transfer_amount,
        builder.get_purse_balance(account_2_purse),
        "account 2 ending balance incorrect"
    );

    // Make sure postconditions are met: payment purse has to be empty after finalization

    let handle_payment_entity = builder.get_handle_payment_contract();

    let key = handle_payment_entity
        .named_keys()
        .get(handle_payment::PAYMENT_PURSE_KEY)
        .cloned()
        .expect("should have named key");

    assert_eq!(
        builder.get_purse_balance(key.into_uref().unwrap()),
        U512::zero()
    );
}

#[ignore]
#[test]
fn should_not_transfer_wasmless_to_self_by_addr() {
    invalid_transfer_wasmless(InvalidWasmlessTransfer::TransferToSelfByAddr);
}

#[ignore]
#[test]
fn should_not_transfer_wasmless_to_self_by_key() {
    invalid_transfer_wasmless(InvalidWasmlessTransfer::TransferToSelfByKey);
}

#[ignore]
#[test]
fn should_not_transfer_wasmless_to_self_by_uref() {
    invalid_transfer_wasmless(InvalidWasmlessTransfer::TransferToSelfByURef);
}

#[ignore]
#[test]
fn should_not_transfer_wasmless_other_account_by_addr() {
    invalid_transfer_wasmless(InvalidWasmlessTransfer::OtherSourceAccountByAddr);
}

#[ignore]
#[test]
fn should_not_transfer_wasmless_other_account_by_key() {
    invalid_transfer_wasmless(InvalidWasmlessTransfer::OtherSourceAccountByKey);
}

#[ignore]
#[test]
fn should_not_transfer_wasmless_other_account_by_uref() {
    invalid_transfer_wasmless(InvalidWasmlessTransfer::OtherSourceAccountByURef);
}

#[ignore]
#[test]
fn should_not_transfer_wasmless_missing_target() {
    invalid_transfer_wasmless(InvalidWasmlessTransfer::MissingTarget);
}

#[ignore]
#[test]
fn should_not_transfer_wasmless_missing_amount() {
    invalid_transfer_wasmless(InvalidWasmlessTransfer::MissingAmount);
}

#[ignore]
#[test]
fn should_not_transfer_wasmless_source_uref_nonexistent() {
    invalid_transfer_wasmless(InvalidWasmlessTransfer::SourceURefNonexistent);
}

#[ignore]
#[test]
fn should_not_transfer_wasmless_target_uref_nonexistent() {
    invalid_transfer_wasmless(InvalidWasmlessTransfer::TargetURefNonexistent);
}

#[ignore]
#[test]
fn should_not_transfer_wasmless_invalid_source_uref() {
    invalid_transfer_wasmless(InvalidWasmlessTransfer::SourceURefNotPurse);
}

#[ignore]
#[test]
fn should_not_transfer_wasmless_invalid_target_uref() {
    invalid_transfer_wasmless(InvalidWasmlessTransfer::TargetURefNotPurse);
}

#[ignore]
#[test]
fn should_not_transfer_wasmless_other_purse_to_self_purse() {
    invalid_transfer_wasmless(InvalidWasmlessTransfer::OtherPurseToSelfPurse);
}

enum InvalidWasmlessTransfer {
    TransferToSelfByAddr,
    TransferToSelfByKey,
    TransferToSelfByURef,
    OtherSourceAccountByAddr,
    OtherSourceAccountByKey,
    OtherSourceAccountByURef,
    MissingTarget,
    MissingAmount,
    SourceURefNotPurse,
    TargetURefNotPurse,
    SourceURefNonexistent,
    TargetURefNonexistent,
    OtherPurseToSelfPurse,
}

fn invalid_transfer_wasmless(invalid_wasmless_transfer: InvalidWasmlessTransfer) {
    let create_account_2: bool = true;
    let mut builder = init_wasmless_transform_builder(create_account_2);
    let transfer_amount: U512 = U512::from(1000);
    let id: Option<u64> = None;

    let (addr, runtime_args, expected_error) = match invalid_wasmless_transfer {
        InvalidWasmlessTransfer::TransferToSelfByAddr => {
            // same source and target purse is invalid
            (
                *ACCOUNT_1_ADDR,
                runtime_args! {
                    mint::ARG_TARGET => *ACCOUNT_1_ADDR,
                    mint::ARG_AMOUNT => transfer_amount,
                    mint::ARG_ID => id,
                },
                CoreError::Transfer(TransferError::InvalidPurse),
            )
        }
        InvalidWasmlessTransfer::TransferToSelfByKey => {
            // same source and target purse is invalid
            (
                *ACCOUNT_1_ADDR,
                runtime_args! {
                    mint::ARG_TARGET => Key::Account(*ACCOUNT_1_ADDR),
                    mint::ARG_AMOUNT => transfer_amount,
                    mint::ARG_ID => id
                },
                CoreError::Transfer(TransferError::InvalidPurse),
            )
        }
        InvalidWasmlessTransfer::TransferToSelfByURef => {
            let account_1_purse = builder
                .get_entity_by_account_hash(*ACCOUNT_1_ADDR)
                .expect("should get account 1")
                .main_purse();
            // same source and target purse is invalid
            (
                *ACCOUNT_1_ADDR,
                runtime_args! {
                    mint::ARG_TARGET => account_1_purse,
                    mint::ARG_AMOUNT => transfer_amount,
                    mint::ARG_ID => id
                },
                CoreError::Transfer(TransferError::InvalidPurse),
            )
        }
        InvalidWasmlessTransfer::OtherSourceAccountByAddr => {
            // passes another account's addr as source
            (
                *ACCOUNT_1_ADDR,
                runtime_args! {
                    mint::ARG_SOURCE => *ACCOUNT_2_ADDR,
                    mint::ARG_TARGET => *ACCOUNT_1_ADDR,
                    mint::ARG_AMOUNT => transfer_amount,
                    mint::ARG_ID => id
                },
                CoreError::Transfer(TransferError::InvalidArgument),
            )
        }
        InvalidWasmlessTransfer::OtherSourceAccountByKey => {
            // passes another account's Key::Account as source
            (
                *ACCOUNT_1_ADDR,
                runtime_args! {
                    mint::ARG_SOURCE => Key::Account(*ACCOUNT_2_ADDR),
                    mint::ARG_TARGET => *ACCOUNT_1_ADDR,
                    mint::ARG_AMOUNT => transfer_amount,
                    mint::ARG_ID => id
                },
                CoreError::Transfer(TransferError::InvalidArgument),
            )
        }
        InvalidWasmlessTransfer::OtherSourceAccountByURef => {
            let account_2_purse = builder
                .get_entity_by_account_hash(*ACCOUNT_2_ADDR)
                .expect("should get account 1")
                .main_purse();
            // passes another account's purse as source
            (
                *ACCOUNT_1_ADDR,
                runtime_args! {
                    mint::ARG_SOURCE => account_2_purse,
                    mint::ARG_TARGET => *ACCOUNT_1_ADDR,
                    mint::ARG_AMOUNT => transfer_amount,
                    mint::ARG_ID => id
                },
                CoreError::Transfer(TransferError::ForgedReference(account_2_purse)),
            )
        }
        InvalidWasmlessTransfer::MissingTarget => {
            // does not pass target
            (
                *ACCOUNT_1_ADDR,
                runtime_args! {
                    mint::ARG_AMOUNT => transfer_amount,
                    mint::ARG_ID => id
                },
                CoreError::Transfer(TransferError::MissingArgument),
            )
        }
        InvalidWasmlessTransfer::MissingAmount => {
            // does not pass amount
            (
                *ACCOUNT_1_ADDR,
                runtime_args! {
                    mint::ARG_TARGET => *ACCOUNT_2_ADDR,
                    mint::ARG_ID => id
                },
                CoreError::Transfer(TransferError::MissingArgument),
            )
        }
        InvalidWasmlessTransfer::SourceURefNotPurse => {
            let not_purse_uref = get_default_account_named_uref(&mut builder, NON_UREF_NAMED_KEY);
            // passes an invalid uref as source (an existing uref that is not a purse uref)
            (
                *DEFAULT_ACCOUNT_ADDR,
                runtime_args! {
                    mint::ARG_SOURCE => not_purse_uref,
                    mint::ARG_TARGET => *ACCOUNT_1_ADDR,
                    mint::ARG_AMOUNT => transfer_amount,
                    mint::ARG_ID => id
                },
                CoreError::Transfer(TransferError::InvalidPurse),
            )
        }
        InvalidWasmlessTransfer::TargetURefNotPurse => {
            let not_purse_uref = get_default_account_named_uref(&mut builder, NON_UREF_NAMED_KEY);
            // passes an invalid uref as target (an existing uref that is not a purse uref)
            (
                *DEFAULT_ACCOUNT_ADDR,
                runtime_args! {
                    mint::ARG_TARGET => not_purse_uref,
                    mint::ARG_AMOUNT => transfer_amount,
                    mint::ARG_ID => id
                },
                CoreError::Transfer(TransferError::InvalidPurse),
            )
        }
        InvalidWasmlessTransfer::SourceURefNonexistent => {
            let nonexistent_purse = URef::new([255; 32], AccessRights::READ_ADD_WRITE);
            // passes a nonexistent uref as source; considered to be a forged reference as when
            // a caller passes a uref as source they are claiming it is a purse and that they have
            // write access to it / are allowed to take funds from it.
            (
                *ACCOUNT_1_ADDR,
                runtime_args! {
                    mint::ARG_SOURCE => nonexistent_purse,
                    mint::ARG_TARGET => *ACCOUNT_1_ADDR,
                    mint::ARG_AMOUNT => transfer_amount,
                    mint::ARG_ID => id
                },
                CoreError::Transfer(TransferError::ForgedReference(nonexistent_purse)),
            )
        }
        InvalidWasmlessTransfer::TargetURefNonexistent => {
            let nonexistent_purse = URef::new([255; 32], AccessRights::READ_ADD_WRITE);
            // passes a nonexistent uref as target
            (
                *ACCOUNT_1_ADDR,
                runtime_args! {
                    mint::ARG_TARGET => nonexistent_purse,
                    mint::ARG_AMOUNT => transfer_amount,
                    mint::ARG_ID => id
                },
                CoreError::Transfer(TransferError::InvalidPurse),
            )
        }
        InvalidWasmlessTransfer::OtherPurseToSelfPurse => {
            let account_1_purse = builder
                .get_entity_by_account_hash(*ACCOUNT_1_ADDR)
                .expect("should get account 1")
                .main_purse();
            let account_2_purse = builder
                .get_entity_by_account_hash(*ACCOUNT_2_ADDR)
                .expect("should get account 1")
                .main_purse();

            // attempts to take from an unowned purse
            (
                *ACCOUNT_1_ADDR,
                runtime_args! {
                    mint::ARG_SOURCE => account_2_purse,
                    mint::ARG_TARGET => account_1_purse,
                    mint::ARG_AMOUNT => transfer_amount,
                    mint::ARG_ID => id
                },
                CoreError::Transfer(TransferError::ForgedReference(account_2_purse)),
            )
        }
    };

    let no_wasm_transfer_request = TransferRequestBuilder::new(0, AccountHash::default())
        .with_args(runtime_args)
        .with_initiator(addr)
        .build();

    let account_1_purse = builder
        .get_entity_by_account_hash(*ACCOUNT_1_ADDR)
        .expect("should get account 1")
        .main_purse();

    let account_1_starting_balance = builder.get_purse_balance(account_1_purse);

    builder.transfer_and_commit(no_wasm_transfer_request);

    let result = builder
        .get_last_exec_result()
        .expect("Expected to be called after run()");

    assert!(result.is_failure(), "was expected to fail");

    let error = result.as_error().expect("should have error");

    let account_1_closing_balance = builder.get_purse_balance(account_1_purse);

    assert_eq!(
        format!("{}", &expected_error),
        format!("{}", error),
        "expected_error: {} actual error: {}",
        expected_error,
        error
    );

    // No balance change expected in invalid transfer tests
    assert_eq!(account_1_starting_balance, account_1_closing_balance);

    // Make sure postconditions are met: payment purse has to be empty after finalization
    let handle_payment_entity = builder.get_handle_payment_contract();
    let key = handle_payment_entity
        .named_keys()
        .get(handle_payment::PAYMENT_PURSE_KEY)
        .cloned()
        .expect("should have named key");

    assert_eq!(
        builder.get_purse_balance(key.into_uref().unwrap()),
        U512::zero()
    );
}

#[ignore]
#[test]
fn transfer_wasmless_should_create_target_if_it_doesnt_exist() {
    let wasmless_transfer_gas_cost = Gas::from(MintCosts::default().transfer);
    let wasmless_transfer_cost = Motes::from_gas(
        wasmless_transfer_gas_cost,
        WASMLESS_TRANSFER_FIXED_GAS_PRICE,
    )
    .expect("gas overflow");

    let create_account_2: bool = false;
    let mut builder = init_wasmless_transform_builder(create_account_2);
    let transfer_amount: U512 = U512::from(1000);

    let account_1_purse = builder
        .get_entity_by_account_hash(*ACCOUNT_1_ADDR)
        .expect("should get account 1")
        .main_purse();

    assert_eq!(
        builder.get_entity_by_account_hash(*ACCOUNT_2_ADDR),
        None,
        "account 2 should not exist"
    );

    let account_1_starting_balance = builder.get_purse_balance(account_1_purse);

<<<<<<< HEAD
    let no_wasm_transfer_request = TransferRequestBuilder::new(transfer_amount, *ACCOUNT_2_ADDR)
        .with_initiator(*ACCOUNT_1_ADDR)
        .build();

    builder
        .transfer_and_commit(no_wasm_transfer_request)
        .expect_success();
=======
    let runtime_args = runtime_args! {
       mint::ARG_TARGET => *ACCOUNT_2_ADDR,
       mint::ARG_AMOUNT => transfer_amount,
       mint::ARG_ID => <Option<u64>>::None
    };

    let native_transfer_request = {
        let deploy_item = DeployItemBuilder::new()
            .with_address(*ACCOUNT_1_ADDR)
            .with_empty_payment_bytes(runtime_args! {})
            .with_transfer_args(runtime_args)
            .with_authorization_keys(&[*ACCOUNT_1_ADDR])
            .with_deploy_hash([42; 32])
            .build();
        ExecuteRequestBuilder::from_deploy_item(deploy_item).build()
    };

    builder
        .exec(native_transfer_request)
        .expect_success()
        .commit();
>>>>>>> 36eec71c

    let account_2 = builder
        .get_entity_by_account_hash(*ACCOUNT_2_ADDR)
        .expect("account 2 should exist");

    let account_2_starting_balance = builder.get_purse_balance(account_2.main_purse());

    assert_eq!(
        account_1_starting_balance - transfer_amount - wasmless_transfer_cost.value(),
        builder.get_purse_balance(account_1_purse),
        "account 1 ending balance incorrect"
    );
    assert_eq!(
        account_2_starting_balance, transfer_amount,
        "account 2 ending balance incorrect"
    );
}

fn get_default_account_named_uref(builder: &mut LmdbWasmTestBuilder, name: &str) -> URef {
    let default_account = builder
        .get_entity_with_named_keys_by_account_hash(*DEFAULT_ACCOUNT_ADDR)
        .expect("default account should exist");
    default_account
        .named_keys()
        .get(name)
        .expect("default account should have named key")
        .as_uref()
        .expect("should be a uref")
        .to_owned()
}

fn init_wasmless_transform_builder(create_account_2: bool) -> LmdbWasmTestBuilder {
    let mut builder = LmdbWasmTestBuilder::default();

    let id: Option<u64> = None;

    let create_account_1_request = ExecuteRequestBuilder::standard(
        *DEFAULT_ACCOUNT_ADDR,
        CONTRACT_TRANSFER_PURSE_TO_ACCOUNT,
        runtime_args! {
            mint::ARG_TARGET => *ACCOUNT_1_ADDR,
            mint::ARG_AMOUNT => *DEFAULT_PAYMENT,
            mint::ARG_ID => id
        },
    )
    .build();

    builder
        .run_genesis(PRODUCTION_RUN_GENESIS_REQUEST.clone())
        .exec(create_account_1_request)
        .expect_success()
        .commit();

    if !create_account_2 {
        return builder;
    }

    let create_account_2_request = ExecuteRequestBuilder::standard(
        *DEFAULT_ACCOUNT_ADDR,
        CONTRACT_TRANSFER_PURSE_TO_ACCOUNT,
        runtime_args! {
            mint::ARG_TARGET => *ACCOUNT_2_ADDR,
            mint::ARG_AMOUNT => *DEFAULT_PAYMENT,
            mint::ARG_ID => id
        },
    )
    .build();

    builder
        .exec(create_account_2_request)
        .commit()
        .expect_success();

    let new_named_uref_request = ExecuteRequestBuilder::standard(
        *DEFAULT_ACCOUNT_ADDR,
        CONTRACT_NEW_NAMED_UREF,
        runtime_args! {
            ARG_UREF_NAME => NON_UREF_NAMED_KEY,
        },
    )
    .build();

    builder
        .exec(new_named_uref_request)
        .commit()
        .expect_success();

    builder
}

#[ignore]
#[test]
fn transfer_wasmless_should_fail_without_main_purse_minimum_balance() {
    let wasmless_transfer_gas_cost = Gas::from(MintCosts::default().transfer);
    let wasmless_transfer_cost = Motes::from_gas(
        wasmless_transfer_gas_cost,
        WASMLESS_TRANSFER_FIXED_GAS_PRICE,
    )
    .expect("gas overflow");

    let create_account_2: bool = false;
    let mut builder = init_wasmless_transform_builder(create_account_2);
    let account_1_to_account_2_amount: U512 = U512::one();
    let account_2_to_account_1_amount: U512 = U512::one();

    let account_1_purse = builder
        .get_entity_by_account_hash(*ACCOUNT_1_ADDR)
        .expect("should get account 1")
        .main_purse();

    assert_eq!(
        builder.get_entity_by_account_hash(*ACCOUNT_2_ADDR),
        None,
        "account 2 should not exist"
    );

    let account_1_starting_balance = builder.get_purse_balance(account_1_purse);

    let no_wasm_transfer_request_1 =
        TransferRequestBuilder::new(account_1_to_account_2_amount, *ACCOUNT_2_ADDR)
            .with_initiator(*ACCOUNT_1_ADDR)
            .build();

    builder
        .transfer_and_commit(no_wasm_transfer_request_1)
        .expect_success();

    let account_2 = builder
        .get_entity_by_account_hash(*ACCOUNT_2_ADDR)
        .expect("account 2 should exist");

    let account_2_starting_balance = builder.get_purse_balance(account_2.main_purse());

    assert_eq!(
        account_1_starting_balance - account_1_to_account_2_amount - wasmless_transfer_cost.value(),
        builder.get_purse_balance(account_1_purse),
        "account 1 ending balance incorrect"
    );
    assert_eq!(
        account_2_starting_balance, account_1_to_account_2_amount,
        "account 2 ending balance incorrect"
    );

    // Another transfer but this time created account tries to do a transfer
    let no_wasm_transfer_request_2 =
        TransferRequestBuilder::new(account_2_to_account_1_amount, *ACCOUNT_1_ADDR)
            .with_initiator(*ACCOUNT_2_ADDR)
            .build();

    builder.transfer_and_commit(no_wasm_transfer_request_2);
    // TODO: reenable when new payment code is added
    // let exec_result = &builder.get_last_exec_result().unwrap()[0];
    // let error = exec_result
    //     .as_error()
    //     .unwrap_or_else(|| panic!("should have error {:?}", exec_result));
    // assert!(
    //     matches!(error, CoreError::InsufficientPayment),
    //     "{:?}",
    //     error
    // );
}

#[ignore]
#[test]
fn transfer_wasmless_should_transfer_funds_after_paying_for_transfer() {
    let wasmless_transfer_gas_cost = Gas::from(MintCosts::default().transfer);
    let wasmless_transfer_cost = Motes::from_gas(
        wasmless_transfer_gas_cost,
        WASMLESS_TRANSFER_FIXED_GAS_PRICE,
    )
    .expect("gas overflow");

    let create_account_2: bool = false;
    let mut builder = init_wasmless_transform_builder(create_account_2);
    let account_1_to_account_2_amount: U512 = wasmless_transfer_cost.value() + U512::one();
    // This transfer should succeed as after paying for execution of wasmless transfer account_2's
    // main purse would contain exactly 1 token.
    let account_2_to_account_1_amount: U512 = U512::one();

    let account_1_purse = builder
        .get_entity_by_account_hash(*ACCOUNT_1_ADDR)
        .expect("should get account 1")
        .main_purse();

    assert_eq!(
        builder.get_entity_by_account_hash(*ACCOUNT_2_ADDR),
        None,
        "account 2 should not exist"
    );

    let account_1_starting_balance = builder.get_purse_balance(account_1_purse);

    let no_wasm_transfer_request_1 =
        TransferRequestBuilder::new(account_1_to_account_2_amount, *ACCOUNT_2_ADDR)
            .with_initiator(*ACCOUNT_1_ADDR)
            .build();

    builder
        .transfer_and_commit(no_wasm_transfer_request_1)
        .expect_success();

    let account_2 = builder
        .get_entity_by_account_hash(*ACCOUNT_2_ADDR)
        .expect("account 2 should exist");

    let account_2_starting_balance = builder.get_purse_balance(account_2.main_purse());

    assert_eq!(
        account_1_starting_balance - account_1_to_account_2_amount - wasmless_transfer_cost.value(),
        builder.get_purse_balance(account_1_purse),
        "account 1 ending balance incorrect"
    );
    assert_eq!(
        account_2_starting_balance, account_1_to_account_2_amount,
        "account 2 ending balance incorrect"
    );

    // Another transfer but this time created account tries to do a transfer
    let no_wasm_transfer_request_2 =
        TransferRequestBuilder::new(account_2_to_account_1_amount, *ACCOUNT_1_ADDR)
            .with_initiator(*ACCOUNT_2_ADDR)
            .build();

    builder
        .transfer_and_commit(no_wasm_transfer_request_2)
        .expect_success();
}

#[ignore]
#[test]
fn transfer_wasmless_should_fail_with_secondary_purse_insufficient_funds() {
    let create_account_2: bool = false;
    let mut builder = init_wasmless_transform_builder(create_account_2);
    let account_1_to_account_2_amount: U512 = U512::from(1000);

    let create_purse_request = ExecuteRequestBuilder::standard(
        *ACCOUNT_1_ADDR,
        CONTRACT_CREATE_PURSE_01,
        runtime_args! { ARG_PURSE_NAME => TEST_PURSE_NAME },
    )
    .build();
    builder.exec(create_purse_request).commit().expect_success();

    let account_1 = builder
        .get_entity_with_named_keys_by_account_hash(*ACCOUNT_1_ADDR)
        .expect("should get account 1");

    let account_1_purse = account_1
        .named_keys()
        .get(TEST_PURSE_NAME)
        .expect("should have purse")
        .into_uref()
        .expect("should have purse uref");

    assert_eq!(builder.get_purse_balance(account_1_purse), U512::zero());

    let account_1_starting_balance = builder.get_purse_balance(account_1_purse);
    assert_eq!(account_1_starting_balance, U512::zero());

    let no_wasm_transfer_request_1 =
        TransferRequestBuilder::new(account_1_to_account_2_amount, *ACCOUNT_2_ADDR)
            .with_source(account_1_purse)
            .with_initiator(*ACCOUNT_1_ADDR)
            .build();

    builder.transfer_and_commit(no_wasm_transfer_request_1);
    //TODO: reenable when new payment code is added
    // let exec_result = &builder.get_last_exec_result().unwrap()[0];
    // let error = exec_result.as_error().expect("should have error");
    // assert!(
    //     matches!(error, CoreError::InsufficientPayment),
    //     "{:?}",
    //     error
    // );
}

#[ignore]
#[test]
fn transfer_wasmless_should_observe_upgraded_cost() {
    let new_wasmless_transfer_cost_value = MintCosts::default().transfer * 2;
    // let new_max_associated_keys = DEFAULT_MAX_ASSOCIATED_KEYS;

    let new_wasmless_transfer_gas_cost = Gas::from(new_wasmless_transfer_cost_value);
    let new_wasmless_transfer_cost = Motes::from_gas(
        new_wasmless_transfer_gas_cost,
        WASMLESS_TRANSFER_FIXED_GAS_PRICE,
    )
    .expect("gas overflow");

    let transfer_amount = U512::one();

    const DEFAULT_ACTIVATION_POINT: EraId = EraId::new(1);

    let old_protocol_version = DEFAULT_PROTOCOL_VERSION;
    let new_protocol_version = ProtocolVersion::from_parts(
        old_protocol_version.value().major,
        old_protocol_version.value().minor,
        old_protocol_version.value().patch + 1,
    );

    let mut builder = LmdbWasmTestBuilder::default();
    builder.run_genesis(PRODUCTION_RUN_GENESIS_REQUEST.clone());

    let default_account = builder
        .get_entity_by_account_hash(*DEFAULT_ACCOUNT_ADDR)
        .expect("should get default_account");

    let mut upgrade_request = {
        UpgradeRequestBuilder::new()
            .with_current_protocol_version(DEFAULT_PROTOCOL_VERSION)
            .with_new_protocol_version(new_protocol_version)
            .with_activation_point(DEFAULT_ACTIVATION_POINT)
            .build()
    };

    builder.upgrade(&mut upgrade_request);

    let default_account_balance_before = builder.get_purse_balance(default_account.main_purse());

    let no_wasm_transfer_request_1 =
        TransferRequestBuilder::new(transfer_amount, *ACCOUNT_2_ADDR).build();

    builder
        .transfer_and_commit(no_wasm_transfer_request_1)
        .expect_success();

    let default_account_balance_after = builder.get_purse_balance(default_account.main_purse());

    assert_eq!(
        default_account_balance_before - transfer_amount - new_wasmless_transfer_cost.value(),
        default_account_balance_after,
        "expected wasmless transfer cost to be {} but it was {}",
        new_wasmless_transfer_cost,
        default_account_balance_before - default_account_balance_after - transfer_amount
    );
}<|MERGE_RESOLUTION|>--- conflicted
+++ resolved
@@ -568,7 +568,6 @@
 
     let account_1_starting_balance = builder.get_purse_balance(account_1_purse);
 
-<<<<<<< HEAD
     let no_wasm_transfer_request = TransferRequestBuilder::new(transfer_amount, *ACCOUNT_2_ADDR)
         .with_initiator(*ACCOUNT_1_ADDR)
         .build();
@@ -576,29 +575,6 @@
     builder
         .transfer_and_commit(no_wasm_transfer_request)
         .expect_success();
-=======
-    let runtime_args = runtime_args! {
-       mint::ARG_TARGET => *ACCOUNT_2_ADDR,
-       mint::ARG_AMOUNT => transfer_amount,
-       mint::ARG_ID => <Option<u64>>::None
-    };
-
-    let native_transfer_request = {
-        let deploy_item = DeployItemBuilder::new()
-            .with_address(*ACCOUNT_1_ADDR)
-            .with_empty_payment_bytes(runtime_args! {})
-            .with_transfer_args(runtime_args)
-            .with_authorization_keys(&[*ACCOUNT_1_ADDR])
-            .with_deploy_hash([42; 32])
-            .build();
-        ExecuteRequestBuilder::from_deploy_item(deploy_item).build()
-    };
-
-    builder
-        .exec(native_transfer_request)
-        .expect_success()
-        .commit();
->>>>>>> 36eec71c
 
     let account_2 = builder
         .get_entity_by_account_hash(*ACCOUNT_2_ADDR)
