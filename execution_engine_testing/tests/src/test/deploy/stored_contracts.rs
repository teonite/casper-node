use assert_matches::assert_matches;
use casper_engine_test_support::{
    DeployItemBuilder, EntityWithNamedKeys, ExecuteRequestBuilder, LmdbWasmTestBuilder,
    UpgradeRequestBuilder, DEFAULT_ACCOUNT_ADDR, DEFAULT_ACCOUNT_INITIAL_BALANCE,
    DEFAULT_ACCOUNT_KEY, DEFAULT_PAYMENT, PRODUCTION_RUN_GENESIS_REQUEST,
};
use casper_execution_engine::{engine_state::Error, execution::ExecError};
use casper_types::{
    account::AccountHash, runtime_args, EntityVersion, EntityVersionKey, EraId, PackageHash,
    ProtocolVersion, RuntimeArgs, ENTITY_INITIAL_VERSION, U512,
};

const ACCOUNT_1_ADDR: AccountHash = AccountHash::new([42u8; 32]);
const DEFAULT_ACTIVATION_POINT: EraId = EraId::new(1);
const DO_NOTHING_NAME: &str = "do_nothing";
const DO_NOTHING_CONTRACT_PACKAGE_HASH_NAME: &str = "do_nothing_package_hash";
const DO_NOTHING_CONTRACT_HASH_NAME: &str = "do_nothing_hash";
const INITIAL_VERSION: EntityVersion = ENTITY_INITIAL_VERSION;
const ENTRY_FUNCTION_NAME: &str = "delegate";
const PROTOCOL_VERSION: ProtocolVersion = ProtocolVersion::V2_0_0;
const STORED_PAYMENT_CONTRACT_NAME: &str = "test_payment_stored.wasm";
const STORED_PAYMENT_CONTRACT_HASH_NAME: &str = "test_payment_hash";
const STORED_PAYMENT_CONTRACT_PACKAGE_HASH_NAME: &str = "test_payment_package_hash";
const PAY_ENTRYPOINT: &str = "pay";
const TRANSFER_PURSE_TO_ACCOUNT_CONTRACT_NAME: &str = "transfer_purse_to_account";

const ARG_TARGET: &str = "target";
const ARG_AMOUNT: &str = "amount";

/// Prepares a upgrade request with pre-loaded deploy code, and new protocol version.
fn make_upgrade_request(new_protocol_version: ProtocolVersion) -> UpgradeRequestBuilder {
    UpgradeRequestBuilder::new()
        .with_current_protocol_version(PROTOCOL_VERSION)
        .with_new_protocol_version(new_protocol_version)
        .with_activation_point(DEFAULT_ACTIVATION_POINT)
}

fn install_custom_payment(
    builder: &mut LmdbWasmTestBuilder,
) -> (EntityWithNamedKeys, PackageHash, U512) {
    // store payment contract
    let exec_request = ExecuteRequestBuilder::standard(
        *DEFAULT_ACCOUNT_ADDR,
        STORED_PAYMENT_CONTRACT_NAME,
        RuntimeArgs::default(),
    )
    .build();

    builder.exec(exec_request).commit();

    let default_account = builder
        .get_entity_with_named_keys_by_account_hash(*DEFAULT_ACCOUNT_ADDR)
        .expect("should have account");

    // check account named keys
    let package_hash = default_account
        .named_keys()
        .get(STORED_PAYMENT_CONTRACT_PACKAGE_HASH_NAME)
        .expect("key should exist")
        .into_package_hash()
        .expect("should be a hash");

    let exec_cost = builder.get_last_exec_result().unwrap().gas().value();

    (default_account, package_hash, exec_cost)
}

#[ignore]
#[test]
fn should_exec_non_stored_code() {
    // using the new execute logic, passing code for both payment and session
    // should work exactly as it did with the original exec logic

    let account_1_account_hash = ACCOUNT_1_ADDR;
    let payment_purse_amount = *DEFAULT_PAYMENT;
    let transferred_amount = 1;

    let exec_request = {
        let deploy_item = DeployItemBuilder::new()
            .with_address(*DEFAULT_ACCOUNT_ADDR)
            .with_session_code(
                format!("{}.wasm", TRANSFER_PURSE_TO_ACCOUNT_CONTRACT_NAME),
                runtime_args! {
                    ARG_TARGET => account_1_account_hash,
                    ARG_AMOUNT => U512::from(transferred_amount)
                },
            )
            .with_empty_payment_bytes(runtime_args! {
                ARG_AMOUNT => payment_purse_amount,
            })
            .with_authorization_keys(&[*DEFAULT_ACCOUNT_KEY])
            .with_deploy_hash([1; 32])
            .build();

        ExecuteRequestBuilder::from_deploy_item(deploy_item).build()
    };

    let mut builder = LmdbWasmTestBuilder::default();
    builder.run_genesis(PRODUCTION_RUN_GENESIS_REQUEST.clone());

    let proposer_reward_starting_balance = builder.get_proposer_purse_balance();

    builder.exec(exec_request).expect_success().commit();

    let transaction_fee = builder.get_proposer_purse_balance() - proposer_reward_starting_balance;

    let default_account = builder
        .get_entity_by_account_hash(*DEFAULT_ACCOUNT_ADDR)
        .expect("should get genesis account");
    let modified_balance: U512 = builder.get_purse_balance(default_account.main_purse());

    let initial_balance: U512 = U512::from(DEFAULT_ACCOUNT_INITIAL_BALANCE);

    assert_ne!(
        modified_balance, initial_balance,
        "balance should be less than initial balance"
    );

    let tally = transaction_fee + U512::from(transferred_amount) + modified_balance;

    assert_eq!(
        initial_balance, tally,
        "no net resources should be gained or lost post-distribution"
    );
}

#[ignore]
#[test]
fn should_fail_if_calling_non_existent_entry_point() {
    let payment_purse_amount = *DEFAULT_PAYMENT;

    let mut builder = LmdbWasmTestBuilder::default();
    builder.run_genesis(PRODUCTION_RUN_GENESIS_REQUEST.clone());

    // first, store payment contract with entry point named "pay"
    let exec_request = ExecuteRequestBuilder::standard(
        *DEFAULT_ACCOUNT_ADDR,
        STORED_PAYMENT_CONTRACT_NAME,
        RuntimeArgs::default(),
    )
    .build();

    builder.exec(exec_request).commit();

    let default_account = builder
        .get_entity_with_named_keys_by_account_hash(*DEFAULT_ACCOUNT_ADDR)
        .expect("must have contract associated with default account");
    let stored_payment_contract_hash = default_account
        .named_keys()
        .get(STORED_PAYMENT_CONTRACT_HASH_NAME)
        .expect("should have standard_payment named key")
        .into_entity_hash_addr()
        .expect("standard_payment should be an uref");

    // next make another deploy that attempts to use the stored payment logic
    // but passing the name for an entry point that does not exist.
    let exec_request_stored_payment = {
        let deploy_item = DeployItemBuilder::new()
            .with_address(*DEFAULT_ACCOUNT_ADDR)
            .with_session_code(format!("{}.wasm", DO_NOTHING_NAME), RuntimeArgs::default())
            .with_stored_payment_hash(
                stored_payment_contract_hash.into(),
                "electric-boogaloo",
                runtime_args! { ARG_AMOUNT => payment_purse_amount },
            )
            .with_authorization_keys(&[*DEFAULT_ACCOUNT_KEY])
            .with_deploy_hash([1; 32])
            .build();

        ExecuteRequestBuilder::from_deploy_item(deploy_item).build()
    };

    builder.exec(exec_request_stored_payment).commit();

    assert!(
        builder.is_error(),
        "calling a non-existent entry point should not work"
    );

    let expected_error = Error::Exec(ExecError::NoSuchMethod("electric-boogaloo".to_string()));

    builder.assert_error(expected_error);
}

#[ignore]
#[test]
fn should_exec_stored_code_by_hash() {
    let default_payment = *DEFAULT_PAYMENT;

    // genesis
    let mut builder = LmdbWasmTestBuilder::default();
    builder.run_genesis(PRODUCTION_RUN_GENESIS_REQUEST.clone());

    // store payment
    let (sending_account, custom_payment_package_hash, _) = install_custom_payment(&mut builder);

    // verify stored contract functions as expected by checking all the maths
    let sending_account_balance: U512 = builder.get_purse_balance(sending_account.main_purse());

    let initial_balance: U512 = U512::from(DEFAULT_ACCOUNT_INITIAL_BALANCE);

    assert!(
        sending_account_balance < initial_balance,
        "balance should be less than initial balance"
    );

    let transferred_amount = U512::one();

    // next make another deploy that USES stored payment logic

    {
        let transfer_using_stored_payment = {
            let deploy_item = DeployItemBuilder::new()
                .with_address(*DEFAULT_ACCOUNT_ADDR)
                .with_stored_versioned_payment_contract_by_hash(
                    custom_payment_package_hash.value(),
                    Some(ENTITY_INITIAL_VERSION),
                    PAY_ENTRYPOINT,
                    runtime_args! {
                        ARG_AMOUNT => default_payment,
                    },
                )
                .with_session_code(
                    format!("{}.wasm", TRANSFER_PURSE_TO_ACCOUNT_CONTRACT_NAME),
                    runtime_args! { ARG_TARGET => ACCOUNT_1_ADDR, ARG_AMOUNT => transferred_amount },
                )
                .with_authorization_keys(&[*DEFAULT_ACCOUNT_KEY])
                .with_deploy_hash([2; 32])
                .build();

            ExecuteRequestBuilder::from_deploy_item(deploy_item).build()
        };

        builder.exec(transfer_using_stored_payment).expect_failure();
    }

    let error = builder.get_error().unwrap();

    assert_matches!(error, Error::Exec(ExecError::ForgedReference(_)))
}

#[ignore]
#[test]
fn should_not_transfer_above_balance_using_stored_payment_code_by_hash() {
    let payment_purse_amount = *DEFAULT_PAYMENT;

    // genesis
    let mut builder = LmdbWasmTestBuilder::default();
    builder.run_genesis(PRODUCTION_RUN_GENESIS_REQUEST.clone());

    // store payment
    let (default_account, hash, _) = install_custom_payment(&mut builder);
    let starting_balance = builder.get_purse_balance(default_account.main_purse());

    let transferred_amount = starting_balance - *DEFAULT_PAYMENT + U512::one();

    let exec_request_stored_payment = {
        let account_1_account_hash = ACCOUNT_1_ADDR;
        let deploy_item = DeployItemBuilder::new()
            .with_address(*DEFAULT_ACCOUNT_ADDR)
            .with_session_code(
                format!("{}.wasm", TRANSFER_PURSE_TO_ACCOUNT_CONTRACT_NAME),
                runtime_args! { ARG_TARGET => account_1_account_hash, ARG_AMOUNT => transferred_amount },
            )
            .with_stored_versioned_payment_contract_by_hash(
                hash.value(),
                Some(ENTITY_INITIAL_VERSION),
                PAY_ENTRYPOINT,
                runtime_args! {
                    ARG_AMOUNT => payment_purse_amount,
                },
            )
            .with_authorization_keys(&[*DEFAULT_ACCOUNT_KEY])
            .with_deploy_hash([2; 32])
            .build();

        ExecuteRequestBuilder::from_deploy_item(deploy_item).build()
    };

    builder
        .exec(exec_request_stored_payment)
        .expect_failure()
        .commit();

    let error = builder.get_error().unwrap();

    assert_matches!(error, Error::Exec(ExecError::ForgedReference(_)))
}

#[ignore]
#[test]
fn should_empty_account_using_stored_payment_code_by_hash() {
    let payment_purse_amount = *DEFAULT_PAYMENT;

    // genesis
    let mut builder = LmdbWasmTestBuilder::default();
    builder.run_genesis(PRODUCTION_RUN_GENESIS_REQUEST.clone());

    // store payment

    let (default_account, hash, _) = install_custom_payment(&mut builder);
    let starting_balance = builder.get_purse_balance(default_account.main_purse());

    // verify stored contract functions as expected by checking all the maths

    let transferred_amount = starting_balance - *DEFAULT_PAYMENT;

    {
        let exec_request_stored_payment = {
            let account_1_account_hash = ACCOUNT_1_ADDR;
            let deploy_item = DeployItemBuilder::new()
                .with_address(*DEFAULT_ACCOUNT_ADDR)
                .with_session_code(
                    format!("{}.wasm", TRANSFER_PURSE_TO_ACCOUNT_CONTRACT_NAME),
                    runtime_args! { ARG_TARGET => account_1_account_hash, ARG_AMOUNT => transferred_amount },
                )
                .with_stored_versioned_payment_contract_by_hash(
                    hash.value(),
                    Some(ENTITY_INITIAL_VERSION),
                    PAY_ENTRYPOINT,
                    runtime_args! {
                        ARG_AMOUNT => payment_purse_amount,
                    },
                )
                .with_authorization_keys(&[*DEFAULT_ACCOUNT_KEY])
                .with_deploy_hash([2; 32])
                .build();

            ExecuteRequestBuilder::from_deploy_item(deploy_item).build()
        };

        builder.exec(exec_request_stored_payment).expect_failure();
    }

    let error = builder.get_error().expect("must have error");

    assert_matches!(error, Error::Exec(ExecError::ForgedReference(_)))
}

#[ignore]
#[test]
fn should_exec_stored_code_by_named_hash() {
    let payment_purse_amount = *DEFAULT_PAYMENT;

    // genesis
    let mut builder = LmdbWasmTestBuilder::default();
    builder.run_genesis(PRODUCTION_RUN_GENESIS_REQUEST.clone());

    install_custom_payment(&mut builder);

    // verify stored contract functions as expected by checking all the maths

    let transferred_amount = 1;

    {
        let exec_request_stored_payment = {
            let account_1_account_hash = ACCOUNT_1_ADDR;
            let deploy_item = DeployItemBuilder::new()
                .with_address(*DEFAULT_ACCOUNT_ADDR)
                .with_session_code(
                    format!("{}.wasm", TRANSFER_PURSE_TO_ACCOUNT_CONTRACT_NAME),
                    runtime_args! { ARG_TARGET => account_1_account_hash, ARG_AMOUNT => U512::from(transferred_amount) },
                )
                .with_stored_versioned_payment_contract_by_name(
                    STORED_PAYMENT_CONTRACT_PACKAGE_HASH_NAME,
                    Some(ENTITY_INITIAL_VERSION),
                    PAY_ENTRYPOINT,
                    runtime_args! {
                        ARG_AMOUNT => payment_purse_amount,
                    },
                )
                .with_authorization_keys(&[*DEFAULT_ACCOUNT_KEY])
                .with_deploy_hash([2; 32])
                .build();

            ExecuteRequestBuilder::from_deploy_item(deploy_item).build()
        };

        builder.exec(exec_request_stored_payment).expect_failure();

        let error = builder.get_error().unwrap();

        assert_matches!(error, Error::Exec(ExecError::ForgedReference(_)))
    }
}

#[ignore]
#[test]
<<<<<<< HEAD
fn should_fail_payment_stored_at_named_key_with_incompatible_major_version() {
    let payment_purse_amount = *DEFAULT_PAYMENT;

    // first, store payment contract
    let exec_request = ExecuteRequestBuilder::standard(
        *DEFAULT_ACCOUNT_ADDR,
        STORED_PAYMENT_CONTRACT_NAME,
        RuntimeArgs::default(),
    )
    .build();

    let mut builder = LmdbWasmTestBuilder::default();
    builder.run_genesis(PRODUCTION_RUN_GENESIS_REQUEST.clone());

    builder.exec(exec_request).commit();

    let default_account = builder
        .get_entity_with_named_keys_by_account_hash(*DEFAULT_ACCOUNT_ADDR)
        .expect("must have contract");

    assert!(
        default_account
            .named_keys()
            .contains(STORED_PAYMENT_CONTRACT_HASH_NAME),
        "standard_payment should be present"
    );

    //
    // upgrade with new wasm costs with modified mint for given version to avoid missing wasm costs
    // table that's queried early
    //
    let sem_ver = PROTOCOL_VERSION.value();
    let new_protocol_version =
        ProtocolVersion::from_parts(sem_ver.major + 1, sem_ver.minor, sem_ver.patch);

    let mut upgrade_request = make_upgrade_request(new_protocol_version).build();

    builder
        .upgrade_with_upgrade_request_and_config(None, &mut upgrade_request)
        .expect_upgrade_success();

    // next make another deploy that USES stored payment logic
    let exec_request_stored_payment = {
        let deploy_item = DeployItemBuilder::new()
            .with_address(*DEFAULT_ACCOUNT_ADDR)
            .with_session_code(format!("{}.wasm", DO_NOTHING_NAME), RuntimeArgs::default())
            .with_stored_payment_named_key(
                STORED_PAYMENT_CONTRACT_HASH_NAME,
                PAY_ENTRYPOINT,
                runtime_args! {
                    ARG_AMOUNT => payment_purse_amount,
                },
            )
            .with_authorization_keys(&[*DEFAULT_ACCOUNT_KEY])
            .with_deploy_hash([2; 32])
            .build();

        ExecuteRequestBuilder::from_deploy_item(deploy_item).build()
    };

    builder.exec(exec_request_stored_payment).commit();

    assert!(
        builder.is_error(),
        "calling a payment module with increased major protocol version should be error"
    );

    let expected_error = Error::Exec(ExecError::IncompatibleProtocolMajorVersion {
        expected: 2,
        actual: 1,
    });

    builder.assert_error(expected_error);
}

#[ignore]
#[test]
=======
>>>>>>> 62231472
fn should_fail_payment_stored_at_hash_with_incompatible_major_version() {
    let payment_purse_amount = *DEFAULT_PAYMENT;

    let default_account_hash = *DEFAULT_ACCOUNT_ADDR;
    // first, store payment contract
    let exec_request = ExecuteRequestBuilder::standard(
        default_account_hash,
        STORED_PAYMENT_CONTRACT_NAME,
        RuntimeArgs::default(),
    )
    .build();

    let mut builder = LmdbWasmTestBuilder::default();
    builder.run_genesis(PRODUCTION_RUN_GENESIS_REQUEST.clone());

    builder.exec(exec_request).expect_success().commit();

    let default_account = builder
        .get_entity_with_named_keys_by_account_hash(*DEFAULT_ACCOUNT_ADDR)
        .expect("must have contract associated with default account");

    let stored_payment_key = *default_account
        .named_keys()
        .get(STORED_PAYMENT_CONTRACT_HASH_NAME)
        .expect("should have stored payment key");

    let stored_payment = builder
        .query(None, stored_payment_key, &[])
        .expect("should have stored payement");

    println!("{:?}", stored_payment);

    let stored_payment_contract_hash = stored_payment_key
        .into_entity_hash_addr()
        .expect("standard_payment should be an uref");

    //
    // upgrade with new wasm costs with modified mint for given version to avoid missing wasm costs
    // table that's queried early
    //
    let sem_ver = PROTOCOL_VERSION.value();
    let new_protocol_version =
        ProtocolVersion::from_parts(sem_ver.major + 1, sem_ver.minor, sem_ver.patch);

    let mut upgrade_request = make_upgrade_request(new_protocol_version).build();

    builder
        .upgrade(&mut upgrade_request)
        .expect_upgrade_success();

    // next make another deploy that USES stored payment logic
    let exec_request_stored_payment = {
        let deploy_item = DeployItemBuilder::new()
            .with_address(*DEFAULT_ACCOUNT_ADDR)
            .with_session_code(format!("{}.wasm", DO_NOTHING_NAME), RuntimeArgs::default())
            .with_stored_payment_hash(
                stored_payment_contract_hash.into(),
                PAY_ENTRYPOINT,
                runtime_args! { ARG_AMOUNT => payment_purse_amount },
            )
            .with_authorization_keys(&[*DEFAULT_ACCOUNT_KEY])
            .with_deploy_hash([2; 32])
            .build();

        ExecuteRequestBuilder::from_deploy_item(deploy_item).build()
    };

    builder.exec(exec_request_stored_payment).commit();

    assert!(
        builder.is_error(),
        "calling a payment module with increased major protocol version should be error"
    );

    let expected_error = Error::Exec(ExecError::IncompatibleProtocolMajorVersion {
        expected: 3,
        actual: 2,
    });

    builder.assert_error(expected_error);
}

#[ignore]
#[test]
fn should_fail_session_stored_at_named_key_with_incompatible_major_version() {
    let payment_purse_amount = *DEFAULT_PAYMENT;

    let mut builder = LmdbWasmTestBuilder::default();
    builder.run_genesis(PRODUCTION_RUN_GENESIS_REQUEST.clone());

    // first, store payment contract for v1.0.0
    let exec_request_1 = ExecuteRequestBuilder::standard(
        *DEFAULT_ACCOUNT_ADDR,
        &format!("{}_stored.wasm", DO_NOTHING_NAME),
        RuntimeArgs::default(),
    )
    .build();

    let mut builder = LmdbWasmTestBuilder::default();
    builder.run_genesis(PRODUCTION_RUN_GENESIS_REQUEST.clone());

    builder.exec(exec_request_1).commit();

    let exec_request = ExecuteRequestBuilder::standard(
        *DEFAULT_ACCOUNT_ADDR,
        STORED_PAYMENT_CONTRACT_NAME,
        RuntimeArgs::default(),
    )
    .build();

    builder.exec(exec_request).commit();

    let default_account = builder
        .get_entity_with_named_keys_by_account_hash(*DEFAULT_ACCOUNT_ADDR)
        .expect("must have contract associated with default account");
    assert!(
        default_account
            .named_keys()
            .contains(DO_NOTHING_CONTRACT_HASH_NAME),
        "do_nothing should be present in named keys"
    );

    let stored_payment_contract_hash = default_account
        .named_keys()
        .get(STORED_PAYMENT_CONTRACT_HASH_NAME)
        .expect("should have standard_payment named key")
        .into_entity_hash_addr()
        .expect("standard_payment should be an uref");
    //
    // upgrade with new wasm costs with modified mint for given version
    //
    let sem_ver = PROTOCOL_VERSION.value();
    let new_protocol_version =
        ProtocolVersion::from_parts(sem_ver.major + 1, sem_ver.minor, sem_ver.patch);

    let mut upgrade_request = make_upgrade_request(new_protocol_version).build();

    builder
        .upgrade(&mut upgrade_request)
        .expect_upgrade_success();

    // Call stored session code

    let exec_request_stored_payment = {
        let deploy_item = DeployItemBuilder::new()
            .with_address(*DEFAULT_ACCOUNT_ADDR)
            .with_stored_session_named_key(
                DO_NOTHING_CONTRACT_HASH_NAME,
                ENTRY_FUNCTION_NAME,
                RuntimeArgs::new(),
            )
            .with_stored_payment_hash(
                stored_payment_contract_hash.into(),
                PAY_ENTRYPOINT,
                runtime_args! { ARG_AMOUNT => payment_purse_amount },
            )
            .with_authorization_keys(&[*DEFAULT_ACCOUNT_KEY])
            .with_deploy_hash([2; 32])
            .build();

        ExecuteRequestBuilder::from_deploy_item(deploy_item).build()
    };

    builder.exec(exec_request_stored_payment).commit();

    assert!(
        builder.is_error(),
        "calling a session module with increased major protocol version should be error",
    );
    let error = builder.get_error().expect("must have error");
    assert!(matches!(
        error,
        Error::Exec(ExecError::IncompatibleProtocolMajorVersion {
            expected: 3,
            actual: 2
        })
    ))
}

#[ignore]
#[test]
fn should_fail_session_stored_at_named_key_with_missing_new_major_version() {
    let payment_purse_amount = *DEFAULT_PAYMENT;

    // first, store payment contract for v1.0.0
    let exec_request_1 = ExecuteRequestBuilder::standard(
        *DEFAULT_ACCOUNT_ADDR,
        &format!("{}_stored.wasm", DO_NOTHING_NAME),
        RuntimeArgs::default(),
    )
    .build();

    let mut builder = LmdbWasmTestBuilder::default();
    builder.run_genesis(PRODUCTION_RUN_GENESIS_REQUEST.clone());

    builder.exec(exec_request_1).commit();

    let default_account = builder
        .get_entity_with_named_keys_by_account_hash(*DEFAULT_ACCOUNT_ADDR)
        .expect("must have contract");
    assert!(
        default_account
            .named_keys()
            .contains(DO_NOTHING_CONTRACT_HASH_NAME),
        "do_nothing should be present in named keys"
    );

    //
    // upgrade with new wasm costs with modified mint for given version
    //
    let sem_ver = PROTOCOL_VERSION.value();
    let new_protocol_version =
        ProtocolVersion::from_parts(sem_ver.major + 1, sem_ver.minor, sem_ver.patch);

    let mut upgrade_request = make_upgrade_request(new_protocol_version).build();

    builder
        .upgrade(&mut upgrade_request)
        .expect_upgrade_success();

    // Call stored session code

    let exec_request_stored_payment = {
        let deploy_item = DeployItemBuilder::new()
            .with_address(*DEFAULT_ACCOUNT_ADDR)
            .with_stored_versioned_contract_by_name(
                DO_NOTHING_CONTRACT_PACKAGE_HASH_NAME,
                Some(INITIAL_VERSION),
                ENTRY_FUNCTION_NAME,
                RuntimeArgs::new(),
            )
            .with_payment_code(
                STORED_PAYMENT_CONTRACT_NAME,
                runtime_args! {
                    ARG_AMOUNT => payment_purse_amount,
                },
            )
            .with_authorization_keys(&[*DEFAULT_ACCOUNT_KEY])
            .with_deploy_hash([2; 32])
            .build();

        ExecuteRequestBuilder::from_deploy_item(deploy_item).build()
    };

    builder.exec(exec_request_stored_payment).commit();

    assert!(
        builder.is_error(),
        "calling a session module with increased major protocol version should be error",
    );

    let entity_version_key = EntityVersionKey::new(3, 1);

    let expected_error = Error::Exec(ExecError::MissingEntityVersion(entity_version_key));

    builder.assert_error(expected_error);
}

#[ignore]
#[test]
fn should_fail_session_stored_at_hash_with_incompatible_major_version() {
    let payment_purse_amount = *DEFAULT_PAYMENT;

    let mut builder = LmdbWasmTestBuilder::default();
    builder.run_genesis(PRODUCTION_RUN_GENESIS_REQUEST.clone());

    // first, store payment contract for v1.0.0
    let exec_request_1 = ExecuteRequestBuilder::standard(
        *DEFAULT_ACCOUNT_ADDR,
        &format!("{}_stored.wasm", DO_NOTHING_NAME),
        RuntimeArgs::default(),
    )
    .build();

    let mut builder = LmdbWasmTestBuilder::default();
    builder.run_genesis(PRODUCTION_RUN_GENESIS_REQUEST.clone());

    builder.exec(exec_request_1).commit();

    let exec_request = ExecuteRequestBuilder::standard(
        *DEFAULT_ACCOUNT_ADDR,
        STORED_PAYMENT_CONTRACT_NAME,
        RuntimeArgs::default(),
    )
    .build();

    builder.exec(exec_request).commit();

    //
    // upgrade with new wasm costs with modified mint for given version
    //
    let sem_ver = PROTOCOL_VERSION.value();
    let new_protocol_version =
        ProtocolVersion::from_parts(sem_ver.major + 1, sem_ver.minor, sem_ver.patch);

    let mut upgrade_request = make_upgrade_request(new_protocol_version).build();

    builder
        .upgrade(&mut upgrade_request)
        .expect_upgrade_success();

    // Call stored session code

    // query both stored contracts by their named keys
    let default_account = builder
        .get_entity_with_named_keys_by_account_hash(*DEFAULT_ACCOUNT_ADDR)
        .expect("must have contract");
    let test_payment_stored_hash = default_account
        .named_keys()
        .get(STORED_PAYMENT_CONTRACT_HASH_NAME)
        .expect("standard_payment should be present in named keys")
        .into_entity_hash_addr()
        .expect("standard_payment named key should be hash");

    let exec_request_stored_payment = {
        let deploy_item = DeployItemBuilder::new()
            .with_address(*DEFAULT_ACCOUNT_ADDR)
            .with_stored_session_named_key(
                DO_NOTHING_CONTRACT_HASH_NAME,
                ENTRY_FUNCTION_NAME,
                RuntimeArgs::new(),
            )
            .with_stored_payment_hash(
                test_payment_stored_hash.into(),
                PAY_ENTRYPOINT,
                runtime_args! { ARG_AMOUNT => payment_purse_amount },
            )
            .with_authorization_keys(&[*DEFAULT_ACCOUNT_KEY])
            .with_deploy_hash([2; 32])
            .build();

        ExecuteRequestBuilder::from_deploy_item(deploy_item).build()
    };

    builder.exec(exec_request_stored_payment).commit();

    assert!(
        builder.is_error(),
        "calling a session module with increased major protocol version should be error",
    );
    let error = builder.get_error().expect("must have error");
    assert!(
        matches!(
            error,
            Error::Exec(ExecError::IncompatibleProtocolMajorVersion {
                expected: 3,
                actual: 2
            }),
        ),
        "Error does not match: {:?}",
        error
    )
}

#[ignore]
#[test]
fn should_execute_stored_payment_and_session_code_with_new_major_version() {
    let payment_purse_amount = *DEFAULT_PAYMENT;

    let mut builder = LmdbWasmTestBuilder::default();
    builder.run_genesis(PRODUCTION_RUN_GENESIS_REQUEST.clone());

    //
    // upgrade with new wasm costs with modified mint for given version
    //
    let sem_ver = PROTOCOL_VERSION.value();
    let new_protocol_version =
        ProtocolVersion::from_parts(sem_ver.major + 1, sem_ver.minor, sem_ver.patch);

    let mut upgrade_request = make_upgrade_request(new_protocol_version).build();

    builder
        .upgrade(&mut upgrade_request)
        .expect_upgrade_success();

    // first, store payment contract for v2.0.0

    let exec_request_1 = ExecuteRequestBuilder::standard(
        *DEFAULT_ACCOUNT_ADDR,
        STORED_PAYMENT_CONTRACT_NAME,
        RuntimeArgs::default(),
    )
    .build();

    let exec_request_2 = ExecuteRequestBuilder::standard(
        *DEFAULT_ACCOUNT_ADDR,
        &format!("{}_stored.wasm", DO_NOTHING_NAME),
        RuntimeArgs::default(),
    )
    .build();

    // store both contracts
    builder.exec(exec_request_1).expect_success().commit();

    builder.exec(exec_request_2).expect_success().commit();

    // query both stored contracts by their named keys
    let default_account = builder
        .get_entity_with_named_keys_by_account_hash(*DEFAULT_ACCOUNT_ADDR)
        .expect("must have contract");
    let test_payment_stored_hash = default_account
        .named_keys()
        .get(STORED_PAYMENT_CONTRACT_HASH_NAME)
        .expect("standard_payment should be present in named keys")
        .into_entity_hash_addr()
        .expect("standard_payment named key should be hash");

    let exec_request_stored_payment = {
        let deploy_item = DeployItemBuilder::new()
            .with_address(*DEFAULT_ACCOUNT_ADDR)
            .with_stored_versioned_contract_by_name(
                DO_NOTHING_CONTRACT_PACKAGE_HASH_NAME,
                Some(INITIAL_VERSION),
                ENTRY_FUNCTION_NAME,
                RuntimeArgs::new(),
            )
            .with_stored_payment_hash(
                test_payment_stored_hash.into(),
                PAY_ENTRYPOINT,
                runtime_args! { ARG_AMOUNT => payment_purse_amount },
            )
            .with_authorization_keys(&[*DEFAULT_ACCOUNT_KEY])
            .with_deploy_hash([3; 32])
            .build();

        ExecuteRequestBuilder::from_deploy_item(deploy_item).build()
    };

    builder
        .clear_results()
        .exec(exec_request_stored_payment)
        .expect_failure();

    let error = builder.get_error().unwrap();

    assert_matches!(error, Error::Exec(ExecError::ForgedReference(_)))
}<|MERGE_RESOLUTION|>--- conflicted
+++ resolved
@@ -386,86 +386,6 @@
 
 #[ignore]
 #[test]
-<<<<<<< HEAD
-fn should_fail_payment_stored_at_named_key_with_incompatible_major_version() {
-    let payment_purse_amount = *DEFAULT_PAYMENT;
-
-    // first, store payment contract
-    let exec_request = ExecuteRequestBuilder::standard(
-        *DEFAULT_ACCOUNT_ADDR,
-        STORED_PAYMENT_CONTRACT_NAME,
-        RuntimeArgs::default(),
-    )
-    .build();
-
-    let mut builder = LmdbWasmTestBuilder::default();
-    builder.run_genesis(PRODUCTION_RUN_GENESIS_REQUEST.clone());
-
-    builder.exec(exec_request).commit();
-
-    let default_account = builder
-        .get_entity_with_named_keys_by_account_hash(*DEFAULT_ACCOUNT_ADDR)
-        .expect("must have contract");
-
-    assert!(
-        default_account
-            .named_keys()
-            .contains(STORED_PAYMENT_CONTRACT_HASH_NAME),
-        "standard_payment should be present"
-    );
-
-    //
-    // upgrade with new wasm costs with modified mint for given version to avoid missing wasm costs
-    // table that's queried early
-    //
-    let sem_ver = PROTOCOL_VERSION.value();
-    let new_protocol_version =
-        ProtocolVersion::from_parts(sem_ver.major + 1, sem_ver.minor, sem_ver.patch);
-
-    let mut upgrade_request = make_upgrade_request(new_protocol_version).build();
-
-    builder
-        .upgrade_with_upgrade_request_and_config(None, &mut upgrade_request)
-        .expect_upgrade_success();
-
-    // next make another deploy that USES stored payment logic
-    let exec_request_stored_payment = {
-        let deploy_item = DeployItemBuilder::new()
-            .with_address(*DEFAULT_ACCOUNT_ADDR)
-            .with_session_code(format!("{}.wasm", DO_NOTHING_NAME), RuntimeArgs::default())
-            .with_stored_payment_named_key(
-                STORED_PAYMENT_CONTRACT_HASH_NAME,
-                PAY_ENTRYPOINT,
-                runtime_args! {
-                    ARG_AMOUNT => payment_purse_amount,
-                },
-            )
-            .with_authorization_keys(&[*DEFAULT_ACCOUNT_KEY])
-            .with_deploy_hash([2; 32])
-            .build();
-
-        ExecuteRequestBuilder::from_deploy_item(deploy_item).build()
-    };
-
-    builder.exec(exec_request_stored_payment).commit();
-
-    assert!(
-        builder.is_error(),
-        "calling a payment module with increased major protocol version should be error"
-    );
-
-    let expected_error = Error::Exec(ExecError::IncompatibleProtocolMajorVersion {
-        expected: 2,
-        actual: 1,
-    });
-
-    builder.assert_error(expected_error);
-}
-
-#[ignore]
-#[test]
-=======
->>>>>>> 62231472
 fn should_fail_payment_stored_at_hash_with_incompatible_major_version() {
     let payment_purse_amount = *DEFAULT_PAYMENT;
 
