use casper_wasm::{self, builder};

use casper_engine_test_support::{
    DeployItemBuilder, ExecuteRequestBuilder, LmdbWasmTestBuilder, ARG_AMOUNT,
    DEFAULT_ACCOUNT_ADDR, DEFAULT_PAYMENT, LOCAL_GENESIS_REQUEST,
};
use casper_types::{addressable_entity::DEFAULT_ENTRY_POINT_NAME, runtime_args, RuntimeArgs};

const DO_NOTHING_WASM: &str = "do_nothing.wasm";

// NOTE: Apparently rustc does not emit "start" when targeting wasm32
// Ref: https://github.com/rustwasm/team/issues/108

/// Creates minimal session code that does nothing but has start node
fn make_do_nothing_with_start() -> Vec<u8> {
    let module = builder::module()
        .function()
        // A signature with 0 params and no return type
        .signature()
        .build()
        // main() marks given function as a start() node
        .main()
        .body()
        .build()
        .build()
        // Export above function
        .export()
        .field(DEFAULT_ENTRY_POINT_NAME)
        .build()
        // Memory section is mandatory
        .memory()
        .build()
        .build();

    casper_wasm::serialize(module).expect("should serialize")
}

#[ignore]
#[test]
fn should_run_ee_890_gracefully_reject_start_node_in_session() {
    let wasm_binary = make_do_nothing_with_start();

    let deploy_item = DeployItemBuilder::new()
        .with_address(*DEFAULT_ACCOUNT_ADDR)
        .with_session_bytes(wasm_binary, RuntimeArgs::new())
        .with_empty_payment_bytes(runtime_args! { ARG_AMOUNT => *DEFAULT_PAYMENT, })
        .with_authorization_keys(&[*DEFAULT_ACCOUNT_ADDR])
        .with_deploy_hash([123; 32])
        .build();

    let exec_request_1 = ExecuteRequestBuilder::from_deploy_item(deploy_item).build();

    let mut builder = LmdbWasmTestBuilder::default();
    builder
        .run_genesis(LOCAL_GENESIS_REQUEST.clone())
        .exec(exec_request_1)
        .commit();
    let message = builder.get_error_message().expect("should fail");
    assert!(
        message.contains("Unsupported Wasm start"),
        "Error message {:?} does not contain expected pattern",
        message
    );
}

#[ignore]
#[test]
fn should_run_ee_890_gracefully_reject_start_node_in_payment() {
    let wasm_binary = make_do_nothing_with_start();

    let deploy_item = DeployItemBuilder::new()
        .with_address(*DEFAULT_ACCOUNT_ADDR)
        .with_session_code(DO_NOTHING_WASM, RuntimeArgs::new())
        .with_payment_bytes(wasm_binary, RuntimeArgs::new())
        .with_authorization_keys(&[*DEFAULT_ACCOUNT_ADDR])
        .with_deploy_hash([123; 32])
        .build();

    let exec_request = ExecuteRequestBuilder::from_deploy_item(deploy_item).build();

    let mut builder = LmdbWasmTestBuilder::default();
    builder
<<<<<<< HEAD
        .run_genesis(PRODUCTION_RUN_GENESIS_REQUEST.clone())
        .exec(exec_request)
=======
        .run_genesis(LOCAL_GENESIS_REQUEST.clone())
        .exec(exec_request_1)
>>>>>>> 67ad52e5
        .commit();
    let message = builder.get_error_message().expect("should fail");
    assert!(
        message.contains("Unsupported Wasm start"),
        "Error message {:?} does not contain expected pattern",
        message
    );
}<|MERGE_RESOLUTION|>--- conflicted
+++ resolved
@@ -80,13 +80,8 @@
 
     let mut builder = LmdbWasmTestBuilder::default();
     builder
-<<<<<<< HEAD
-        .run_genesis(PRODUCTION_RUN_GENESIS_REQUEST.clone())
+        .run_genesis(LOCAL_GENESIS_REQUEST.clone())
         .exec(exec_request)
-=======
-        .run_genesis(LOCAL_GENESIS_REQUEST.clone())
-        .exec(exec_request_1)
->>>>>>> 67ad52e5
         .commit();
     let message = builder.get_error_message().expect("should fail");
     assert!(
