use num_traits::Zero;
use once_cell::sync::Lazy;

use casper_engine_test_support::{
    utils, DeployItemBuilder, ExecuteRequestBuilder, InMemoryWasmTestBuilder,
    UpgradeRequestBuilder, DEFAULT_ACCOUNTS, DEFAULT_ACCOUNT_ADDR, DEFAULT_ACCOUNT_INITIAL_BALANCE,
    DEFAULT_ACCOUNT_PUBLIC_KEY, DEFAULT_MAX_ASSOCIATED_KEYS, DEFAULT_MAX_STORED_VALUE_SIZE,
    DEFAULT_PAYMENT, DEFAULT_PROTOCOL_VERSION, DEFAULT_RUN_GENESIS_REQUEST,
    MINIMUM_ACCOUNT_CREATION_BALANCE,
};
use casper_execution_engine::{
    core::engine_state::{
<<<<<<< HEAD
        genesis::GenesisValidator, EngineConfig, GenesisAccount, DEFAULT_MAX_QUERY_DEPTH,
=======
        engine_config::{DEFAULT_MAX_DELEGATOR_SIZE_LIMIT, DEFAULT_MINIMUM_DELEGATION_AMOUNT},
        genesis::GenesisValidator,
        EngineConfig, GenesisAccount, DEFAULT_MAX_QUERY_DEPTH,
>>>>>>> a7f6a648
        DEFAULT_MAX_RUNTIME_CALL_STACK_HEIGHT,
    },
    shared::{
        host_function_costs::{Cost, HostFunction, HostFunctionCosts},
        opcode_costs::OpcodeCosts,
        storage_costs::StorageCosts,
        system_config::{
            auction_costs::{
                AuctionCosts, DEFAULT_ADD_BID_COST, DEFAULT_DELEGATE_COST, DEFAULT_DISTRIBUTE_COST,
                DEFAULT_RUN_AUCTION_COST, DEFAULT_SLASH_COST, DEFAULT_UNDELEGATE_COST,
                DEFAULT_WITHDRAW_BID_COST,
            },
            handle_payment_costs::{
                HandlePaymentCosts, DEFAULT_FINALIZE_PAYMENT_COST, DEFAULT_SET_REFUND_PURSE_COST,
            },
            mint_costs::{
                MintCosts, DEFAULT_BALANCE_COST, DEFAULT_MINT_COST,
                DEFAULT_REDUCE_TOTAL_SUPPLY_COST, DEFAULT_TRANSFER_COST,
            },
            standard_payment_costs::StandardPaymentCosts,
            SystemConfig, DEFAULT_WASMLESS_TRANSFER_COST,
        },
        wasm_config::{WasmConfig, DEFAULT_MAX_STACK_HEIGHT, DEFAULT_WASM_MAX_MEMORY},
    },
};
use casper_types::{
    runtime_args,
    system::{
        auction::{self, DelegationRate},
        handle_payment, mint, AUCTION,
    },
    EraId, Gas, Motes, ProtocolVersion, PublicKey, RuntimeArgs, SecretKey, U512,
};

use crate::wasm_utils;

const SYSTEM_CONTRACT_HASHES_NAME: &str = "system_contract_hashes.wasm";
const CONTRACT_ADD_BID: &str = "add_bid.wasm";
const CONTRACT_TRANSFER_TO_NAMED_PURSE: &str = "transfer_to_named_purse.wasm";

static VALIDATOR_1_SECRET_KEY: Lazy<SecretKey> =
    Lazy::new(|| SecretKey::ed25519_from_bytes([123; SecretKey::ED25519_LENGTH]).unwrap());
static VALIDATOR_1: Lazy<PublicKey> = Lazy::new(|| PublicKey::from(&*VALIDATOR_1_SECRET_KEY));
<<<<<<< HEAD
static VALIDATOR_1_ADDR: Lazy<AccountHash> = Lazy::new(|| AccountHash::from(&*VALIDATOR_1));
static VALIDATOR_2_SECRET_KEY: Lazy<SecretKey> =
    Lazy::new(|| SecretKey::ed25519_from_bytes([124; SecretKey::ED25519_LENGTH]).unwrap());
static VALIDATOR_2: Lazy<PublicKey> = Lazy::new(|| PublicKey::from(&*VALIDATOR_2_SECRET_KEY));
=======
>>>>>>> a7f6a648
const VALIDATOR_1_STAKE: u64 = 250_000;
const BOND_AMOUNT: u64 = 42;
const BID_AMOUNT: u64 = 99 + DEFAULT_MINIMUM_DELEGATION_AMOUNT;
const TRANSFER_AMOUNT: u64 = 123;
const BID_DELEGATION_RATE: DelegationRate = auction::DELEGATION_RATE_DENOMINATOR;
const UPDATED_CALL_CONTRACT_COST: Cost = 12_345;
const NEW_ADD_BID_COST: u32 = DEFAULT_ADD_BID_COST * 2;
const NEW_WITHDRAW_BID_COST: u32 = DEFAULT_WITHDRAW_BID_COST * 3;
const NEW_DELEGATE_COST: u32 = DEFAULT_DELEGATE_COST * 4;
const NEW_UNDELEGATE_COST: u32 = DEFAULT_UNDELEGATE_COST * 5;
const DEFAULT_ACTIVATION_POINT: EraId = EraId::new(1);

static OLD_PROTOCOL_VERSION: Lazy<ProtocolVersion> = Lazy::new(|| *DEFAULT_PROTOCOL_VERSION);
static NEW_PROTOCOL_VERSION: Lazy<ProtocolVersion> = Lazy::new(|| {
    ProtocolVersion::from_parts(
        OLD_PROTOCOL_VERSION.value().major,
        OLD_PROTOCOL_VERSION.value().minor,
        OLD_PROTOCOL_VERSION.value().patch + 1,
    )
});

const ARG_PURSE_NAME: &str = "purse_name";
const NAMED_PURSE_NAME: &str = "purse_1";
const ARG_AMOUNT: &str = "amount";

#[ignore]
#[test]
fn add_bid_and_withdraw_bid_have_expected_costs() {
    let mut builder = InMemoryWasmTestBuilder::default();

    builder.run_genesis(&*DEFAULT_RUN_GENESIS_REQUEST);

    let system_contract_hashes_request = ExecuteRequestBuilder::standard(
        *DEFAULT_ACCOUNT_ADDR,
        SYSTEM_CONTRACT_HASHES_NAME,
        RuntimeArgs::default(),
    )
    .build();
    builder
        .exec(system_contract_hashes_request)
        .expect_success()
        .commit();

    let account = builder
        .get_account(*DEFAULT_ACCOUNT_ADDR)
        .expect("should have account");

    let add_bid_request = ExecuteRequestBuilder::contract_call_by_hash(
        *DEFAULT_ACCOUNT_ADDR,
        account
            .named_keys()
            .get(AUCTION)
            .unwrap()
            .into_hash()
            .unwrap()
            .into(),
        auction::METHOD_ADD_BID,
        runtime_args! {
            auction::ARG_PUBLIC_KEY => DEFAULT_ACCOUNT_PUBLIC_KEY.clone(),
            auction::ARG_AMOUNT => U512::from(BOND_AMOUNT),
            auction::ARG_DELEGATION_RATE => BID_DELEGATION_RATE,
        },
    )
    .build();

    let balance_before = builder.get_purse_balance(account.main_purse());

    let proposer_reward_starting_balance_1 = builder.get_proposer_purse_balance();

    builder.exec(add_bid_request).expect_success().commit();
    let balance_after = builder.get_purse_balance(account.main_purse());

    let transaction_fee_1 =
        builder.get_proposer_purse_balance() - proposer_reward_starting_balance_1;

    let expected_call_cost = U512::from(DEFAULT_ADD_BID_COST);
    assert_eq!(
        balance_after,
        balance_before - U512::from(BOND_AMOUNT) - transaction_fee_1
    );
    assert_eq!(builder.last_exec_gas_cost().value(), expected_call_cost);

    // Withdraw bid
    let withdraw_bid_request = ExecuteRequestBuilder::contract_call_by_hash(
        *DEFAULT_ACCOUNT_ADDR,
        account
            .named_keys()
            .get(AUCTION)
            .unwrap()
            .into_hash()
            .unwrap()
            .into(),
        auction::METHOD_WITHDRAW_BID,
        runtime_args! {
            auction::ARG_PUBLIC_KEY => DEFAULT_ACCOUNT_PUBLIC_KEY.clone(),
            auction::ARG_AMOUNT => U512::from(BOND_AMOUNT),
        },
    )
    .build();

    let balance_before = builder.get_purse_balance(account.main_purse());

    let proposer_reward_starting_balance_2 = builder.get_proposer_purse_balance();

    builder.exec(withdraw_bid_request).expect_success().commit();

    let balance_after = builder.get_purse_balance(account.main_purse());

    let transaction_fee_2 =
        builder.get_proposer_purse_balance() - proposer_reward_starting_balance_2;

    let expected_call_cost = U512::from(DEFAULT_WITHDRAW_BID_COST);
    assert_eq!(balance_after, balance_before - transaction_fee_2);
    assert_eq!(builder.last_exec_gas_cost().value(), expected_call_cost);
}

#[ignore]
#[test]
fn upgraded_add_bid_and_withdraw_bid_have_expected_costs() {
    let new_wasmless_transfer_cost = DEFAULT_WASMLESS_TRANSFER_COST;
    let new_max_associated_keys = DEFAULT_MAX_ASSOCIATED_KEYS;

    let new_auction_costs = AuctionCosts {
        add_bid: NEW_ADD_BID_COST,
        withdraw_bid: NEW_WITHDRAW_BID_COST,
        ..Default::default()
    };
    let new_mint_costs = MintCosts::default();
    let new_standard_payment_costs = StandardPaymentCosts::default();
    let new_handle_payment_costs = HandlePaymentCosts::default();

    let new_system_config = SystemConfig::new(
        new_wasmless_transfer_cost,
        new_auction_costs,
        new_mint_costs,
        new_handle_payment_costs,
        new_standard_payment_costs,
    );

    let new_engine_config = EngineConfig::new(
        DEFAULT_MAX_QUERY_DEPTH,
        new_max_associated_keys,
        DEFAULT_MAX_RUNTIME_CALL_STACK_HEIGHT,
<<<<<<< HEAD
=======
        DEFAULT_MAX_STORED_VALUE_SIZE,
        DEFAULT_MAX_DELEGATOR_SIZE_LIMIT,
        DEFAULT_MINIMUM_DELEGATION_AMOUNT,
>>>>>>> a7f6a648
        WasmConfig::default(),
        new_system_config,
    );

    let mut builder = InMemoryWasmTestBuilder::default();
    builder.run_genesis(&*DEFAULT_RUN_GENESIS_REQUEST);

    let mut upgrade_request = {
        UpgradeRequestBuilder::new()
            .with_current_protocol_version(*OLD_PROTOCOL_VERSION)
            .with_new_protocol_version(*NEW_PROTOCOL_VERSION)
            .with_activation_point(DEFAULT_ACTIVATION_POINT)
            .build()
    };

    builder.upgrade_with_upgrade_request(new_engine_config, &mut upgrade_request);

    let system_contract_hashes_request = ExecuteRequestBuilder::standard(
        *DEFAULT_ACCOUNT_ADDR,
        SYSTEM_CONTRACT_HASHES_NAME,
        RuntimeArgs::default(),
    )
    .with_protocol_version(*NEW_PROTOCOL_VERSION)
    .build();
    builder
        .exec(system_contract_hashes_request)
        .expect_success()
        .commit();

    let account = builder
        .get_account(*DEFAULT_ACCOUNT_ADDR)
        .expect("should have account");

    let add_bid_request = ExecuteRequestBuilder::contract_call_by_hash(
        *DEFAULT_ACCOUNT_ADDR,
        account
            .named_keys()
            .get(AUCTION)
            .unwrap()
            .into_hash()
            .unwrap()
            .into(),
        auction::METHOD_ADD_BID,
        runtime_args! {
            auction::ARG_PUBLIC_KEY => DEFAULT_ACCOUNT_PUBLIC_KEY.clone(),
            auction::ARG_AMOUNT => U512::from(BOND_AMOUNT),
            auction::ARG_DELEGATION_RATE => BID_DELEGATION_RATE,
        },
    )
    .with_protocol_version(*NEW_PROTOCOL_VERSION)
    .build();

    let balance_before = builder.get_purse_balance(account.main_purse());

    let proposer_reward_starting_balance_1 = builder.get_proposer_purse_balance();

    builder.exec(add_bid_request).expect_success().commit();

    let balance_after = builder.get_purse_balance(account.main_purse());

    let transaction_fee_1 =
        builder.get_proposer_purse_balance() - proposer_reward_starting_balance_1;

    let expected_call_cost = U512::from(NEW_ADD_BID_COST);
    assert_eq!(
        balance_after,
        balance_before - U512::from(BOND_AMOUNT) - transaction_fee_1
    );
    assert_eq!(builder.last_exec_gas_cost().value(), expected_call_cost);

    // Withdraw bid
    let withdraw_bid_request = ExecuteRequestBuilder::contract_call_by_hash(
        *DEFAULT_ACCOUNT_ADDR,
        account
            .named_keys()
            .get(AUCTION)
            .unwrap()
            .into_hash()
            .unwrap()
            .into(),
        auction::METHOD_WITHDRAW_BID,
        runtime_args! {
            auction::ARG_PUBLIC_KEY => DEFAULT_ACCOUNT_PUBLIC_KEY.clone(),
            auction::ARG_AMOUNT => U512::from(BOND_AMOUNT),
        },
    )
    .with_protocol_version(*NEW_PROTOCOL_VERSION)
    .build();

    let balance_before = builder.get_purse_balance(account.main_purse());

    let proposer_reward_starting_balance_2 = builder.get_proposer_purse_balance();

    builder.exec(withdraw_bid_request).expect_success().commit();
    let balance_after = builder.get_purse_balance(account.main_purse());

    let transaction_fee_2 =
        builder.get_proposer_purse_balance() - proposer_reward_starting_balance_2;

    let call_cost = U512::from(NEW_WITHDRAW_BID_COST);
    assert_eq!(balance_after, balance_before - transaction_fee_2);
    assert_eq!(builder.last_exec_gas_cost().value(), call_cost);
}

#[ignore]
#[test]
fn delegate_and_undelegate_have_expected_costs() {
    let mut builder = InMemoryWasmTestBuilder::default();
    let accounts = {
        let validator_1 = GenesisAccount::account(
            VALIDATOR_1.clone(),
            Motes::new(DEFAULT_ACCOUNT_INITIAL_BALANCE.into()),
            Some(GenesisValidator::new(
                Motes::new(VALIDATOR_1_STAKE.into()),
                DelegationRate::zero(),
            )),
        );
        let validator_2 = GenesisAccount::account(
            VALIDATOR_2.clone(),
            Motes::new(DEFAULT_ACCOUNT_INITIAL_BALANCE.into()),
            Some(GenesisValidator::new(
                Motes::new(VALIDATOR_1_STAKE.into()),
                DelegationRate::zero(),
            )),
        );

        let mut tmp: Vec<GenesisAccount> = DEFAULT_ACCOUNTS.clone();
        tmp.push(validator_1);
        tmp.push(validator_2);
        tmp
    };

    let run_genesis_request = utils::create_run_genesis_request(accounts);

    builder.run_genesis(&run_genesis_request);

    let system_contract_hashes_request = ExecuteRequestBuilder::standard(
        *DEFAULT_ACCOUNT_ADDR,
        SYSTEM_CONTRACT_HASHES_NAME,
        RuntimeArgs::default(),
    )
    .build();
    builder
        .exec(system_contract_hashes_request)
        .expect_success()
        .commit();

    let account = builder
        .get_account(*DEFAULT_ACCOUNT_ADDR)
        .expect("should have account");

    let delegate_request = ExecuteRequestBuilder::contract_call_by_hash(
        *DEFAULT_ACCOUNT_ADDR,
        account
            .named_keys()
            .get(AUCTION)
            .unwrap()
            .into_hash()
            .unwrap()
            .into(),
        auction::METHOD_DELEGATE,
        runtime_args! {
            auction::ARG_DELEGATOR => DEFAULT_ACCOUNT_PUBLIC_KEY.clone(),
            auction::ARG_VALIDATOR => VALIDATOR_1.clone(),
            auction::ARG_AMOUNT => U512::from(BID_AMOUNT),
        },
    )
    .build();

    let balance_before = builder.get_purse_balance(account.main_purse());

    let proposer_reward_starting_balance_1 = builder.get_proposer_purse_balance();

    builder.exec(delegate_request).expect_success().commit();

    let balance_after = builder.get_purse_balance(account.main_purse());

    let transaction_fee_1 =
        builder.get_proposer_purse_balance() - proposer_reward_starting_balance_1;

    let expected_call_cost = U512::from(DEFAULT_DELEGATE_COST);
    assert_eq!(
        balance_after,
        balance_before - U512::from(BID_AMOUNT) - transaction_fee_1,
    );
    assert_eq!(builder.last_exec_gas_cost().value(), expected_call_cost);

    let redelegate_request = ExecuteRequestBuilder::contract_call_by_hash(
        *DEFAULT_ACCOUNT_ADDR,
        account
            .named_keys()
            .get(AUCTION)
            .unwrap()
            .into_hash()
            .unwrap()
            .into(),
        auction::METHOD_REDELEGATE,
        runtime_args! {
            auction::ARG_DELEGATOR => DEFAULT_ACCOUNT_PUBLIC_KEY.clone(),
            auction::ARG_VALIDATOR => VALIDATOR_1.clone(),
            auction::ARG_AMOUNT => U512::from(10u64),
            auction::ARG_NEW_VALIDATOR => VALIDATOR_2.clone()
        },
    )
    .build();

    builder.exec(redelegate_request).expect_success().commit();

    let expected_call_cost = U512::from(DEFAULT_UNDELEGATE_COST);
    assert_eq!(builder.last_exec_gas_cost().value(), expected_call_cost);

    // Withdraw bid
    let undelegate_request = ExecuteRequestBuilder::contract_call_by_hash(
        *DEFAULT_ACCOUNT_ADDR,
        account
            .named_keys()
            .get(AUCTION)
            .unwrap()
            .into_hash()
            .unwrap()
            .into(),
        auction::METHOD_UNDELEGATE,
        runtime_args! {
            auction::ARG_DELEGATOR => DEFAULT_ACCOUNT_PUBLIC_KEY.clone(),
            auction::ARG_VALIDATOR => VALIDATOR_1.clone(),
            auction::ARG_AMOUNT => U512::from(BID_AMOUNT - 10u64),
        },
    )
    .build();

    let balance_before = builder.get_purse_balance(account.main_purse());

    let proposer_reward_starting_balance_2 = builder.get_proposer_purse_balance();

    builder.exec(undelegate_request).expect_success().commit();
    let balance_after = builder.get_purse_balance(account.main_purse());

    let transaction_fee_2 =
        builder.get_proposer_purse_balance() - proposer_reward_starting_balance_2;

    let expected_call_cost = U512::from(DEFAULT_UNDELEGATE_COST);
    assert_eq!(balance_after, balance_before - transaction_fee_2);
    assert_eq!(builder.last_exec_gas_cost().value(), expected_call_cost);
}

#[ignore]
#[test]
fn upgraded_delegate_and_undelegate_have_expected_costs() {
    let new_wasmless_transfer_cost = DEFAULT_WASMLESS_TRANSFER_COST;
    let new_max_associated_keys = DEFAULT_MAX_ASSOCIATED_KEYS;

    let new_auction_costs = AuctionCosts {
        delegate: NEW_DELEGATE_COST,
        undelegate: NEW_UNDELEGATE_COST,
        ..Default::default()
    };
    let new_mint_costs = MintCosts::default();
    let new_standard_payment_costs = StandardPaymentCosts::default();
    let new_handle_payment_costs = HandlePaymentCosts::default();

    let new_system_config = SystemConfig::new(
        new_wasmless_transfer_cost,
        new_auction_costs,
        new_mint_costs,
        new_handle_payment_costs,
        new_standard_payment_costs,
    );

    let new_engine_config = EngineConfig::new(
        DEFAULT_MAX_QUERY_DEPTH,
        new_max_associated_keys,
        DEFAULT_MAX_RUNTIME_CALL_STACK_HEIGHT,
<<<<<<< HEAD
=======
        DEFAULT_MAX_STORED_VALUE_SIZE,
        DEFAULT_MAX_DELEGATOR_SIZE_LIMIT,
        DEFAULT_MINIMUM_DELEGATION_AMOUNT,
>>>>>>> a7f6a648
        WasmConfig::default(),
        new_system_config,
    );

    let mut builder = InMemoryWasmTestBuilder::default();
    let accounts = {
        let validator_1 = GenesisAccount::account(
            VALIDATOR_1.clone(),
            Motes::new(DEFAULT_ACCOUNT_INITIAL_BALANCE.into()),
            Some(GenesisValidator::new(
                Motes::new(VALIDATOR_1_STAKE.into()),
                DelegationRate::zero(),
            )),
        );
        let validator_2 = GenesisAccount::account(
            VALIDATOR_2.clone(),
            Motes::new(DEFAULT_ACCOUNT_INITIAL_BALANCE.into()),
            Some(GenesisValidator::new(
                Motes::new(VALIDATOR_1_STAKE.into()),
                DelegationRate::zero(),
            )),
        );

        let mut tmp: Vec<GenesisAccount> = DEFAULT_ACCOUNTS.clone();
        tmp.push(validator_1);
        tmp.push(validator_2);
        tmp
    };

    let run_genesis_request = utils::create_run_genesis_request(accounts);

    builder.run_genesis(&run_genesis_request);

    let mut upgrade_request = {
        UpgradeRequestBuilder::new()
            .with_current_protocol_version(*OLD_PROTOCOL_VERSION)
            .with_new_protocol_version(*NEW_PROTOCOL_VERSION)
            .with_activation_point(DEFAULT_ACTIVATION_POINT)
            .build()
    };

    builder.upgrade_with_upgrade_request(new_engine_config, &mut upgrade_request);

    let system_contract_hashes_request = ExecuteRequestBuilder::standard(
        *DEFAULT_ACCOUNT_ADDR,
        SYSTEM_CONTRACT_HASHES_NAME,
        RuntimeArgs::default(),
    )
    .with_protocol_version(*NEW_PROTOCOL_VERSION)
    .build();
    builder
        .exec(system_contract_hashes_request)
        .expect_success()
        .commit();

    let account = builder
        .get_account(*DEFAULT_ACCOUNT_ADDR)
        .expect("should have account");

    let delegate_request = ExecuteRequestBuilder::contract_call_by_hash(
        *DEFAULT_ACCOUNT_ADDR,
        account
            .named_keys()
            .get(AUCTION)
            .unwrap()
            .into_hash()
            .unwrap()
            .into(),
        auction::METHOD_DELEGATE,
        runtime_args! {
            auction::ARG_DELEGATOR => DEFAULT_ACCOUNT_PUBLIC_KEY.clone(),
            auction::ARG_VALIDATOR => VALIDATOR_1.clone(),
            auction::ARG_AMOUNT => U512::from(BID_AMOUNT),
        },
    )
    .with_protocol_version(*NEW_PROTOCOL_VERSION)
    .build();

    let proposer_reward_starting_balance_1 = builder.get_proposer_purse_balance();

    let balance_before = builder.get_purse_balance(account.main_purse());
    builder.exec(delegate_request).expect_success().commit();
    let balance_after = builder.get_purse_balance(account.main_purse());

    let transaction_fee_1 =
        builder.get_proposer_purse_balance() - proposer_reward_starting_balance_1;

    let call_cost = U512::from(NEW_DELEGATE_COST);
    assert_eq!(
        balance_after,
        balance_before - U512::from(BID_AMOUNT) - transaction_fee_1,
    );
    assert_eq!(builder.last_exec_gas_cost().value(), call_cost);

    let redelegate_request = ExecuteRequestBuilder::contract_call_by_hash(
        *DEFAULT_ACCOUNT_ADDR,
        account
            .named_keys()
            .get(AUCTION)
            .unwrap()
            .into_hash()
            .unwrap()
            .into(),
        auction::METHOD_REDELEGATE,
        runtime_args! {
            auction::ARG_DELEGATOR => DEFAULT_ACCOUNT_PUBLIC_KEY.clone(),
            auction::ARG_VALIDATOR => VALIDATOR_1.clone(),
            auction::ARG_AMOUNT => U512::from(10u64),
            auction::ARG_NEW_VALIDATOR => VALIDATOR_2.clone()
        },
    )
    .with_protocol_version(*NEW_PROTOCOL_VERSION)
    .build();

    builder.exec(redelegate_request).expect_success().commit();

    let expected_call_cost = U512::from(NEW_UNDELEGATE_COST);
    assert_eq!(builder.last_exec_gas_cost().value(), expected_call_cost);

    // Withdraw bid
    let undelegate_request = ExecuteRequestBuilder::contract_call_by_hash(
        *DEFAULT_ACCOUNT_ADDR,
        account
            .named_keys()
            .get(AUCTION)
            .unwrap()
            .into_hash()
            .unwrap()
            .into(),
        auction::METHOD_UNDELEGATE,
        runtime_args! {
            auction::ARG_DELEGATOR => DEFAULT_ACCOUNT_PUBLIC_KEY.clone(),
            auction::ARG_VALIDATOR => VALIDATOR_1.clone(),
            auction::ARG_AMOUNT => U512::from(BID_AMOUNT - 10u64),
        },
    )
    .with_protocol_version(*NEW_PROTOCOL_VERSION)
    .build();

    let balance_before = builder.get_purse_balance(account.main_purse());

    let proposer_reward_starting_balance_2 = builder.get_proposer_purse_balance();

    builder.exec(undelegate_request).expect_success().commit();
    let balance_after = builder.get_purse_balance(account.main_purse());

    let transaction_fee_2 =
        builder.get_proposer_purse_balance() - proposer_reward_starting_balance_2;

    let call_cost = U512::from(NEW_UNDELEGATE_COST);
    assert_eq!(balance_after, balance_before - transaction_fee_2);
    assert_eq!(builder.last_exec_gas_cost().value(), call_cost);
}

#[ignore]
#[test]
fn mint_transfer_has_expected_costs() {
    let mut builder = InMemoryWasmTestBuilder::default();

    builder.run_genesis(&*DEFAULT_RUN_GENESIS_REQUEST);

    let transfer_request_1 = ExecuteRequestBuilder::standard(
        *DEFAULT_ACCOUNT_ADDR,
        CONTRACT_TRANSFER_TO_NAMED_PURSE,
        runtime_args! {
            ARG_PURSE_NAME => NAMED_PURSE_NAME,
            ARG_AMOUNT => U512::from(MINIMUM_ACCOUNT_CREATION_BALANCE),
        },
    )
    .build();

    builder.exec(transfer_request_1).expect_success().commit();

    let default_account = builder
        .get_account(*DEFAULT_ACCOUNT_ADDR)
        .expect("should have account");

    let purse_1 = default_account.named_keys()[NAMED_PURSE_NAME]
        .into_uref()
        .expect("should have purse");

    let mint_hash = builder.get_mint_contract_hash();

    let source = default_account.main_purse();
    let target = purse_1;

    let id = Some(0u64);

    let transfer_amount = U512::from(TRANSFER_AMOUNT);

    let transfer_request = ExecuteRequestBuilder::contract_call_by_hash(
        *DEFAULT_ACCOUNT_ADDR,
        mint_hash,
        mint::METHOD_TRANSFER,
        runtime_args! {
            mint::ARG_TO => Some(*DEFAULT_ACCOUNT_ADDR),
            mint::ARG_SOURCE => source,
            mint::ARG_TARGET => target,
            mint::ARG_AMOUNT => U512::from(TRANSFER_AMOUNT),
            mint::ARG_ID => id,
        },
    )
    .build();

    let balance_before = builder.get_purse_balance(source);

    let proposer_reward_starting_balance = builder.get_proposer_purse_balance();

    builder.exec(transfer_request).expect_success().commit();
    let balance_after = builder.get_purse_balance(source);

    let transaction_fee = builder.get_proposer_purse_balance() - proposer_reward_starting_balance;

    let expected_call_cost = U512::from(DEFAULT_TRANSFER_COST);
    assert_eq!(
        balance_after,
        balance_before - transfer_amount - transaction_fee,
    );
    assert_eq!(builder.last_exec_gas_cost().value(), expected_call_cost);
}

#[ignore]
#[test]
fn should_charge_for_erroneous_system_contract_calls() {
    let mut builder = InMemoryWasmTestBuilder::default();

    builder.run_genesis(&*DEFAULT_RUN_GENESIS_REQUEST);

    let auction_hash = builder.get_auction_contract_hash();
    let mint_hash = builder.get_mint_contract_hash();
    let handle_payment_hash = builder.get_handle_payment_contract_hash();

    let account = builder
        .get_account(*DEFAULT_ACCOUNT_ADDR)
        .expect("should have account");

    // Entrypoints that could fail early due to missing arguments
    let entrypoint_calls = vec![
        (auction_hash, auction::METHOD_ADD_BID, DEFAULT_ADD_BID_COST),
        (
            auction_hash,
            auction::METHOD_WITHDRAW_BID,
            DEFAULT_WITHDRAW_BID_COST,
        ),
        (
            auction_hash,
            auction::METHOD_DELEGATE,
            DEFAULT_DELEGATE_COST,
        ),
        (
            auction_hash,
            auction::METHOD_UNDELEGATE,
            DEFAULT_UNDELEGATE_COST,
        ),
        (
            auction_hash,
            auction::METHOD_RUN_AUCTION,
            DEFAULT_RUN_AUCTION_COST,
        ),
        (auction_hash, auction::METHOD_SLASH, DEFAULT_SLASH_COST),
        (
            auction_hash,
            auction::METHOD_DISTRIBUTE,
            DEFAULT_DISTRIBUTE_COST,
        ),
        (mint_hash, mint::METHOD_MINT, DEFAULT_MINT_COST),
        (
            mint_hash,
            mint::METHOD_REDUCE_TOTAL_SUPPLY,
            DEFAULT_REDUCE_TOTAL_SUPPLY_COST,
        ),
        (mint_hash, mint::METHOD_BALANCE, DEFAULT_BALANCE_COST),
        (mint_hash, mint::METHOD_TRANSFER, DEFAULT_TRANSFER_COST),
        (
            handle_payment_hash,
            handle_payment::METHOD_SET_REFUND_PURSE,
            DEFAULT_SET_REFUND_PURSE_COST,
        ),
        (
            handle_payment_hash,
            handle_payment::METHOD_FINALIZE_PAYMENT,
            DEFAULT_FINALIZE_PAYMENT_COST,
        ),
    ];

    for (contract_hash, entrypoint, expected_cost) in entrypoint_calls {
        let exec_request = ExecuteRequestBuilder::contract_call_by_hash(
            *DEFAULT_ACCOUNT_ADDR,
            contract_hash,
            entrypoint,
            RuntimeArgs::default(),
        )
        .build();

        let balance_before = builder.get_purse_balance(account.main_purse());

        let proposer_reward_starting_balance = builder.get_proposer_purse_balance();

        builder.exec(exec_request).commit();

        let _error = builder
            .get_last_exec_results()
            .expect("should have results")
            .get(0)
            .expect("should have first result")
            .as_error()
            .unwrap_or_else(|| panic!("should have error while executing {}", entrypoint));

        let transaction_fee =
            builder.get_proposer_purse_balance() - proposer_reward_starting_balance;

        let balance_after = builder.get_purse_balance(account.main_purse());

        let call_cost = U512::from(expected_cost);
        assert_eq!(
            balance_after,
            balance_before - transaction_fee,
            "Calling a failed entrypoint {} does not incur expected cost of {}",
            entrypoint,
            expected_cost,
        );
        assert_eq!(builder.last_exec_gas_cost().value(), call_cost);
    }
}

#[ignore]
#[test]
fn should_verify_do_nothing_charges_only_for_standard_payment() {
    let mut builder = InMemoryWasmTestBuilder::default();

    builder.run_genesis(&*DEFAULT_RUN_GENESIS_REQUEST);

    let default_account = builder
        .get_account(*DEFAULT_ACCOUNT_ADDR)
        .expect("should have default account");

    let do_nothing_request = {
        let deploy_item = DeployItemBuilder::new()
            .with_address(*DEFAULT_ACCOUNT_ADDR)
            .with_session_bytes(wasm_utils::do_nothing_bytes(), RuntimeArgs::default())
            .with_empty_payment_bytes(runtime_args! {
                ARG_AMOUNT => *DEFAULT_PAYMENT
            })
            .with_authorization_keys(&[*DEFAULT_ACCOUNT_ADDR])
            .with_deploy_hash([42; 32])
            .build();

        ExecuteRequestBuilder::from_deploy_item(deploy_item).build()
    };

    let user_funds_before = builder.get_purse_balance(default_account.main_purse());

    let proposer_reward_starting_balance = builder.get_proposer_purse_balance();

    builder.exec(do_nothing_request).commit().expect_success();

    let user_funds_after = builder.get_purse_balance(default_account.main_purse());

    let transaction_fee = builder.get_proposer_purse_balance() - proposer_reward_starting_balance;

    assert_eq!(user_funds_after, user_funds_before - transaction_fee,);

    assert_eq!(builder.last_exec_gas_cost(), Gas::new(U512::zero()));
}

#[ignore]
#[test]
fn should_verify_wasm_add_bid_wasm_cost_is_not_recursive() {
    let mut builder = InMemoryWasmTestBuilder::default();

    builder.run_genesis(&*DEFAULT_RUN_GENESIS_REQUEST);

    let new_opcode_costs = OpcodeCosts {
        bit: 0,
        add: 0,
        mul: 0,
        div: 0,
        load: 0,
        store: 0,
        op_const: 0,
        local: 0,
        global: 0,
        control_flow: 0,
        integer_comparison: 0,
        conversion: 0,
        unreachable: 0,
        nop: 0,
        current_memory: 0,
        grow_memory: 0,
        regular: 0,
    };
    let new_storage_costs = StorageCosts::new(0);

    // We're elevating cost of `transfer_from_purse_to_purse` while zeroing others.
    // This will verify that user pays for the transfer host function _only_ while host does not
    // additionally charge for calling mint's "transfer" entrypoint under the hood.
    let new_host_function_costs = HostFunctionCosts {
        read_value: HostFunction::fixed(0),
        dictionary_get: HostFunction::fixed(0),
        write: HostFunction::fixed(0),
        dictionary_put: HostFunction::fixed(0),
        add: HostFunction::fixed(0),
        new_uref: HostFunction::fixed(0),
        load_named_keys: HostFunction::fixed(0),
        ret: HostFunction::fixed(0),
        get_key: HostFunction::fixed(0),
        has_key: HostFunction::fixed(0),
        put_key: HostFunction::fixed(0),
        remove_key: HostFunction::fixed(0),
        revert: HostFunction::fixed(0),
        is_valid_uref: HostFunction::fixed(0),
        add_associated_key: HostFunction::fixed(0),
        remove_associated_key: HostFunction::fixed(0),
        update_associated_key: HostFunction::fixed(0),
        set_action_threshold: HostFunction::fixed(0),
        get_caller: HostFunction::fixed(0),
        get_blocktime: HostFunction::fixed(0),
        create_purse: HostFunction::fixed(0),
        transfer_to_account: HostFunction::fixed(0),
        transfer_from_purse_to_account: HostFunction::fixed(0),
        transfer_from_purse_to_purse: HostFunction::fixed(0),
        get_balance: HostFunction::fixed(0),
        get_phase: HostFunction::fixed(0),
        get_system_contract: HostFunction::fixed(0),
        get_main_purse: HostFunction::fixed(0),
        read_host_buffer: HostFunction::fixed(0),
        create_contract_package_at_hash: HostFunction::fixed(0),
        create_contract_user_group: HostFunction::fixed(0),
        add_contract_version: HostFunction::fixed(0),
        disable_contract_version: HostFunction::fixed(0),
        call_contract: HostFunction::fixed(UPDATED_CALL_CONTRACT_COST),
        call_versioned_contract: HostFunction::fixed(0),
        get_named_arg_size: HostFunction::fixed(0),
        get_named_arg: HostFunction::fixed(0),
        remove_contract_user_group: HostFunction::fixed(0),
        provision_contract_user_group_uref: HostFunction::fixed(0),
        remove_contract_user_group_urefs: HostFunction::fixed(0),
        print: HostFunction::fixed(0),
        blake2b: HostFunction::fixed(0),
    };

    let new_wasm_config = WasmConfig::new(
        DEFAULT_WASM_MAX_MEMORY,
        DEFAULT_MAX_STACK_HEIGHT,
        new_opcode_costs,
        new_storage_costs,
        new_host_function_costs,
    );

    let new_wasmless_transfer_cost = 0;
    let new_max_associated_keys = DEFAULT_MAX_ASSOCIATED_KEYS;
    let new_auction_costs = AuctionCosts::default();
    let new_mint_costs = MintCosts::default();
    let new_standard_payment_costs = StandardPaymentCosts::default();
    let new_handle_payment_costs = HandlePaymentCosts::default();

    let new_system_config = SystemConfig::new(
        new_wasmless_transfer_cost,
        new_auction_costs,
        new_mint_costs,
        new_handle_payment_costs,
        new_standard_payment_costs,
    );

    let new_engine_config = EngineConfig::new(
        DEFAULT_MAX_QUERY_DEPTH,
        new_max_associated_keys,
        DEFAULT_MAX_RUNTIME_CALL_STACK_HEIGHT,
<<<<<<< HEAD
=======
        DEFAULT_MAX_STORED_VALUE_SIZE,
        DEFAULT_MAX_DELEGATOR_SIZE_LIMIT,
        DEFAULT_MINIMUM_DELEGATION_AMOUNT,
>>>>>>> a7f6a648
        new_wasm_config,
        new_system_config,
    );

    let mut upgrade_request = {
        UpgradeRequestBuilder::new()
            .with_current_protocol_version(*OLD_PROTOCOL_VERSION)
            .with_new_protocol_version(*NEW_PROTOCOL_VERSION)
            .with_activation_point(DEFAULT_ACTIVATION_POINT)
            .build()
    };

    builder.upgrade_with_upgrade_request(new_engine_config, &mut upgrade_request);

    let default_account = builder
        .get_account(*DEFAULT_ACCOUNT_ADDR)
        .expect("should have default account");

    let add_bid_request = ExecuteRequestBuilder::standard(
        *DEFAULT_ACCOUNT_ADDR,
        CONTRACT_ADD_BID,
        runtime_args! {
            auction::ARG_PUBLIC_KEY => DEFAULT_ACCOUNT_PUBLIC_KEY.clone(),
            auction::ARG_AMOUNT => U512::from(BOND_AMOUNT),
            auction::ARG_DELEGATION_RATE => BID_DELEGATION_RATE,
        },
    )
    .with_protocol_version(*NEW_PROTOCOL_VERSION)
    .build();

    // Verify that user is called and deploy raises runtime error
    let user_funds_before = builder.get_purse_balance(default_account.main_purse());

    let proposer_reward_starting_balance_1 = builder.get_proposer_purse_balance();

    builder.exec(add_bid_request).commit().expect_success();

    let user_funds_after = builder.get_purse_balance(default_account.main_purse());

    let transaction_fee_1 =
        builder.get_proposer_purse_balance() - proposer_reward_starting_balance_1;

    let expected_call_cost =
        U512::from(DEFAULT_ADD_BID_COST) + U512::from(UPDATED_CALL_CONTRACT_COST);

    assert_eq!(
        user_funds_after,
        user_funds_before - transaction_fee_1 - U512::from(BOND_AMOUNT)
    );

    assert_eq!(builder.last_exec_gas_cost(), Gas::new(expected_call_cost));
}<|MERGE_RESOLUTION|>--- conflicted
+++ resolved
@@ -10,13 +10,9 @@
 };
 use casper_execution_engine::{
     core::engine_state::{
-<<<<<<< HEAD
-        genesis::GenesisValidator, EngineConfig, GenesisAccount, DEFAULT_MAX_QUERY_DEPTH,
-=======
         engine_config::{DEFAULT_MAX_DELEGATOR_SIZE_LIMIT, DEFAULT_MINIMUM_DELEGATION_AMOUNT},
         genesis::GenesisValidator,
         EngineConfig, GenesisAccount, DEFAULT_MAX_QUERY_DEPTH,
->>>>>>> a7f6a648
         DEFAULT_MAX_RUNTIME_CALL_STACK_HEIGHT,
     },
     shared::{
@@ -60,13 +56,6 @@
 static VALIDATOR_1_SECRET_KEY: Lazy<SecretKey> =
     Lazy::new(|| SecretKey::ed25519_from_bytes([123; SecretKey::ED25519_LENGTH]).unwrap());
 static VALIDATOR_1: Lazy<PublicKey> = Lazy::new(|| PublicKey::from(&*VALIDATOR_1_SECRET_KEY));
-<<<<<<< HEAD
-static VALIDATOR_1_ADDR: Lazy<AccountHash> = Lazy::new(|| AccountHash::from(&*VALIDATOR_1));
-static VALIDATOR_2_SECRET_KEY: Lazy<SecretKey> =
-    Lazy::new(|| SecretKey::ed25519_from_bytes([124; SecretKey::ED25519_LENGTH]).unwrap());
-static VALIDATOR_2: Lazy<PublicKey> = Lazy::new(|| PublicKey::from(&*VALIDATOR_2_SECRET_KEY));
-=======
->>>>>>> a7f6a648
 const VALIDATOR_1_STAKE: u64 = 250_000;
 const BOND_AMOUNT: u64 = 42;
 const BID_AMOUNT: u64 = 99 + DEFAULT_MINIMUM_DELEGATION_AMOUNT;
@@ -210,12 +199,9 @@
         DEFAULT_MAX_QUERY_DEPTH,
         new_max_associated_keys,
         DEFAULT_MAX_RUNTIME_CALL_STACK_HEIGHT,
-<<<<<<< HEAD
-=======
         DEFAULT_MAX_STORED_VALUE_SIZE,
         DEFAULT_MAX_DELEGATOR_SIZE_LIMIT,
         DEFAULT_MINIMUM_DELEGATION_AMOUNT,
->>>>>>> a7f6a648
         WasmConfig::default(),
         new_system_config,
     );
@@ -488,12 +474,9 @@
         DEFAULT_MAX_QUERY_DEPTH,
         new_max_associated_keys,
         DEFAULT_MAX_RUNTIME_CALL_STACK_HEIGHT,
-<<<<<<< HEAD
-=======
         DEFAULT_MAX_STORED_VALUE_SIZE,
         DEFAULT_MAX_DELEGATOR_SIZE_LIMIT,
         DEFAULT_MINIMUM_DELEGATION_AMOUNT,
->>>>>>> a7f6a648
         WasmConfig::default(),
         new_system_config,
     );
@@ -962,12 +945,9 @@
         DEFAULT_MAX_QUERY_DEPTH,
         new_max_associated_keys,
         DEFAULT_MAX_RUNTIME_CALL_STACK_HEIGHT,
-<<<<<<< HEAD
-=======
         DEFAULT_MAX_STORED_VALUE_SIZE,
         DEFAULT_MAX_DELEGATOR_SIZE_LIMIT,
         DEFAULT_MINIMUM_DELEGATION_AMOUNT,
->>>>>>> a7f6a648
         new_wasm_config,
         new_system_config,
     );
