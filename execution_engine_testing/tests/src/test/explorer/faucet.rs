--- conflicted
+++ resolved
@@ -3,17 +3,12 @@
 use casper_execution_engine::core::{engine_state, execution};
 
 use casper_engine_test_support::{
-<<<<<<< HEAD
     DeployItemBuilder, ExecuteRequestBuilder, InMemoryWasmTestBuilder, DEFAULT_ACCOUNT_ADDR,
     DEFAULT_PAYMENT, PRODUCTION_RUN_GENESIS_REQUEST,
 };
 use casper_types::{
     account::AccountHash, runtime_args, system::mint, ApiError, Key, PublicKey, RuntimeArgs,
     SecretKey, U512,
-=======
-    ExecuteRequestBuilder, InMemoryWasmTestBuilder, DEFAULT_ACCOUNT_ADDR,
-    PRODUCTION_RUN_GENESIS_REQUEST,
->>>>>>> 33d46a3c
 };
 
 // test constants.
@@ -423,12 +418,7 @@
         .build();
 
     builder
-<<<<<<< HEAD
         .exec(faucet_call_by_installer)
-=======
-        .run_genesis(&*PRODUCTION_RUN_GENESIS_REQUEST)
-        .exec(exec_request)
->>>>>>> 33d46a3c
         .expect_success()
         .commit();
 
@@ -789,12 +779,7 @@
         .build();
 
     builder
-<<<<<<< HEAD
         .exec(faucet_fund_authorized_account_by_installer_request)
-=======
-        .run_genesis(&*PRODUCTION_RUN_GENESIS_REQUEST)
-        .exec(exec_request_1)
->>>>>>> 33d46a3c
         .expect_success()
         .commit();
 
@@ -856,10 +841,10 @@
     // This test will fail if execution costs vary.  The expected costs should not be updated
     // without understanding why the cost has changed.  If the costs do change, it should be
     // reflected in the "Costs by Entry Point" section of the faucet crate's README.md.
-    const EXPECTED_FAUCET_INSTALL_COST: u64 = 77_924_962_810;
-    const EXPECTED_FAUCET_SET_VARIABLES_COST: u64 = 1_649_988_470;
-    const EXPECTED_FAUCET_CALL_BY_INSTALLER_COST: u64 = 4_128_188_320;
-    const EXPECTED_FAUCET_CALL_BY_USER_COST: u64 = 5_096_960_260;
+    const EXPECTED_FAUCET_INSTALL_COST: u64 = 73_606_599_170;
+    const EXPECTED_FAUCET_SET_VARIABLES_COST: u64 = 628_969_490;
+    const EXPECTED_FAUCET_CALL_BY_INSTALLER_COST: u64 = 3_124_766_440;
+    const EXPECTED_FAUCET_CALL_BY_USER_COST: u64 = 3_397_763_400;
 
     let installer_account = AccountHash::new([1u8; 32]);
     let user_account = AccountHash::new([2u8; 32]);
