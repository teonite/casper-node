--- conflicted
+++ resolved
@@ -8,21 +8,13 @@
 use casper_types::{
     addressable_entity::MessageTopics,
     bytesrepr::ToBytes,
-<<<<<<< HEAD
     contract_messages::{
         MessageChecksum, MessagePayload, MessageTopicOperation, MessageTopicSummary, TopicNameHash,
     },
     crypto, runtime_args, AddressableEntityHash, BlockGlobalAddr, BlockTime, CLValue, CoreConfig,
     Digest, HostFunction, HostFunctionCosts, Key, MessageLimits, OpcodeCosts, RuntimeArgs,
-    StorageCosts, StoredValue, SystemConfig, WasmConfig, DEFAULT_MAX_STACK_HEIGHT,
-    DEFAULT_WASM_MAX_MEMORY, U512,
-=======
-    contract_messages::{MessageChecksum, MessagePayload, MessageTopicSummary, TopicNameHash},
-    crypto, runtime_args, AddressableEntity, AddressableEntityHash, BlockGlobalAddr, BlockTime,
-    CLValue, CoreConfig, Digest, EntityAddr, HostFunction, HostFunctionCosts, Key, MessageLimits,
-    OpcodeCosts, RuntimeArgs, StorageCosts, StoredValue, SystemConfig, WasmConfig, WasmV1Config,
+    StorageCosts, StoredValue, SystemConfig, WasmConfig, WasmV1Config,
     DEFAULT_V1_MAX_STACK_HEIGHT, DEFAULT_V1_WASM_MAX_MEMORY, U512,
->>>>>>> 9669f5b2
 };
 
 const MESSAGE_EMITTER_INSTALLER_WASM: &str = "contract_messages_emitter.wasm";
