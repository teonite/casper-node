--- conflicted
+++ resolved
@@ -1,11 +1,7 @@
 [package]
 name = "casper-execution-engine"
-<<<<<<< HEAD
 # when updating, also update 'html_root_url' in lib.rs
-version = "5.0.0"
-=======
-version = "7.0.0" # when updating, also update 'html_root_url' in lib.rs
->>>>>>> b08bdf50
+version = "7.0.0"
 authors = ["Henry Till <henrytill@gmail.com>", "Ed Hastings <ed@casperlabs.io>"]
 edition = "2018"
 description = "Casper execution engine crates."
@@ -18,23 +14,17 @@
 [dependencies]
 anyhow = "1.0.33"
 base16 = "0.2.1"
-<<<<<<< HEAD
-casper-storage = { version = "1.4.3", path = "../storage" }
-casper-types = { version = "3.0.0", path = "../types", default-features = false, features = [
+bincode = "1.3.1"
+casper-storage = { version = "2.0.0", path = "../storage" }
+casper-types = { version = "5.0.0", path = "../types", default-features = false, features = [
   "datasize",
   "gens",
   "json-schema",
   "std",
 ] }
-casper-wasm-utils = "1.0.0"
-=======
-bincode = "1.3.1"
-casper-storage = { version = "2.0.0", path = "../storage" }
-casper-types = { version = "5.0.0", path = "../types", default-features = false, features = ["datasize", "gens", "json-schema", "std"] }
 casper-wasm = { version = "0.46.0", default-features = false }
 casper-wasm-utils = "3.0.0"
 casper-wasmi = "0.13.2"
->>>>>>> b08bdf50
 datasize = "0.2.4"
 either = "1.8.1"
 hex-buffer-serde = "0.2.1"
