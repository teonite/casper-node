//! This module contains executor state of the WASM code.
mod args;
mod auction_internal;
mod externals;
mod handle_payment_internal;
mod host_function_flag;
mod mint_internal;
pub mod stack;
mod utils;
mod wasm_prep;

use std::{
    cmp,
    collections::{BTreeMap, BTreeSet},
    convert::{TryFrom, TryInto},
    iter::FromIterator,
};

use casper_wasm::elements::Module;
use casper_wasmi::{MemoryRef, Trap, TrapCode};
use tracing::error;

#[cfg(feature = "test-support")]
use casper_wasmi::RuntimeValue;
use itertools::Itertools;
use num_rational::Ratio;

use casper_storage::{
    global_state::{error::Error as GlobalStateError, state::StateReader},
    system::{auction::Auction, handle_payment::HandlePayment, mint::Mint},
    tracking_copy::TrackingCopyExt,
};
use casper_types::{
    account::{Account, AccountHash},
    addressable_entity::{
        self, ActionThresholds, ActionType, AddKeyFailure, AddressableEntity,
        AddressableEntityHash, AssociatedKeys, EntityKindTag, EntryPoint, EntryPointAccess,
        EntryPointType, EntryPoints, MessageTopicError, MessageTopics, NamedKeyAddr, NamedKeyValue,
        NamedKeys, Parameter, RemoveKeyFailure, SetThresholdFailure, UpdateKeyFailure, Weight,
        DEFAULT_ENTRY_POINT_NAME,
    },
    bytesrepr::{self, Bytes, FromBytes, ToBytes},
    contract_messages::{
        Message, MessageAddr, MessagePayload, MessageTopicOperation, MessageTopicSummary,
    },
    contracts::{
        ContractHash, ContractPackage, ContractPackageHash, ContractPackageStatus,
        ContractVersions, DisabledVersions,
    },
    crypto,
    system::{
        self,
        auction::{self, EraInfo},
        handle_payment, mint, CallStackElement, Caller, CallerInfo, SystemEntityType, AUCTION,
        HANDLE_PAYMENT, MINT, STANDARD_PAYMENT,
    },
    AccessRights, ApiError, BlockGlobalAddr, BlockTime, ByteCode, ByteCodeAddr, ByteCodeHash,
    ByteCodeKind, CLTyped, CLValue, ContextAccessRights, Contract, ContractWasm, EntityAddr,
    EntityKind, EntityVersion, EntityVersionKey, EntityVersions, Gas, GrantedAccess, Group, Groups,
    HashAddr, HostFunction, HostFunctionCost, InitiatorAddr, Key, NamedArg, Package, PackageHash,
    PackageStatus, Phase, PublicKey, RuntimeArgs, RuntimeFootprint, StoredValue,
    TransactionRuntime, Transfer, TransferResult, TransferV2, TransferredTo, URef,
    DICTIONARY_ITEM_KEY_MAX_LENGTH, U512,
};

use crate::{
    execution::ExecError, runtime::host_function_flag::HostFunctionFlag,
    runtime_context::RuntimeContext,
};
pub use stack::{RuntimeStack, RuntimeStackFrame, RuntimeStackOverflow};
pub use wasm_prep::{
    PreprocessingError, WasmValidationError, DEFAULT_BR_TABLE_MAX_SIZE, DEFAULT_MAX_GLOBALS,
    DEFAULT_MAX_PARAMETER_COUNT, DEFAULT_MAX_TABLE_SIZE,
};

#[derive(Debug)]
enum CallContractIdentifier {
    Contract {
        contract_hash: HashAddr,
    },
    ContractPackage {
        contract_package_hash: HashAddr,
        version: Option<EntityVersion>,
    },
}

#[repr(u8)]
enum CallerInformation {
    Initiator = 0,
    Immediate = 1,
    FullCallChain = 2,
}

impl TryFrom<u8> for CallerInformation {
    type Error = ApiError;

    fn try_from(value: u8) -> Result<Self, Self::Error> {
        match value {
            0 => Ok(CallerInformation::Initiator),
            1 => Ok(CallerInformation::Immediate),
            2 => Ok(CallerInformation::FullCallChain),
            _ => Err(ApiError::InvalidCallerInfoRequest),
        }
    }
}

/// Represents the runtime properties of a WASM execution.
pub struct Runtime<'a, R> {
    context: RuntimeContext<'a, R>,
    memory: Option<MemoryRef>,
    module: Option<Module>,
    host_buffer: Option<CLValue>,
    stack: Option<RuntimeStack>,
    host_function_flag: HostFunctionFlag,
}

impl<'a, R> Runtime<'a, R>
where
    R: StateReader<Key, StoredValue, Error = GlobalStateError>,
{
    /// Creates a new runtime instance.
    pub(crate) fn new(context: RuntimeContext<'a, R>) -> Self {
        Runtime {
            context,
            memory: None,
            module: None,
            host_buffer: None,
            stack: None,
            host_function_flag: HostFunctionFlag::default(),
        }
    }

    /// Creates a new runtime instance by cloning the config, and host function flag from `self`.
    fn new_invocation_runtime(
        &self,
        context: RuntimeContext<'a, R>,
        module: Module,
        memory: MemoryRef,
        stack: RuntimeStack,
    ) -> Self {
        Self::check_preconditions(&stack);
        Runtime {
            context,
            memory: Some(memory),
            module: Some(module),
            host_buffer: None,
            stack: Some(stack),
            host_function_flag: self.host_function_flag.clone(),
        }
    }

    /// Creates a new runtime instance with a stack from `self`.
    pub(crate) fn new_with_stack(
        &self,
        context: RuntimeContext<'a, R>,
        stack: RuntimeStack,
    ) -> Self {
        Self::check_preconditions(&stack);
        Runtime {
            context,
            memory: None,
            module: None,
            host_buffer: None,
            stack: Some(stack),
            host_function_flag: self.host_function_flag.clone(),
        }
    }

    /// Preconditions that would render the system inconsistent if violated. Those are strictly
    /// programming errors.
    fn check_preconditions(stack: &RuntimeStack) {
        if stack.is_empty() {
            error!("Call stack should not be empty while creating a new Runtime instance");
            debug_assert!(false);
        }

        if stack.first_frame().unwrap().contract_hash().is_some() {
            error!("First element of the call stack should always represent a Session call");
            debug_assert!(false);
        }
    }

    /// Returns the context.
    pub(crate) fn context(&self) -> &RuntimeContext<'a, R> {
        &self.context
    }

    fn gas(&mut self, amount: Gas) -> Result<(), ExecError> {
        self.context.charge_gas(amount)
    }

    /// Returns current gas counter.
    fn gas_counter(&self) -> Gas {
        self.context.gas_counter()
    }

    /// Sets new gas counter value.
    fn set_gas_counter(&mut self, new_gas_counter: Gas) {
        self.context.set_gas_counter(new_gas_counter);
    }

    /// Charge for a system contract call.
    ///
    /// This method does not charge for system contract calls if the immediate caller is a system
    /// contract or if we're currently within the scope of a host function call. This avoids
    /// misleading gas charges if one system contract calls other system contract (e.g. auction
    /// contract calls into mint to create new purses).
    pub(crate) fn charge_system_contract_call<T>(&mut self, amount: T) -> Result<(), ExecError>
    where
        T: Into<Gas>,
    {
        if self.is_system_immediate_caller()? || self.host_function_flag.is_in_host_function_scope()
        {
            return Ok(());
        }

        self.context.charge_system_contract_call(amount)
    }

    fn checked_memory_slice<Ret>(
        &self,
        offset: usize,
        size: usize,
        func: impl FnOnce(&[u8]) -> Ret,
    ) -> Result<Ret, ExecError> {
        // This is mostly copied from a private function `MemoryInstance::checked_memory_region`
        // that calls a user defined function with a validated slice of memory. This allows
        // usage patterns that does not involve copying data onto heap first i.e. deserialize
        // values without copying data first, etc.
        // NOTE: Depending on the VM backend used in future, this may change, as not all VMs may
        // support direct memory access.
        self.try_get_memory()?
            .with_direct_access(|buffer| {
                let end = offset.checked_add(size).ok_or_else(|| {
                    casper_wasmi::Error::Memory(format!(
                        "trying to access memory block of size {} from offset {}",
                        size, offset
                    ))
                })?;

                if end > buffer.len() {
                    return Err(casper_wasmi::Error::Memory(format!(
                        "trying to access region [{}..{}] in memory [0..{}]",
                        offset,
                        end,
                        buffer.len(),
                    )));
                }

                Ok(func(&buffer[offset..end]))
            })
            .map_err(Into::into)
    }

    /// Returns bytes from the WASM memory instance.
    #[inline]
    fn bytes_from_mem(&self, ptr: u32, size: usize) -> Result<Vec<u8>, ExecError> {
        self.checked_memory_slice(ptr as usize, size, |data| data.to_vec())
    }

    /// Returns a deserialized type from the WASM memory instance.
    #[inline]
    fn t_from_mem<T: FromBytes>(&self, ptr: u32, size: u32) -> Result<T, ExecError> {
        let result = self.checked_memory_slice(ptr as usize, size as usize, |data| {
            bytesrepr::deserialize_from_slice(data)
        })?;
        Ok(result?)
    }

    /// Reads key (defined as `key_ptr` and `key_size` tuple) from Wasm memory.
    #[inline]
    fn key_from_mem(&mut self, key_ptr: u32, key_size: u32) -> Result<Key, ExecError> {
        self.t_from_mem(key_ptr, key_size)
    }

    /// Reads `CLValue` (defined as `cl_value_ptr` and `cl_value_size` tuple) from Wasm memory.
    #[inline]
    fn cl_value_from_mem(
        &mut self,
        cl_value_ptr: u32,
        cl_value_size: u32,
    ) -> Result<CLValue, ExecError> {
        self.t_from_mem(cl_value_ptr, cl_value_size)
    }

    /// Returns a deserialized string from the WASM memory instance.
    #[inline]
    fn string_from_mem(&self, ptr: u32, size: u32) -> Result<String, Trap> {
        self.t_from_mem(ptr, size).map_err(Trap::from)
    }

    fn get_module_from_entry_points(
        &mut self,
        entry_points: &EntryPoints,
    ) -> Result<Vec<u8>, ExecError> {
        let module = self.try_get_module()?.clone();
        let entry_point_names: Vec<&str> = entry_points.keys().map(|s| s.as_str()).collect();
        let module_bytes = wasm_prep::get_module_from_entry_points(entry_point_names, module)?;
        Ok(module_bytes)
    }

    #[allow(clippy::wrong_self_convention)]
    fn is_valid_uref(&self, uref_ptr: u32, uref_size: u32) -> Result<bool, Trap> {
        let uref: URef = self.t_from_mem(uref_ptr, uref_size)?;
        Ok(self.context.validate_uref(&uref).is_ok())
    }

    /// Load the uref known by the given name into the Wasm memory
    fn load_key(
        &mut self,
        name_ptr: u32,
        name_size: u32,
        output_ptr: u32,
        output_size: usize,
        bytes_written_ptr: u32,
    ) -> Result<Result<(), ApiError>, Trap> {
        let name = self.string_from_mem(name_ptr, name_size)?;

        // Get a key and serialize it
        let key = match self.context.named_keys_get(&name) {
            Some(key) => key,
            None => {
                return Ok(Err(ApiError::MissingKey));
            }
        };

        let key_bytes = match key.to_bytes() {
            Ok(bytes) => bytes,
            Err(error) => return Ok(Err(error.into())),
        };

        // `output_size` has to be greater or equal to the actual length of serialized Key bytes
        if output_size < key_bytes.len() {
            return Ok(Err(ApiError::BufferTooSmall));
        }

        // Set serialized Key bytes into the output buffer
        if let Err(error) = self.try_get_memory()?.set(output_ptr, &key_bytes) {
            return Err(ExecError::Interpreter(error.into()).into());
        }

        // SAFETY: For all practical purposes following conversion is assumed to be safe
        let bytes_size: u32 = key_bytes
            .len()
            .try_into()
            .expect("Keys should not serialize to many bytes");
        let size_bytes = bytes_size.to_le_bytes(); // Wasm is little-endian
        if let Err(error) = self.try_get_memory()?.set(bytes_written_ptr, &size_bytes) {
            return Err(ExecError::Interpreter(error.into()).into());
        }

        Ok(Ok(()))
    }

    fn has_key(&mut self, name_ptr: u32, name_size: u32) -> Result<i32, Trap> {
        let name = self.string_from_mem(name_ptr, name_size)?;
        if self.context.named_keys_contains_key(&name) {
            Ok(0)
        } else {
            Ok(1)
        }
    }

    fn put_key(
        &mut self,
        name_ptr: u32,
        name_size: u32,
        key_ptr: u32,
        key_size: u32,
    ) -> Result<(), Trap> {
        let name = self.string_from_mem(name_ptr, name_size)?;
        let key = self.key_from_mem(key_ptr, key_size)?;
        self.context.put_key(name, key).map_err(Into::into)
    }

    fn remove_key(&mut self, name_ptr: u32, name_size: u32) -> Result<(), Trap> {
        let name = self.string_from_mem(name_ptr, name_size)?;
        self.context.remove_key(&name)?;
        Ok(())
    }

    /// Writes runtime context's account main purse to dest_ptr in the Wasm memory.
    fn get_main_purse(&mut self, dest_ptr: u32) -> Result<(), Trap> {
        let purse = self.context.get_main_purse()?;
        let purse_bytes = purse.into_bytes().map_err(ExecError::BytesRepr)?;
        self.try_get_memory()?
            .set(dest_ptr, &purse_bytes)
            .map_err(|e| ExecError::Interpreter(e.into()).into())
    }

    /// Writes caller (deploy) account public key to dest_ptr in the Wasm
    /// memory.
    fn get_caller(&mut self, output_size: u32) -> Result<Result<(), ApiError>, Trap> {
        if !self.can_write_to_host_buffer() {
            // Exit early if the host buffer is already occupied
            return Ok(Err(ApiError::HostBufferFull));
        }
        let value = CLValue::from_t(self.context.get_caller()).map_err(ExecError::CLValue)?;
        let value_size = value.inner_bytes().len();

        // Save serialized public key into host buffer
        if let Err(error) = self.write_host_buffer(value) {
            return Ok(Err(error));
        }

        // Write output
        let output_size_bytes = value_size.to_le_bytes(); // Wasm is little-endian
        if let Err(error) = self.try_get_memory()?.set(output_size, &output_size_bytes) {
            return Err(ExecError::Interpreter(error.into()).into());
        }
        Ok(Ok(()))
    }

    /// Gets the immediate caller of the current execution
    fn get_immediate_caller(&self) -> Option<&RuntimeStackFrame> {
        self.stack.as_ref().and_then(|stack| stack.previous_frame())
    }

    /// Checks if immediate caller is of session type of the same account as the provided account
    /// hash.
    fn is_allowed_session_caller(&self, provided_account_hash: &AccountHash) -> bool {
        if self.context.get_caller() == PublicKey::System.to_account_hash() {
            return true;
        }

        if let Some(Caller::Initiator { account_hash }) = self.get_immediate_caller() {
            return account_hash == provided_account_hash;
        }
        false
    }

    /// Writes runtime context's phase to dest_ptr in the Wasm memory.
    fn get_phase(&mut self, dest_ptr: u32) -> Result<(), Trap> {
        let phase = self.context.phase();
        let bytes = phase.into_bytes().map_err(ExecError::BytesRepr)?;
        self.try_get_memory()?
            .set(dest_ptr, &bytes)
            .map_err(|e| ExecError::Interpreter(e.into()).into())
    }

    /// Writes requested field from runtime context's block info to dest_ptr in the Wasm memory.
    fn get_block_info(&self, field_idx: u8, dest_ptr: u32) -> Result<(), Trap> {
        if field_idx == 0 {
            // original functionality
            return self.get_blocktime(dest_ptr);
        }
        let block_info = self.context.get_block_info();

        let mut data: Vec<u8> = vec![];
        if field_idx == 1 {
            data = block_info
                .block_height()
                .into_bytes()
                .map_err(ExecError::BytesRepr)?;
        }
        if field_idx == 2 {
            data = block_info
                .parent_block_hash()
                .into_bytes()
                .map_err(ExecError::BytesRepr)?;
        }
        if field_idx == 3 {
            data = block_info
                .state_hash()
                .into_bytes()
                .map_err(ExecError::BytesRepr)?;
        }
        if data.is_empty() {
            Err(ExecError::InvalidImputedOperation.into())
        } else {
            Ok(self
                .try_get_memory()?
                .set(dest_ptr, &data)
                .map_err(|e| ExecError::Interpreter(e.into()))?)
        }
    }

    /// Writes current blocktime to dest_ptr in Wasm memory.
    fn get_blocktime(&self, dest_ptr: u32) -> Result<(), Trap> {
        let block_info = self.context.get_block_info();
        let blocktime = block_info
            .block_time()
            .into_bytes()
            .map_err(ExecError::BytesRepr)?;
        self.try_get_memory()?
            .set(dest_ptr, &blocktime)
            .map_err(|e| ExecError::Interpreter(e.into()).into())
    }

    /// Load the uref known by the given name into the Wasm memory
    fn load_call_stack(
        &mut self,
        // (Output) Pointer to number of elements in the call stack.
        call_stack_len_ptr: u32,
        // (Output) Pointer to size in bytes of the serialized call stack.
        result_size_ptr: u32,
    ) -> Result<Result<(), ApiError>, Trap> {
        if !self.can_write_to_host_buffer() {
            // Exit early if the host buffer is already occupied
            return Ok(Err(ApiError::HostBufferFull));
        }
        let call_stack: Vec<CallStackElement> = match self.try_get_stack() {
            Ok(stack) => {
                let caller = stack.call_stack_elements();
                caller.iter().map_into().collect_vec()
            }
            Err(_error) => return Ok(Err(ApiError::Unhandled)),
        };
        let call_stack_len: u32 = match call_stack.len().try_into() {
            Ok(value) => value,
            Err(_) => return Ok(Err(ApiError::OutOfMemory)),
        };
        let call_stack_len_bytes = call_stack_len.to_le_bytes();

        if let Err(error) = self
            .try_get_memory()?
            .set(call_stack_len_ptr, &call_stack_len_bytes)
        {
            return Err(ExecError::Interpreter(error.into()).into());
        }

        if call_stack_len == 0 {
            return Ok(Ok(()));
        }

        let call_stack_cl_value = CLValue::from_t(call_stack).map_err(ExecError::CLValue)?;

        let call_stack_cl_value_bytes_len: u32 =
            match call_stack_cl_value.inner_bytes().len().try_into() {
                Ok(value) => value,
                Err(_) => return Ok(Err(ApiError::OutOfMemory)),
            };

        if let Err(error) = self.write_host_buffer(call_stack_cl_value) {
            return Ok(Err(error));
        }

        let call_stack_cl_value_bytes_len_bytes = call_stack_cl_value_bytes_len.to_le_bytes();

        if let Err(error) = self
            .try_get_memory()?
            .set(result_size_ptr, &call_stack_cl_value_bytes_len_bytes)
        {
            return Err(ExecError::Interpreter(error.into()).into());
        }

        Ok(Ok(()))
    }

    /// Returns information about the call stack based on a given action.
    fn load_caller_information(
        &mut self,
        information: u8,
        // (Output) Pointer to number of elements in the call stack.
        call_stack_len_ptr: u32,
        // (Output) Pointer to size in bytes of the serialized call stack.
        result_size_ptr: u32,
    ) -> Result<Result<(), ApiError>, Trap> {
        if !self.can_write_to_host_buffer() {
            // Exit early if the host buffer is already occupied
            return Ok(Err(ApiError::HostBufferFull));
        }

        let caller_info = match CallerInformation::try_from(information) {
            Ok(info) => info,
            Err(error) => return Ok(Err(error)),
        };

        let caller = match caller_info {
            CallerInformation::Initiator => {
                let initiator_account_hash = self.context.get_caller();
                let caller = Caller::initiator(initiator_account_hash);
                match CallerInfo::try_from(caller) {
                    Ok(caller_info) => {
                        vec![caller_info]
                    }
                    Err(_) => return Ok(Err(ApiError::CLTypeMismatch)),
                }
            }
            CallerInformation::Immediate => match self.get_immediate_caller() {
                Some(frame) => match CallerInfo::try_from(*frame) {
                    Ok(immediate_info) => {
                        vec![immediate_info]
                    }
                    Err(_) => return Ok(Err(ApiError::CLTypeMismatch)),
                },
                None => return Ok(Err(ApiError::Unhandled)),
            },
            CallerInformation::FullCallChain => match self.try_get_stack() {
                Ok(call_stack) => {
                    let call_stack = call_stack.call_stack_elements().clone();

                    let mut ret = vec![];
                    for caller in call_stack {
                        match CallerInfo::try_from(caller) {
                            Ok(info) => ret.push(info),
                            Err(_) => return Ok(Err(ApiError::CLTypeMismatch)),
                        }
                    }
                    ret
                }
                Err(_) => return Ok(Err(ApiError::Unhandled)),
            },
        };

        let call_stack_len: u32 = match caller.len().try_into() {
            Ok(value) => value,
            Err(_) => return Ok(Err(ApiError::OutOfMemory)),
        };
        let call_stack_len_bytes = call_stack_len.to_le_bytes();

        if let Err(error) = self
            .try_get_memory()?
            .set(call_stack_len_ptr, &call_stack_len_bytes)
        {
            return Err(ExecError::Interpreter(error.into()).into());
        }

        if call_stack_len == 0 {
            return Ok(Ok(()));
        }

        let call_stack_cl_value = CLValue::from_t(caller).map_err(ExecError::CLValue)?;

        let call_stack_cl_value_bytes_len: u32 =
            match call_stack_cl_value.inner_bytes().len().try_into() {
                Ok(value) => value,
                Err(_) => return Ok(Err(ApiError::OutOfMemory)),
            };

        if let Err(error) = self.write_host_buffer(call_stack_cl_value) {
            return Ok(Err(error));
        }

        let call_stack_cl_value_bytes_len_bytes = call_stack_cl_value_bytes_len.to_le_bytes();

        if let Err(error) = self
            .try_get_memory()?
            .set(result_size_ptr, &call_stack_cl_value_bytes_len_bytes)
        {
            return Err(ExecError::Interpreter(error.into()).into());
        }

        Ok(Ok(()))
    }

    /// Return some bytes from the memory and terminate the current `sub_call`. Note that the return
    /// type is `Trap`, indicating that this function will always kill the current Wasm instance.
    fn ret(&mut self, value_ptr: u32, value_size: usize) -> Trap {
        self.host_buffer = None;

        let mem_get =
            self.checked_memory_slice(value_ptr as usize, value_size, |data| data.to_vec());

        match mem_get {
            Ok(buf) => {
                // Set the result field in the runtime and return the proper element of the `Error`
                // enum indicating that the reason for exiting the module was a call to ret.
                self.host_buffer = bytesrepr::deserialize_from_slice(buf).ok();

                let urefs = match &self.host_buffer {
                    Some(buf) => utils::extract_urefs(buf),
                    None => Ok(vec![]),
                };
                match urefs {
                    Ok(urefs) => {
                        for uref in &urefs {
                            if let Err(error) = self.context.validate_uref(uref) {
                                return Trap::from(error);
                            }
                        }
                        ExecError::Ret(urefs).into()
                    }
                    Err(e) => e.into(),
                }
            }
            Err(e) => e.into(),
        }
    }

    /// Checks if a [`Key`] is a system contract.
    fn is_system_contract(&self, entity_hash: HashAddr) -> Result<bool, ExecError> {
        self.context.is_system_addressable_entity(&entity_hash)
    }

    fn get_named_argument<T: FromBytes + CLTyped>(
        args: &RuntimeArgs,
        name: &str,
    ) -> Result<T, ExecError> {
        let arg: CLValue = args
            .get(name)
            .cloned()
            .ok_or(ExecError::Revert(ApiError::MissingArgument))?;
        arg.into_t()
            .map_err(|_| ExecError::Revert(ApiError::InvalidArgument))
    }

    fn try_get_named_argument<T: FromBytes + CLTyped>(
        args: &RuntimeArgs,
        name: &str,
    ) -> Result<Option<T>, ExecError> {
        match args.get(name) {
            Some(arg) => {
                let arg = arg
                    .clone()
                    .into_t()
                    .map_err(|_| ExecError::Revert(ApiError::InvalidArgument))?;
                Ok(Some(arg))
            }
            None => Ok(None),
        }
    }

    fn reverter<T: Into<ApiError>>(error: T) -> ExecError {
        let api_error: ApiError = error.into();
        // NOTE: This is special casing needed to keep the native system contracts propagate
        // GasLimit properly to the user. Once support for wasm system contract will be dropped this
        // won't be necessary anymore.
        match api_error {
            ApiError::Mint(mint_error) if mint_error == mint::Error::GasLimit as u8 => {
                ExecError::GasLimit
            }
            ApiError::AuctionError(auction_error)
                if auction_error == auction::Error::GasLimit as u8 =>
            {
                ExecError::GasLimit
            }
            ApiError::HandlePayment(handle_payment_error)
                if handle_payment_error == handle_payment::Error::GasLimit as u8 =>
            {
                ExecError::GasLimit
            }
            api_error => ExecError::Revert(api_error),
        }
    }

    /// Calls host mint contract.
    fn call_host_mint(
        &mut self,
        entry_point_name: &str,
        runtime_args: &RuntimeArgs,
        access_rights: ContextAccessRights,
        stack: RuntimeStack,
    ) -> Result<CLValue, ExecError> {
        let gas_counter = self.gas_counter();

        let mint_hash = self.context.get_system_contract(MINT)?;
        let mint_addr = EntityAddr::new_system(mint_hash.value());

        let mint_named_keys = self
            .context
            .state()
            .borrow_mut()
            .get_named_keys(mint_addr)?;

        let mut named_keys = mint_named_keys;

        let runtime_context = self.context.new_from_self(
            mint_addr.into(),
            EntryPointType::Called,
            &mut named_keys,
            access_rights,
            runtime_args.to_owned(),
        );

        let mut mint_runtime = self.new_with_stack(runtime_context, stack);

        let engine_config = self.context.engine_config();
        let system_config = engine_config.system_config();
        let mint_costs = system_config.mint_costs();

        let result = match entry_point_name {
            // Type: `fn mint(amount: U512) -> Result<URef, ExecError>`
            mint::METHOD_MINT => (|| {
                mint_runtime.charge_system_contract_call(mint_costs.mint)?;

                let amount: U512 = Self::get_named_argument(runtime_args, mint::ARG_AMOUNT)?;
                let result: Result<URef, mint::Error> = mint_runtime.mint(amount);
                if let Err(mint::Error::GasLimit) = result {
                    return Err(ExecError::GasLimit);
                }
                CLValue::from_t(result).map_err(Self::reverter)
            })(),
            mint::METHOD_REDUCE_TOTAL_SUPPLY => (|| {
                mint_runtime.charge_system_contract_call(mint_costs.reduce_total_supply)?;

                let amount: U512 = Self::get_named_argument(runtime_args, mint::ARG_AMOUNT)?;
                let result: Result<(), mint::Error> = mint_runtime.reduce_total_supply(amount);
                CLValue::from_t(result).map_err(Self::reverter)
            })(),
            mint::METHOD_BURN => (|| {
                mint_runtime.charge_system_contract_call(mint_costs.burn)?;

                let purse: URef = Self::get_named_argument(runtime_args, mint::ARG_PURSE)?;
                let amount: U512 = Self::get_named_argument(runtime_args, mint::ARG_AMOUNT)?;
                let result: Result<(), mint::Error> = mint_runtime.burn(purse, amount);
                CLValue::from_t(result).map_err(Self::reverter)
            })(),
            // Type: `fn create() -> URef`
            mint::METHOD_CREATE => (|| {
                mint_runtime.charge_system_contract_call(mint_costs.create)?;

                let uref = mint_runtime.mint(U512::zero()).map_err(Self::reverter)?;
                CLValue::from_t(uref).map_err(Self::reverter)
            })(),
            // Type: `fn balance(purse: URef) -> Option<U512>`
            mint::METHOD_BALANCE => (|| {
                mint_runtime.charge_system_contract_call(mint_costs.balance)?;

                let uref: URef = Self::get_named_argument(runtime_args, mint::ARG_PURSE)?;

                let maybe_balance: Option<U512> =
                    mint_runtime.balance(uref).map_err(Self::reverter)?;
                CLValue::from_t(maybe_balance).map_err(Self::reverter)
            })(),
            // Type: `fn transfer(maybe_to: Option<AccountHash>, source: URef, target: URef, amount:
            // U512, id: Option<u64>) -> Result<(), ExecError>`
            mint::METHOD_TRANSFER => (|| {
                mint_runtime.charge_system_contract_call(mint_costs.transfer)?;

                let maybe_to: Option<AccountHash> =
                    Self::get_named_argument(runtime_args, mint::ARG_TO)?;
                let source: URef = Self::get_named_argument(runtime_args, mint::ARG_SOURCE)?;
                let target: URef = Self::get_named_argument(runtime_args, mint::ARG_TARGET)?;
                let amount: U512 = Self::get_named_argument(runtime_args, mint::ARG_AMOUNT)?;
                let id: Option<u64> = Self::get_named_argument(runtime_args, mint::ARG_ID)?;
                let result: Result<(), mint::Error> =
                    mint_runtime.transfer(maybe_to, source, target, amount, id);

                CLValue::from_t(result).map_err(Self::reverter)
            })(),
            // Type: `fn read_base_round_reward() -> Result<U512, ExecError>`
            mint::METHOD_READ_BASE_ROUND_REWARD => (|| {
                mint_runtime.charge_system_contract_call(mint_costs.read_base_round_reward)?;

                let result: U512 = mint_runtime
                    .read_base_round_reward()
                    .map_err(Self::reverter)?;
                CLValue::from_t(result).map_err(Self::reverter)
            })(),
            mint::METHOD_MINT_INTO_EXISTING_PURSE => (|| {
                mint_runtime.charge_system_contract_call(mint_costs.mint_into_existing_purse)?;

                let amount: U512 = Self::get_named_argument(runtime_args, mint::ARG_AMOUNT)?;
                let existing_purse: URef = Self::get_named_argument(runtime_args, mint::ARG_PURSE)?;

                let result: Result<(), mint::Error> =
                    mint_runtime.mint_into_existing_purse(existing_purse, amount);
                CLValue::from_t(result).map_err(Self::reverter)
            })(),

            _ => CLValue::from_t(()).map_err(Self::reverter),
        };

        // Charge just for the amount that particular entry point cost - using gas cost from the
        // isolated runtime might have a recursive costs whenever system contract calls other system
        // contract.
        self.gas(
            mint_runtime
                .gas_counter()
                .checked_sub(gas_counter)
                .unwrap_or(gas_counter),
        )?;

        // Result still contains a result, but the entrypoints logic does not exit early on errors.
        let ret = result?;

        // Update outer spending approved limit.
        self.context
            .set_remaining_spending_limit(mint_runtime.context.remaining_spending_limit());

        let urefs = utils::extract_urefs(&ret)?;
        self.context.access_rights_extend(&urefs);
        {
            let transfers = self.context.transfers_mut();
            mint_runtime.context.transfers().clone_into(transfers);
        }
        Ok(ret)
    }

    /// Calls host `handle_payment` contract.
    fn call_host_handle_payment(
        &mut self,
        entry_point_name: &str,
        runtime_args: &RuntimeArgs,
        access_rights: ContextAccessRights,
        stack: RuntimeStack,
    ) -> Result<CLValue, ExecError> {
        println!("calling handle payment");
        let gas_counter = self.gas_counter();

        let handle_payment_hash = self.context.get_system_contract(HANDLE_PAYMENT)?;
        let handle_payment_key = if self.context.engine_config().enable_entity {
            Key::AddressableEntity(EntityAddr::System(handle_payment_hash.value()))
        } else {
            Key::Hash(handle_payment_hash.value())
        };

        let handle_payment_named_keys = self
            .context
            .state()
            .borrow_mut()
            .get_named_keys(EntityAddr::System(handle_payment_hash.value()))?;

        let mut named_keys = handle_payment_named_keys;

        let runtime_context = self.context.new_from_self(
            handle_payment_key,
            EntryPointType::Called,
            &mut named_keys,
            access_rights,
            runtime_args.to_owned(),
        );

        let mut runtime = self.new_with_stack(runtime_context, stack);

        let engine_config = self.context.engine_config();
        let system_config = engine_config.system_config();
        let handle_payment_costs = system_config.handle_payment_costs();

        let result = match entry_point_name {
            handle_payment::METHOD_GET_PAYMENT_PURSE => (|| {
                runtime.charge_system_contract_call(handle_payment_costs.get_payment_purse)?;

                let rights_controlled_purse =
                    runtime.get_payment_purse().map_err(Self::reverter)?;
                CLValue::from_t(rights_controlled_purse).map_err(Self::reverter)
            })(),
            handle_payment::METHOD_SET_REFUND_PURSE => (|| {
                runtime.charge_system_contract_call(handle_payment_costs.set_refund_purse)?;

                let purse: URef =
                    Self::get_named_argument(runtime_args, handle_payment::ARG_PURSE)?;
                runtime.set_refund_purse(purse).map_err(Self::reverter)?;
                CLValue::from_t(()).map_err(Self::reverter)
            })(),
            handle_payment::METHOD_GET_REFUND_PURSE => (|| {
                runtime.charge_system_contract_call(handle_payment_costs.get_refund_purse)?;

                let maybe_purse = runtime.get_refund_purse().map_err(Self::reverter)?;
                CLValue::from_t(maybe_purse).map_err(Self::reverter)
            })(),
            _ => CLValue::from_t(()).map_err(Self::reverter),
        };

        self.gas(
            runtime
                .gas_counter()
                .checked_sub(gas_counter)
                .unwrap_or(gas_counter),
        )?;

        let ret = result?;

        let urefs = utils::extract_urefs(&ret)?;
        self.context.access_rights_extend(&urefs);
        {
            let transfers = self.context.transfers_mut();
            runtime.context.transfers().clone_into(transfers);
        }
        Ok(ret)
    }

    /// Calls host auction contract.
    fn call_host_auction(
        &mut self,
        entry_point_name: &str,
        runtime_args: &RuntimeArgs,
        access_rights: ContextAccessRights,
        stack: RuntimeStack,
    ) -> Result<CLValue, ExecError> {
        let gas_counter = self.gas_counter();

        let auction_hash = self.context.get_system_contract(AUCTION)?;
        let auction_key = Key::addressable_entity_key(EntityKindTag::System, auction_hash);

        let auction_named_keys = self
            .context
            .state()
            .borrow_mut()
            .get_named_keys(EntityAddr::System(auction_hash.value()))?;

        let mut named_keys = auction_named_keys;

        let runtime_context = self.context.new_from_self(
            auction_key,
            EntryPointType::Called,
            &mut named_keys,
            access_rights,
            runtime_args.to_owned(),
        );

        let mut runtime = self.new_with_stack(runtime_context, stack);

        let engine_config = self.context.engine_config();
        let system_config = engine_config.system_config();
        let auction_costs = system_config.auction_costs();

        let result = match entry_point_name {
            auction::METHOD_GET_ERA_VALIDATORS => (|| {
                runtime
                    .context
                    .charge_gas(auction_costs.get_era_validators.into())?;

                let result = runtime.get_era_validators().map_err(Self::reverter)?;

                CLValue::from_t(result).map_err(Self::reverter)
            })(),

            auction::METHOD_ADD_BID => (|| {
                runtime.charge_system_contract_call(auction_costs.add_bid)?;
                let account_hash = Self::get_named_argument(runtime_args, auction::ARG_PUBLIC_KEY)?;
                let delegation_rate =
                    Self::get_named_argument(runtime_args, auction::ARG_DELEGATION_RATE)?;
                let amount = Self::get_named_argument(runtime_args, auction::ARG_AMOUNT)?;

                let global_minimum_delegation_amount =
                    self.context.engine_config().minimum_delegation_amount();
                let minimum_delegation_amount = Self::try_get_named_argument(
                    runtime_args,
                    auction::ARG_MINIMUM_DELEGATION_AMOUNT,
                )?
                .unwrap_or(global_minimum_delegation_amount);

                let global_maximum_delegation_amount =
                    self.context.engine_config().maximum_delegation_amount();
                let maximum_delegation_amount = Self::try_get_named_argument(
                    runtime_args,
                    auction::ARG_MAXIMUM_DELEGATION_AMOUNT,
                )?
                .unwrap_or(global_maximum_delegation_amount);

                if minimum_delegation_amount < global_minimum_delegation_amount
                    || maximum_delegation_amount > global_maximum_delegation_amount
                    || minimum_delegation_amount > maximum_delegation_amount
                {
                    return Err(ExecError::Revert(ApiError::InvalidDelegationAmountLimits));
                }
                let reserved_slots =
                    Self::try_get_named_argument(runtime_args, auction::ARG_RESERVED_SLOTS)?
                        .unwrap_or(0);

                let result = runtime
                    .add_bid(
                        account_hash,
                        delegation_rate,
                        amount,
                        minimum_delegation_amount,
                        maximum_delegation_amount,
                        reserved_slots,
                    )
                    .map_err(Self::reverter)?;

                CLValue::from_t(result).map_err(Self::reverter)
            })(),

            auction::METHOD_WITHDRAW_BID => (|| {
                runtime.charge_system_contract_call(auction_costs.withdraw_bid)?;

                let public_key = Self::get_named_argument(runtime_args, auction::ARG_PUBLIC_KEY)?;
                let amount = Self::get_named_argument(runtime_args, auction::ARG_AMOUNT)?;

                let result = runtime
                    .withdraw_bid(public_key, amount)
                    .map_err(Self::reverter)?;
                CLValue::from_t(result).map_err(Self::reverter)
            })(),

            auction::METHOD_DELEGATE => (|| {
                runtime.charge_system_contract_call(auction_costs.delegate)?;

                let delegator = Self::get_named_argument(runtime_args, auction::ARG_DELEGATOR)?;
                let validator = Self::get_named_argument(runtime_args, auction::ARG_VALIDATOR)?;
                let amount = Self::get_named_argument(runtime_args, auction::ARG_AMOUNT)?;

                let max_delegators_per_validator =
                    self.context.engine_config().max_delegators_per_validator();

                let result = runtime
                    .delegate(delegator, validator, amount, max_delegators_per_validator)
                    .map_err(Self::reverter)?;

                CLValue::from_t(result).map_err(Self::reverter)
            })(),

            auction::METHOD_UNDELEGATE => (|| {
                runtime.charge_system_contract_call(auction_costs.undelegate)?;

                let delegator = Self::get_named_argument(runtime_args, auction::ARG_DELEGATOR)?;
                let validator = Self::get_named_argument(runtime_args, auction::ARG_VALIDATOR)?;
                let amount = Self::get_named_argument(runtime_args, auction::ARG_AMOUNT)?;

                let result = runtime
                    .undelegate(delegator, validator, amount)
                    .map_err(Self::reverter)?;

                CLValue::from_t(result).map_err(Self::reverter)
            })(),

            auction::METHOD_REDELEGATE => (|| {
                runtime.charge_system_contract_call(auction_costs.redelegate)?;

                let delegator = Self::get_named_argument(runtime_args, auction::ARG_DELEGATOR)?;
                let validator = Self::get_named_argument(runtime_args, auction::ARG_VALIDATOR)?;
                let amount = Self::get_named_argument(runtime_args, auction::ARG_AMOUNT)?;
                let new_validator =
                    Self::get_named_argument(runtime_args, auction::ARG_NEW_VALIDATOR)?;

                let result = runtime
                    .redelegate(delegator, validator, amount, new_validator)
                    .map_err(Self::reverter)?;

                CLValue::from_t(result).map_err(Self::reverter)
            })(),

            auction::METHOD_RUN_AUCTION => (|| {
                runtime.charge_system_contract_call(auction_costs.run_auction)?;

                let era_end_timestamp_millis =
                    Self::get_named_argument(runtime_args, auction::ARG_ERA_END_TIMESTAMP_MILLIS)?;
                let evicted_validators =
                    Self::get_named_argument(runtime_args, auction::ARG_EVICTED_VALIDATORS)?;

                let max_delegators_per_validator =
                    self.context.engine_config().max_delegators_per_validator();
                runtime
                    .run_auction(
                        era_end_timestamp_millis,
                        evicted_validators,
                        max_delegators_per_validator,
                        true,
                        Ratio::new_raw(U512::from(1), U512::from(5)),
                    )
                    .map_err(Self::reverter)?;

                CLValue::from_t(()).map_err(Self::reverter)
            })(),

            // Type: `fn slash(validator_account_hashes: &[AccountHash]) -> Result<(), ExecError>`
            auction::METHOD_SLASH => (|| {
                runtime.context.charge_gas(auction_costs.slash.into())?;

                let validator_public_keys =
                    Self::get_named_argument(runtime_args, auction::ARG_VALIDATOR_PUBLIC_KEYS)?;
                runtime
                    .slash(validator_public_keys)
                    .map_err(Self::reverter)?;
                CLValue::from_t(()).map_err(Self::reverter)
            })(),

            // Type: `fn distribute(reward_factors: BTreeMap<PublicKey, u64>) -> Result<(),
            // ExecError>`
            auction::METHOD_DISTRIBUTE => (|| {
                runtime
                    .context
                    .charge_gas(auction_costs.distribute.into())?;
                let rewards = Self::get_named_argument(runtime_args, auction::ARG_REWARDS_MAP)?;
                runtime.distribute(rewards).map_err(Self::reverter)?;
                CLValue::from_t(()).map_err(Self::reverter)
            })(),

            // Type: `fn read_era_id() -> Result<EraId, ExecError>`
            auction::METHOD_READ_ERA_ID => (|| {
                runtime
                    .context
                    .charge_gas(auction_costs.read_era_id.into())?;

                let result = runtime.read_era_id().map_err(Self::reverter)?;
                CLValue::from_t(result).map_err(Self::reverter)
            })(),

            auction::METHOD_ACTIVATE_BID => (|| {
                runtime.charge_system_contract_call(auction_costs.activate_bid)?;

                let validator = Self::get_named_argument(runtime_args, auction::ARG_VALIDATOR)?;

                runtime.activate_bid(validator).map_err(Self::reverter)?;

                CLValue::from_t(()).map_err(Self::reverter)
            })(),
            auction::METHOD_CHANGE_BID_PUBLIC_KEY => (|| {
                runtime.charge_system_contract_call(auction_costs.change_bid_public_key)?;

                let public_key = Self::get_named_argument(runtime_args, auction::ARG_PUBLIC_KEY)?;
                let new_public_key =
                    Self::get_named_argument(runtime_args, auction::ARG_NEW_PUBLIC_KEY)?;

                runtime
                    .change_bid_public_key(public_key, new_public_key)
                    .map_err(Self::reverter)?;

                CLValue::from_t(()).map_err(Self::reverter)
            })(),

            _ => CLValue::from_t(()).map_err(Self::reverter),
        };

        // Charge for the gas spent during execution in an isolated runtime.
        self.gas(
            runtime
                .gas_counter()
                .checked_sub(gas_counter)
                .unwrap_or(gas_counter),
        )?;

        // Result still contains a result, but the entrypoints logic does not exit early on errors.
        let ret = result?;

        let urefs = utils::extract_urefs(&ret)?;
        self.context.access_rights_extend(&urefs);
        {
            let transfers = self.context.transfers_mut();
            runtime.context.transfers().clone_into(transfers);
        }

        Ok(ret)
    }

    /// Call a contract by pushing a stack element onto the frame.
    pub(crate) fn call_contract_with_stack(
        &mut self,
        contract_hash: AddressableEntityHash,
        entry_point_name: &str,
        args: RuntimeArgs,
        stack: RuntimeStack,
    ) -> Result<CLValue, ExecError> {
        self.stack = Some(stack);

        self.call_contract(contract_hash, entry_point_name, args)
    }

    pub(crate) fn execute_module_bytes(
        &mut self,
        module_bytes: &Bytes,
        stack: RuntimeStack,
    ) -> Result<CLValue, ExecError> {
        let protocol_version = self.context.protocol_version();
        let engine_config = self.context.engine_config();
        let wasm_config = engine_config.wasm_config();
        #[cfg(feature = "test-support")]
        let max_stack_height = wasm_config.max_stack_height;
        let module = wasm_prep::preprocess(*wasm_config, module_bytes)?;
        let (instance, memory) =
            utils::instance_and_memory(module.clone(), protocol_version, engine_config)?;
        self.memory = Some(memory);
        self.module = Some(module);
        self.stack = Some(stack);
        self.context.set_args(utils::attenuate_uref_in_args(
            self.context.args().clone(),
            self.context
                .runtime_footprint()
                .main_purse()
                .expect("line 1183")
                .addr(),
            AccessRights::WRITE,
        )?);

        let result = instance.invoke_export(DEFAULT_ENTRY_POINT_NAME, &[], self);

        let error = match result {
            Err(error) => error,
            // If `Ok` and the `host_buffer` is `None`, the contract's execution succeeded but did
            // not explicitly call `runtime::ret()`.  Treat as though the execution
            // returned the unit type `()` as per Rust functions which don't specify a
            // return value.
            Ok(_) => {
                return Ok(self.take_host_buffer().unwrap_or(CLValue::from_t(())?));
            }
        };

        #[cfg(feature = "test-support")]
        dump_runtime_stack_info(instance, max_stack_height);

        if let Some(host_error) = error.as_host_error() {
            // If the "error" was in fact a trap caused by calling `ret` then
            // this is normal operation and we should return the value captured
            // in the Runtime result field.
            let downcasted_error = host_error.downcast_ref::<ExecError>();
            return match downcasted_error {
                Some(ExecError::Ret(ref _ret_urefs)) => self
                    .take_host_buffer()
                    .ok_or(ExecError::ExpectedReturnValue),
                Some(error) => Err(error.clone()),
                None => Err(ExecError::Interpreter(host_error.to_string())),
            };
        }
        Err(ExecError::Interpreter(error.into()))
    }

    /// Calls contract living under a `key`, with supplied `args`.
    pub fn call_contract(
        &mut self,
        contract_hash: AddressableEntityHash,
        entry_point_name: &str,
        args: RuntimeArgs,
    ) -> Result<CLValue, ExecError> {
        let contract_hash = contract_hash.value();
        let identifier = CallContractIdentifier::Contract { contract_hash };

        self.execute_contract(identifier, entry_point_name, args)
    }

    /// Calls `version` of the contract living at `key`, invoking `method` with
    /// supplied `args`. This function also checks the args conform with the
    /// types given in the contract header.
    pub fn call_versioned_contract(
        &mut self,
        contract_package_hash: PackageHash,
        contract_version: Option<EntityVersion>,
        entry_point_name: String,
        args: RuntimeArgs,
    ) -> Result<CLValue, ExecError> {
        let contract_package_hash = contract_package_hash.value();
        let identifier = CallContractIdentifier::ContractPackage {
            contract_package_hash,
            version: contract_version,
        };

        self.execute_contract(identifier, &entry_point_name, args)
    }

    fn get_context_key_for_contract_call(
        &self,
        entity_hash: AddressableEntityHash,
        entry_point: &EntryPoint,
    ) -> Result<AddressableEntityHash, ExecError> {
        let current = self.context.entry_point_type();
        let next = entry_point.entry_point_type();
        match (current, next) {
            (EntryPointType::Called, EntryPointType::Caller) => {
                // Session code can't be called from Contract code for security reasons.
                Err(ExecError::InvalidContext)
            }
            (EntryPointType::Factory, EntryPointType::Caller) => {
                // Session code can't be called from Installer code for security reasons.
                Err(ExecError::InvalidContext)
            }
            (EntryPointType::Caller, EntryPointType::Caller) => {
                // Session code called from session reuses current base key
                match self.context.get_entity_key().into_entity_hash() {
                    Some(entity_hash) => Ok(entity_hash),
                    None => Err(ExecError::InvalidEntity(entity_hash)),
                }
            }
            (EntryPointType::Caller, EntryPointType::Called)
            | (EntryPointType::Called, EntryPointType::Called) => Ok(entity_hash),
            _ => {
                // Any other combination (installer, normal, etc.) is a contract context.
                Ok(entity_hash)
            }
        }
    }

    fn try_get_memory(&self) -> Result<&MemoryRef, ExecError> {
        self.memory.as_ref().ok_or(ExecError::WasmPreprocessing(
            PreprocessingError::MissingMemorySection,
        ))
    }

    fn try_get_module(&self) -> Result<&Module, ExecError> {
        self.module.as_ref().ok_or(ExecError::WasmPreprocessing(
            PreprocessingError::MissingModule,
        ))
    }

    fn try_get_stack(&self) -> Result<&RuntimeStack, ExecError> {
        self.stack.as_ref().ok_or(ExecError::MissingRuntimeStack)
    }

    fn maybe_system_type(&self, hash_addr: HashAddr) -> Option<SystemEntityType> {
        let is_mint = self.is_mint(hash_addr);
        if is_mint.is_some() {
            return is_mint;
        };

        let is_auction = self.is_auction(hash_addr);
        if is_auction.is_some() {
            return is_auction;
        };
        let is_handle = self.is_handle_payment(hash_addr);
        if is_handle.is_some() {
            return is_handle;
        };

        None
    }

    fn is_mint(&self, hash_addr: HashAddr) -> Option<SystemEntityType> {
        let hash = match self.context.get_system_contract(MINT) {
            Ok(hash) => hash,
            Err(_) => {
                error!("Failed to get system mint contract hash");
                return None;
            }
        };
        if hash.value() == hash_addr {
            Some(SystemEntityType::Mint)
        } else {
            None
        }
    }

    /// Checks if current context is the `handle_payment` system contract.
    fn is_handle_payment(&self, hash_addr: HashAddr) -> Option<SystemEntityType> {
        let hash = match self.context.get_system_contract(HANDLE_PAYMENT) {
            Ok(hash) => hash,
            Err(_) => {
                error!("Failed to get system handle payment contract hash");
                return None;
            }
        };
        if hash.value() == hash_addr {
            Some(SystemEntityType::HandlePayment)
        } else {
            None
        }
    }

    /// Checks if given hash is the auction system contract.
    fn is_auction(&self, hash_addr: HashAddr) -> Option<SystemEntityType> {
        let hash = match self.context.get_system_contract(AUCTION) {
            Ok(hash) => hash,
            Err(_) => {
                error!("Failed to get system auction contract hash");
                return None;
            }
        };

        if hash.value() == hash_addr {
            Some(SystemEntityType::Auction)
        } else {
            None
        }
    }

    fn execute_contract(
        &mut self,
        identifier: CallContractIdentifier,
        entry_point_name: &str,
        args: RuntimeArgs,
    ) -> Result<CLValue, ExecError> {
        let (footprint, entity_addr, package) = match identifier {
            CallContractIdentifier::Contract { contract_hash } => {
                let entity_addr = if self.context.is_system_addressable_entity(&contract_hash)? {
                    EntityAddr::new_system(contract_hash)
                } else {
                    EntityAddr::new_smart_contract(contract_hash)
                };
                let footprint = match self.context.read_gs(&Key::Hash(contract_hash))? {
                    Some(StoredValue::Contract(contract)) => {
                        if self.context.engine_config().enable_entity {
                            self.migrate_contract_and_contract_package(
                                AddressableEntityHash::new(contract_hash),
                            )?;
                        };

                        let maybe_system_entity_type = self.maybe_system_type(contract_hash);

                        RuntimeFootprint::new_contract_footprint(
                            ContractHash::new(contract_hash),
                            contract,
                            maybe_system_entity_type,
                        )
                    }
                    Some(_) => return Err(ExecError::UnexpectedStoredValueVariant),
                    None => {
                        if !self.context.engine_config().enable_entity {
                            return Err(ExecError::KeyNotFound(Key::Hash(contract_hash)));
                        }
                        let key = Key::AddressableEntity(entity_addr);
                        let entity = self.context.read_gs_typed::<AddressableEntity>(&key)?;
                        let entity_named_keys = self
                            .context
                            .state()
                            .borrow_mut()
                            .get_named_keys(entity_addr)?;
                        let entry_points = self.context.get_casper_vm_v1_entry_point(key)?;
                        RuntimeFootprint::new_entity_footprint(
                            entity_addr,
                            entity,
                            entity_named_keys,
                            entry_points,
                        )
                    }
                };

                let package_hash = footprint
                    .package_hash()
                    .ok_or_else(|| ExecError::InvalidContext)?;
                let package: Package = self.context.get_package(package_hash)?;

                // System contract hashes are disabled at upgrade point
                let is_calling_system_contract = self.is_system_contract(contract_hash)?;

                let entity_hash = AddressableEntityHash::new(contract_hash);

                // Check if provided contract hash is disabled
                let is_contract_enabled = package.is_entity_enabled(&entity_hash);

                if !is_calling_system_contract && !is_contract_enabled {
                    return Err(ExecError::DisabledEntity(entity_hash));
                }

                (footprint, entity_addr, package)
            }
            CallContractIdentifier::ContractPackage {
                contract_package_hash,
                version,
            } => {
                let package = self.context.get_package(contract_package_hash)?;

                let entity_version_key = match version {
                    Some(version) => EntityVersionKey::new(
                        self.context.protocol_version().value().major,
                        version,
                    ),
                    None => match package.current_entity_version() {
                        Some(v) => v,
                        None => {
                            return Err(ExecError::NoActiveEntityVersions(
                                contract_package_hash.into(),
                            ));
                        }
                    },
                };

                if package.is_version_missing(entity_version_key) {
                    return Err(ExecError::MissingEntityVersion(entity_version_key));
                }

                if !package.is_version_enabled(entity_version_key) {
                    return Err(ExecError::DisabledEntityVersion(entity_version_key));
                }

                let entity_hash = package
                    .lookup_entity_hash(entity_version_key)
                    .copied()
                    .ok_or(ExecError::MissingEntityVersion(entity_version_key))?
                    .value();

                let entity_addr = if self.context.is_system_addressable_entity(&entity_hash)? {
                    EntityAddr::new_system(entity_hash)
                } else {
                    EntityAddr::new_smart_contract(entity_hash)
                };

                let footprint = match self.context.read_gs(&Key::Hash(entity_hash))? {
                    Some(StoredValue::Contract(contract)) => {
                        if self.context.engine_config().enable_entity {
                            self.migrate_contract_and_contract_package(
                                AddressableEntityHash::new(entity_hash),
                            )?;
                        };
                        let maybe_system_entity_type = self.maybe_system_type(entity_hash);
                        RuntimeFootprint::new_contract_footprint(
                            ContractHash::new(entity_hash),
                            contract,
                            maybe_system_entity_type,
                        )
                    }
                    Some(_) => return Err(ExecError::UnexpectedStoredValueVariant),
                    None => {
                        if !self.context.engine_config().enable_entity {
                            return Err(ExecError::KeyNotFound(Key::Hash(entity_hash)));
                        }
                        let key = Key::AddressableEntity(entity_addr);
                        let entity = self.context.read_gs_typed::<AddressableEntity>(&key)?;
                        let entity_named_keys = self
                            .context
                            .state()
                            .borrow_mut()
                            .get_named_keys(entity_addr)?;
                        let entry_points = self.context.get_casper_vm_v1_entry_point(key)?;
                        RuntimeFootprint::new_entity_footprint(
                            entity_addr,
                            entity,
                            entity_named_keys,
                            entry_points,
                        )
                    }
                };

                (footprint, entity_addr, package)
            }
        };

        if let EntityKind::Account(_) = footprint.entity_kind() {
            return Err(ExecError::InvalidContext);
        }

        // First check if we can fetch the discrete record
        // if not use the method on the tracking copy to fetch the
        // full set which also peeks the cache.
        let entry_point = footprint
            .entry_points()
            .get(entry_point_name)
            .cloned()
            .ok_or_else(|| ExecError::NoSuchMethod(entry_point_name.to_owned()))?;

        let entry_point_type = entry_point.entry_point_type();

        if entry_point_type.is_invalid_context() {
            return Err(ExecError::InvalidContext);
        }

        // Get contract entry point hash
        // if public, allowed
        // if not public, restricted to user group access
        // if abstract, not allowed
        self.validate_entry_point_access(&package, entry_point_name, entry_point.access())?;
        if self.context.engine_config().strict_argument_checking() {
            let entry_point_args_lookup: BTreeMap<&str, &Parameter> = entry_point
                .args()
                .iter()
                .map(|param| (param.name(), param))
                .collect();

            let args_lookup: BTreeMap<&str, &NamedArg> = args
                .named_args()
                .map(|named_arg| (named_arg.name(), named_arg))
                .collect();

            // variable ensure args type(s) match defined args of entry point
            for (param_name, param) in entry_point_args_lookup {
                if let Some(named_arg) = args_lookup.get(param_name) {
                    if param.cl_type() != named_arg.cl_value().cl_type() {
                        return Err(ExecError::type_mismatch(
                            param.cl_type().clone(),
                            named_arg.cl_value().cl_type().clone(),
                        ));
                    }
                } else if !param.cl_type().is_option() {
                    return Err(ExecError::MissingArgument {
                        name: param.name().to_string(),
                    });
                }
            }
        }

        let entity_hash = AddressableEntityHash::new(entity_addr.value());

        if !self
            .context
            .engine_config()
            .administrative_accounts()
            .is_empty()
            && !package.is_entity_enabled(&entity_hash)
            && !self
                .context
                .is_system_addressable_entity(&entity_hash.value())?
        {
            return Err(ExecError::DisabledEntity(entity_hash));
        }

        // if session the caller's context
        // else the called contract's context
        let context_entity_hash =
            self.get_context_key_for_contract_call(entity_hash, &entry_point)?;

        let (should_attenuate_urefs, should_validate_urefs) = {
            // Determines if this call originated from the system account based on a first
            // element of the call stack.
            let is_system_account =
                self.context.get_caller() == PublicKey::System.to_account_hash();
            // Is the immediate caller a system contract, such as when the auction calls the mint.
            let is_caller_system_contract =
                self.is_system_contract(self.context.access_rights().context_key())?;
            // Checks if the contract we're about to call is a system contract.
            let is_calling_system_contract =
                self.is_system_contract(context_entity_hash.value())?;
            // uref attenuation is necessary in the following circumstances:
            //   the originating account (aka the caller) is not the system account and
            //   the immediate caller is either a normal account or a normal contract and
            //   the target contract about to be called is a normal contract
            let should_attenuate_urefs =
                !is_system_account && !is_caller_system_contract && !is_calling_system_contract;
            let should_validate_urefs = !is_caller_system_contract || !is_calling_system_contract;
            (should_attenuate_urefs, should_validate_urefs)
        };
        let runtime_args = if should_attenuate_urefs {
            // Main purse URefs should be attenuated only when a non-system contract is executed by
            // a non-system account to avoid possible phishing attack scenarios.
            utils::attenuate_uref_in_args(
                args,
                self.context
                    .runtime_footprint()
                    .main_purse()
                    .expect("need purse for attenutation")
                    .addr(),
                AccessRights::WRITE,
            )?
        } else {
            args
        };

        let extended_access_rights = {
            let mut all_urefs = vec![];
            for arg in runtime_args.to_values() {
                let urefs = utils::extract_urefs(arg)?;
                if should_validate_urefs {
                    for uref in &urefs {
                        self.context.validate_uref(uref)?;
                    }
                }
                all_urefs.extend(urefs);
            }
            all_urefs
        };

        let access_rights = {
            let mut access_rights =
                footprint.extract_access_rights(entity_hash.value(), footprint.named_keys());
            access_rights.extend(&extended_access_rights);
            access_rights
        };

        let stack = {
            let mut stack = self.try_get_stack()?.clone();

            let package_hash = match footprint.package_hash() {
                Some(hash) => PackageHash::new(hash),
                None => {
                    return Err(ExecError::UnexpectedStoredValueVariant);
                }
            };

            let caller = if self.context.engine_config().enable_entity {
                Caller::entity(package_hash, entity_addr)
            } else {
                Caller::smart_contract(
                    ContractPackageHash::new(package_hash.value()),
                    ContractHash::new(entity_addr.value()),
                )
            };

            stack.push(caller)?;

            stack
        };

        if let EntityKind::System(system_contract_type) = footprint.entity_kind() {
            let entry_point_name = entry_point.name();

            match system_contract_type {
                SystemEntityType::Mint => {
                    return self.call_host_mint(
                        entry_point_name,
                        &runtime_args,
                        access_rights,
                        stack,
                    );
                }
                SystemEntityType::HandlePayment => {
                    return self.call_host_handle_payment(
                        entry_point_name,
                        &runtime_args,
                        access_rights,
                        stack,
                    );
                }
                SystemEntityType::Auction => {
                    return self.call_host_auction(
                        entry_point_name,
                        &runtime_args,
                        access_rights,
                        stack,
                    );
                }
                // Not callable
                SystemEntityType::StandardPayment => {}
            }
        }

        let module: Module = {
            let byte_code_addr = footprint
                .wasm_hash()
                .ok_or_else(|| ExecError::InvalidContext)?;

            let byte_code_key = match footprint.entity_kind() {
                EntityKind::System(_) | EntityKind::Account(_) => {
                    Key::ByteCode(ByteCodeAddr::Empty)
                }
                EntityKind::SmartContract(TransactionRuntime::VmCasperV1) => {
                    if self.context.engine_config().enable_entity {
                        Key::ByteCode(ByteCodeAddr::new_wasm_addr(byte_code_addr))
                    } else {
                        Key::Hash(byte_code_addr)
                    }
                }
                EntityKind::SmartContract(runtime @ TransactionRuntime::VmCasperV2) => {
                    return Err(ExecError::IncompatibleRuntime(runtime));
                }
            };

            let byte_code: ByteCode = match self.context.read_gs(&byte_code_key)? {
                Some(StoredValue::ContractWasm(wasm)) => {
                    ByteCode::new(ByteCodeKind::V1CasperWasm, wasm.take_bytes())
                }
                Some(StoredValue::ByteCode(byte_code)) => byte_code,
                Some(_) => {
                    return Err(ExecError::InvalidByteCode(ByteCodeHash::new(
                        byte_code_addr,
                    )))
                }
                None => return Err(ExecError::KeyNotFound(byte_code_key)),
            };

            casper_wasm::deserialize_buffer(byte_code.bytes())?
        };

        let mut named_keys = footprint.take_named_keys();

        let context_entity_key = if self.context.engine_config().enable_entity {
            Key::AddressableEntity(entity_addr)
        } else {
            match entity_addr {
                EntityAddr::System(hash_addr) | EntityAddr::SmartContract(hash_addr) => {
                    Key::Hash(hash_addr)
                }
                EntityAddr::Account(hash_addr) => Key::Account(AccountHash::new(hash_addr)),
            }
        };

        let context = self.context.new_from_self(
            context_entity_key,
            entry_point.entry_point_type(),
            &mut named_keys,
            access_rights,
            runtime_args,
        );

        let (instance, memory) = utils::instance_and_memory(
            module.clone(),
            self.context.protocol_version(),
            self.context.engine_config(),
        )?;
        let runtime = &mut Runtime::new_invocation_runtime(self, context, module, memory, stack);
        let result = instance.invoke_export(entry_point.name(), &[], runtime);
        // The `runtime`'s context was initialized with our counter from before the call and any gas
        // charged by the sub-call was added to its counter - so let's copy the correct value of the
        // counter from there to our counter. Do the same for the message cost tracking.
        self.context.set_gas_counter(runtime.context.gas_counter());
        self.context
            .set_emit_message_cost(runtime.context.emit_message_cost());
        let transfers = self.context.transfers_mut();
        runtime.context.transfers().clone_into(transfers);

        return match result {
            Ok(_) => {
                // If `Ok` and the `host_buffer` is `None`, the contract's execution succeeded but
                // did not explicitly call `runtime::ret()`.  Treat as though the
                // execution returned the unit type `()` as per Rust functions which
                // don't specify a return value.
                self.context
                    .set_remaining_spending_limit(runtime.context.remaining_spending_limit());
                Ok(runtime.take_host_buffer().unwrap_or(CLValue::from_t(())?))
            }
            Err(error) => {
                #[cfg(feature = "test-support")]
                dump_runtime_stack_info(
                    instance,
                    self.context.engine_config().wasm_config().max_stack_height,
                );
                if let Some(host_error) = error.as_host_error() {
                    // If the "error" was in fact a trap caused by calling `ret` then this is normal
                    // operation and we should return the value captured in the Runtime result
                    // field.
                    let downcasted_error = host_error.downcast_ref::<ExecError>();
                    return match downcasted_error {
                        Some(ExecError::Ret(ref ret_urefs)) => {
                            // Insert extra urefs returned from call.
                            // Those returned URef's are guaranteed to be valid as they were already
                            // validated in the `ret` call inside context we ret from.
                            self.context.access_rights_extend(ret_urefs);

                            // Stored contracts are expected to always call a `ret` function,
                            // otherwise it's an error.
                            runtime
                                .take_host_buffer()
                                .ok_or(ExecError::ExpectedReturnValue)
                        }
                        Some(error) => Err(error.clone()),
                        None => Err(ExecError::Interpreter(host_error.to_string())),
                    };
                }
                Err(ExecError::Interpreter(error.into()))
            }
        };
    }

    fn call_contract_host_buffer(
        &mut self,
        contract_hash: AddressableEntityHash,
        entry_point_name: &str,
        args_bytes: &[u8],
        result_size_ptr: u32,
    ) -> Result<Result<(), ApiError>, ExecError> {
        // Exit early if the host buffer is already occupied
        if let Err(err) = self.check_host_buffer() {
            return Ok(Err(err));
        }
        let args: RuntimeArgs = bytesrepr::deserialize_from_slice(args_bytes)?;
        let result = self.call_contract(contract_hash, entry_point_name, args)?;
        self.manage_call_contract_host_buffer(result_size_ptr, result)
    }

    fn call_versioned_contract_host_buffer(
        &mut self,
        contract_package_hash: PackageHash,
        contract_version: Option<EntityVersion>,
        entry_point_name: String,
        args_bytes: &[u8],
        result_size_ptr: u32,
    ) -> Result<Result<(), ApiError>, ExecError> {
        // Exit early if the host buffer is already occupied
        if let Err(err) = self.check_host_buffer() {
            return Ok(Err(err));
        }
        let args: RuntimeArgs = bytesrepr::deserialize_from_slice(args_bytes)?;
        let result = self.call_versioned_contract(
            contract_package_hash,
            contract_version,
            entry_point_name,
            args,
        )?;
        self.manage_call_contract_host_buffer(result_size_ptr, result)
    }

    fn check_host_buffer(&mut self) -> Result<(), ApiError> {
        if !self.can_write_to_host_buffer() {
            Err(ApiError::HostBufferFull)
        } else {
            Ok(())
        }
    }

    fn manage_call_contract_host_buffer(
        &mut self,
        result_size_ptr: u32,
        result: CLValue,
    ) -> Result<Result<(), ApiError>, ExecError> {
        let result_size: u32 = match result.inner_bytes().len().try_into() {
            Ok(value) => value,
            Err(_) => return Ok(Err(ApiError::OutOfMemory)),
        };

        // leave the host buffer set to `None` if there's nothing to write there
        if result_size != 0 {
            if let Err(error) = self.write_host_buffer(result) {
                return Ok(Err(error));
            }
        }

        let result_size_bytes = result_size.to_le_bytes(); // Wasm is little-endian
        if let Err(error) = self
            .try_get_memory()?
            .set(result_size_ptr, &result_size_bytes)
        {
            return Err(ExecError::Interpreter(error.into()));
        }

        Ok(Ok(()))
    }

    fn load_named_keys(
        &mut self,
        total_keys_ptr: u32,
        result_size_ptr: u32,
    ) -> Result<Result<(), ApiError>, Trap> {
        if !self.can_write_to_host_buffer() {
            // Exit early if the host buffer is already occupied
            return Ok(Err(ApiError::HostBufferFull));
        }

        let total_keys: u32 = match self.context.named_keys().len().try_into() {
            Ok(value) => value,
            Err(_) => return Ok(Err(ApiError::OutOfMemory)),
        };

        let total_keys_bytes = total_keys.to_le_bytes();
        if let Err(error) = self
            .try_get_memory()?
            .set(total_keys_ptr, &total_keys_bytes)
        {
            return Err(ExecError::Interpreter(error.into()).into());
        }

        if total_keys == 0 {
            // No need to do anything else, we leave host buffer empty.
            return Ok(Ok(()));
        }

        let named_keys =
            CLValue::from_t(self.context.named_keys().clone()).map_err(ExecError::CLValue)?;

        let length: u32 = match named_keys.inner_bytes().len().try_into() {
            Ok(value) => value,
            Err(_) => return Ok(Err(ApiError::BufferTooSmall)),
        };

        if let Err(error) = self.write_host_buffer(named_keys) {
            return Ok(Err(error));
        }

        let length_bytes = length.to_le_bytes();
        if let Err(error) = self.try_get_memory()?.set(result_size_ptr, &length_bytes) {
            return Err(ExecError::Interpreter(error.into()).into());
        }

        Ok(Ok(()))
    }

    fn create_contract_package(
        &mut self,
        is_locked: PackageStatus,
    ) -> Result<(ContractPackage, URef), ExecError> {
        let access_key = self.context.new_unit_uref()?;
        let package_status = match is_locked {
            PackageStatus::Locked => ContractPackageStatus::Locked,
            PackageStatus::Unlocked => ContractPackageStatus::Unlocked,
        };

        let contract_package = ContractPackage::new(
            access_key,
            ContractVersions::default(),
            DisabledVersions::default(),
            Groups::default(),
            package_status,
        );

        Ok((contract_package, access_key))
    }

    fn create_package(&mut self, is_locked: PackageStatus) -> Result<(Package, URef), ExecError> {
        let access_key = self.context.new_unit_uref()?;
        let contract_package = Package::new(
            EntityVersions::new(),
            BTreeSet::new(),
            Groups::new(),
            is_locked,
        );

        Ok((contract_package, access_key))
    }

    fn create_contract_package_at_hash(
        &mut self,
        lock_status: PackageStatus,
    ) -> Result<([u8; 32], [u8; 32]), ExecError> {
        let addr = self.context.new_hash_address()?;
        let access_key = if self.context.engine_config().enable_entity {
            let (package, access_key) = self.create_package(lock_status)?;
            self.context
                .metered_write_gs_unsafe(Key::Package(addr), package)?;
            access_key
        } else {
            let (package, access_key) = self.create_contract_package(lock_status)?;
            self.context
                .metered_write_gs_unsafe(Key::Hash(addr), package)?;
            access_key
        };
        Ok((addr, access_key.addr()))
    }

    fn create_contract_user_group_by_contract_package(
        &mut self,
        contract_package_hash: PackageHash,
        label: String,
        num_new_urefs: u32,
        mut existing_urefs: BTreeSet<URef>,
        output_size_ptr: u32,
    ) -> Result<Result<(), ApiError>, ExecError> {
        let mut contract_package: ContractPackage = self
            .context
            .get_validated_contract_package(contract_package_hash.value())?;

        let groups = contract_package.groups_mut();
        let new_group = Group::new(label);

        // Ensure group does not already exist
        if groups.contains(&new_group) {
            return Ok(Err(addressable_entity::Error::GroupAlreadyExists.into()));
        }

        // Ensure there are not too many groups
        if groups.len() >= (addressable_entity::MAX_GROUPS as usize) {
            return Ok(Err(addressable_entity::Error::MaxGroupsExceeded.into()));
        }

        // Ensure there are not too many urefs
        let total_urefs: usize =
            groups.total_urefs() + (num_new_urefs as usize) + existing_urefs.len();
        if total_urefs > addressable_entity::MAX_TOTAL_UREFS {
            let err = addressable_entity::Error::MaxTotalURefsExceeded;
            return Ok(Err(ApiError::ContractHeader(err as u8)));
        }

        // Proceed with creating user group
        let mut new_urefs = Vec::with_capacity(num_new_urefs as usize);
        for _ in 0..num_new_urefs {
            let u = self.context.new_unit_uref()?;
            new_urefs.push(u);
        }

        for u in new_urefs.iter().cloned() {
            existing_urefs.insert(u);
        }
        groups.insert(new_group, existing_urefs);

        // check we can write to the host buffer
        if let Err(err) = self.check_host_buffer() {
            return Ok(Err(err));
        }
        // create CLValue for return value
        let new_urefs_value = CLValue::from_t(new_urefs)?;
        let value_size = new_urefs_value.inner_bytes().len();
        // write return value to buffer
        if let Err(err) = self.write_host_buffer(new_urefs_value) {
            return Ok(Err(err));
        }
        // Write return value size to output location
        let output_size_bytes = value_size.to_le_bytes(); // Wasm is little-endian
        if let Err(error) = self
            .try_get_memory()?
            .set(output_size_ptr, &output_size_bytes)
        {
            return Err(ExecError::Interpreter(error.into()));
        }

        // Write updated package to the global state
        self.context.metered_write_gs_unsafe(
            ContractPackageHash::new(contract_package_hash.value()),
            contract_package,
        )?;

        Ok(Ok(()))
    }

    fn create_contract_user_group(
        &mut self,
        contract_package_hash: PackageHash,
        label: String,
        num_new_urefs: u32,
        mut existing_urefs: BTreeSet<URef>,
        output_size_ptr: u32,
    ) -> Result<Result<(), ApiError>, ExecError> {
        if !self.context.engine_config().enable_entity {
            return self.create_contract_user_group_by_contract_package(
                contract_package_hash,
                label,
                num_new_urefs,
                existing_urefs,
                output_size_ptr,
            );
        };

        let mut contract_package: Package =
            self.context.get_validated_package(contract_package_hash)?;

        let groups = contract_package.groups_mut();
        let new_group = Group::new(label);

        // Ensure group does not already exist
        if groups.contains(&new_group) {
            return Ok(Err(addressable_entity::Error::GroupAlreadyExists.into()));
        }

        // Ensure there are not too many groups
        if groups.len() >= (addressable_entity::MAX_GROUPS as usize) {
            return Ok(Err(addressable_entity::Error::MaxGroupsExceeded.into()));
        }

        // Ensure there are not too many urefs
        let total_urefs: usize =
            groups.total_urefs() + (num_new_urefs as usize) + existing_urefs.len();
        if total_urefs > addressable_entity::MAX_TOTAL_UREFS {
            let err = addressable_entity::Error::MaxTotalURefsExceeded;
            return Ok(Err(ApiError::ContractHeader(err as u8)));
        }

        // Proceed with creating user group
        let mut new_urefs = Vec::with_capacity(num_new_urefs as usize);
        for _ in 0..num_new_urefs {
            let u = self.context.new_unit_uref()?;
            new_urefs.push(u);
        }

        for u in new_urefs.iter().cloned() {
            existing_urefs.insert(u);
        }
        groups.insert(new_group, existing_urefs);

        // check we can write to the host buffer
        if let Err(err) = self.check_host_buffer() {
            return Ok(Err(err));
        }
        // create CLValue for return value
        let new_urefs_value = CLValue::from_t(new_urefs)?;
        let value_size = new_urefs_value.inner_bytes().len();
        // write return value to buffer
        if let Err(err) = self.write_host_buffer(new_urefs_value) {
            return Ok(Err(err));
        }
        // Write return value size to output location
        let output_size_bytes = value_size.to_le_bytes(); // Wasm is little-endian
        if let Err(error) = self
            .try_get_memory()?
            .set(output_size_ptr, &output_size_bytes)
        {
            return Err(ExecError::Interpreter(error.into()));
        }

        // Write updated package to the global state
        self.context
            .metered_write_gs_unsafe(contract_package_hash, contract_package)?;

        Ok(Ok(()))
    }

    #[allow(clippy::too_many_arguments)]
    fn add_contract_version(
        &mut self,
        package_hash: PackageHash,
        version_ptr: u32,
        entry_points: EntryPoints,
        named_keys: NamedKeys,
        message_topics: BTreeMap<String, MessageTopicOperation>,
        output_ptr: u32,
    ) -> Result<Result<(), ApiError>, ExecError> {
        if self.context.engine_config().enable_entity {
            self.add_contract_version_by_package(
                package_hash,
                version_ptr,
                entry_points,
                named_keys,
                message_topics,
                output_ptr,
            )
        } else {
            self.add_contract_version_by_contract_package(
                package_hash.value(),
                version_ptr,
                entry_points,
                named_keys,
                message_topics,
                output_ptr,
            )
        }
    }

    #[allow(clippy::too_many_arguments)]
    fn add_contract_version_by_contract_package(
        &mut self,
        contract_package_hash: HashAddr,
        version_ptr: u32,
        entry_points: EntryPoints,
        mut named_keys: NamedKeys,
        message_topics: BTreeMap<String, MessageTopicOperation>,
        output_ptr: u32,
    ) -> Result<Result<(), ApiError>, ExecError> {
        self.context
            .validate_key(&Key::Hash(contract_package_hash))?;

        let mut contract_package: ContractPackage = self
            .context
            .get_validated_contract_package(contract_package_hash)?;

        let version = contract_package.current_contract_version();

        // Return an error if the contract is locked and has some version associated with it.
        if contract_package.is_locked() && version.is_some() {
            return Err(ExecError::LockedEntity(PackageHash::new(
                contract_package_hash,
            )));
        }

        for (_, key) in named_keys.iter() {
            self.context.validate_key(key)?
        }

        let contract_wasm_hash = self.context.new_hash_address()?;
        let contract_wasm = {
            let module_bytes = self.get_module_from_entry_points(&entry_points)?;
            ContractWasm::new(module_bytes)
        };

        let contract_hash: HashAddr = self.context.new_hash_address()?;

        let protocol_version = self.context.protocol_version();
        let major = protocol_version.value().major;

        // TODO: EE-1032 - Implement different ways of carrying on existing named keys
        let maybe_previous_hash =
            if let Some(previous_contract_hash) = contract_package.current_contract_hash() {
                let previous_contract: Contract =
                    self.context.read_gs_typed(&previous_contract_hash.into())?;

                let previous_named_keys = previous_contract.take_named_keys();
                named_keys.append(previous_named_keys);
                Some(previous_contract_hash.value())
            } else {
                None
            };

        if let Err(err) =
            self.carry_forward_message_topics(maybe_previous_hash, contract_hash, message_topics)?
        {
            println!("{:?}", err);
            return Ok(Err(err));
        };

        let contract_package_hash = ContractPackageHash::new(contract_package_hash);
        let contract = Contract::new(
            contract_package_hash,
            contract_wasm_hash.into(),
            named_keys,
            entry_points.into(),
            protocol_version,
        );

        let insert_contract_result =
            contract_package.insert_contract_version(major, contract_hash.into());

        self.context
            .metered_write_gs_unsafe(Key::Hash(contract_wasm_hash), contract_wasm)?;
        self.context
            .metered_write_gs_unsafe(Key::Hash(contract_hash), contract)?;
        self.context
            .metered_write_gs_unsafe(Key::Hash(contract_package_hash.value()), contract_package)?;

        // set return values to buffer
        {
            let hash_bytes = match contract_hash.to_bytes() {
                Ok(bytes) => bytes,
                Err(error) => return Ok(Err(error.into())),
            };

            // Set serialized hash bytes into the output buffer
            if let Err(error) = self.try_get_memory()?.set(output_ptr, &hash_bytes) {
                return Err(ExecError::Interpreter(error.into()));
            }

            // Set version into VM shared memory
            let version_value: u32 = insert_contract_result.contract_version();
            let version_bytes = version_value.to_le_bytes();
            if let Err(error) = self.try_get_memory()?.set(version_ptr, &version_bytes) {
                return Err(ExecError::Interpreter(error.into()));
            }
        }

        Ok(Ok(()))
    }

    #[allow(clippy::too_many_arguments)]
    fn add_contract_version_by_package(
        &mut self,
        package_hash: PackageHash,
        version_ptr: u32,
        entry_points: EntryPoints,
        mut named_keys: NamedKeys,
        message_topics: BTreeMap<String, MessageTopicOperation>,
        output_ptr: u32,
    ) -> Result<Result<(), ApiError>, ExecError> {
        if !self.context.allow_casper_add_contract_version() {
            // NOTE: This is not a permission check on the caller,
            // it is enforcing the rule that only legacy standard deploys (which are grandfathered)
            // and install / upgrade transactions are allowed to call this method
            return Ok(Err(ApiError::NotAllowedToAddContractVersion));
        }

        if entry_points.contains_stored_session() {
            // As of 2.0 we do not allow stored session logic to be
            // installed or upgraded. Pre-existing stored
            // session logic is still callable.
            return Err(ExecError::InvalidEntryPointType);
        }

        let mut package = self.context.get_package(package_hash.value())?;

        // Return an error if the contract is locked and has some version associated with it.
        if package.is_locked() {
            return Err(ExecError::LockedEntity(package_hash));
        }

        let (
            main_purse,
            previous_named_keys,
            action_thresholds,
            associated_keys,
            previous_hash_addr,
        ) = self.new_version_entity_parts(&package)?;

        // We generate the byte code hash because a byte code record
        // must exist for a contract record to exist.
        let byte_code_hash = self.context.new_hash_address()?;

        let entity_hash = self.context.new_hash_address()?;

        if let Err(err) =
            self.carry_forward_message_topics(previous_hash_addr, entity_hash, message_topics)?
        {
            return Ok(Err(err));
        };

        let protocol_version = self.context.protocol_version();

        let insert_entity_version_result =
            package.insert_entity_version(protocol_version.value().major, entity_hash.into());

        let byte_code = {
            let module_bytes = self.get_module_from_entry_points(&entry_points)?;
            ByteCode::new(ByteCodeKind::V1CasperWasm, module_bytes)
        };

        self.context.metered_write_gs_unsafe(
            Key::ByteCode(ByteCodeAddr::new_wasm_addr(byte_code_hash)),
            byte_code,
        )?;

        let entity_addr = EntityAddr::new_smart_contract(entity_hash);

        {
            // DO NOT EXTRACT INTO SEPARATE FUNCTION.
            for (_, key) in named_keys.iter() {
                // Validate all the imputed named keys
                // against the installers permissions
                self.context.validate_key(key)?;
            }
            // Carry forward named keys from previous version
            // Grant all the imputed named keys + previous named keys.
            named_keys.append(previous_named_keys);
            for (name, key) in named_keys.iter() {
                let named_key_value =
                    StoredValue::NamedKey(NamedKeyValue::from_concrete_values(*key, name.clone())?);
                let named_key_addr = NamedKeyAddr::new_from_string(entity_addr, name.clone())?;
                self.context
                    .metered_write_gs_unsafe(Key::NamedKey(named_key_addr), named_key_value)?;
            }
            self.context.write_entry_points(entity_addr, entry_points)?;
        }

        let entity = AddressableEntity::new(
            package_hash,
            byte_code_hash.into(),
            protocol_version,
            main_purse,
            associated_keys,
            action_thresholds,
            EntityKind::SmartContract(TransactionRuntime::VmCasperV1),
        );
        let entity_key = Key::AddressableEntity(entity_addr);
        self.context.metered_write_gs_unsafe(entity_key, entity)?;
        self.context
            .metered_write_gs_unsafe(package_hash, package)?;

<<<<<<< HEAD
=======
        for (_, topic_hash) in previous_message_topics.iter() {
            let topic_key = Key::message_topic(entity_addr, *topic_hash);
            let block_time = self.context.get_block_info().block_time();
            let summary = StoredValue::MessageTopic(MessageTopicSummary::new(0, block_time));
            self.context.metered_write_gs_unsafe(topic_key, summary)?;
        }

>>>>>>> 6e9f8496
        // set return values to buffer
        {
            let hash_bytes = match entity_hash.to_bytes() {
                Ok(bytes) => bytes,
                Err(error) => return Ok(Err(error.into())),
            };

            // Set serialized hash bytes into the output buffer
            if let Err(error) = self.try_get_memory()?.set(output_ptr, &hash_bytes) {
                return Err(ExecError::Interpreter(error.into()));
            }

            // Set version into VM shared memory
            let version_value: u32 = insert_entity_version_result.entity_version();
            let version_bytes = version_value.to_le_bytes();
            if let Err(error) = self.try_get_memory()?.set(version_ptr, &version_bytes) {
                return Err(ExecError::Interpreter(error.into()));
            }
        }

        Ok(Ok(()))
    }

    fn carry_forward_message_topics(
        &mut self,
        previous_hash_addr: Option<HashAddr>,
        hash_addr: HashAddr,
        message_topics: BTreeMap<String, MessageTopicOperation>,
    ) -> Result<Result<(), ApiError>, ExecError> {
        let mut previous_message_topics = match previous_hash_addr {
            Some(previous_hash) => self.context.get_message_topics(previous_hash)?,
            None => MessageTopics::default(),
        };

        let max_topics_per_contract = self
            .context
            .engine_config()
            .wasm_config()
            .messages_limits()
            .max_topics_per_contract();

        let topics_to_add = message_topics
            .iter()
            .filter(|(_, operation)| match operation {
                MessageTopicOperation::Add => true,
            });
        // Check if registering the new topics would exceed the limit per contract
        if previous_message_topics.len() + topics_to_add.clone().count()
            > max_topics_per_contract as usize
        {
            return Ok(Err(ApiError::from(MessageTopicError::MaxTopicsExceeded)));
        }

        // Extend the previous topics with the newly added ones.
        for (new_topic, _) in topics_to_add {
            let topic_name_hash = crypto::blake2b(new_topic.as_bytes()).into();
            if let Err(e) = previous_message_topics.add_topic(new_topic.as_str(), topic_name_hash) {
                return Ok(Err(e.into()));
            }
        }

        for (topic_name, topic_hash) in previous_message_topics.iter() {
            let topic_key = Key::message_topic(hash_addr, *topic_hash);
            let summary = StoredValue::MessageTopic(MessageTopicSummary::new(
                0,
                self.context.get_blocktime(),
                topic_name.clone(),
            ));
            self.context.metered_write_gs_unsafe(topic_key, summary)?;
        }
        Ok(Ok(()))
    }

    fn new_version_entity_parts(
        &mut self,
        package: &Package,
    ) -> Result<
        (
            URef,
            NamedKeys,
            ActionThresholds,
            AssociatedKeys,
            Option<HashAddr>,
        ),
        ExecError,
    > {
        if let Some(previous_entity_hash) = package.current_entity_hash() {
            let previous_entity_key = Key::contract_entity_key(previous_entity_hash);
            let (mut previous_entity, requires_purse_creation) =
                self.context.get_contract_entity(previous_entity_key)?;

            let action_thresholds = previous_entity.action_thresholds().clone();

            let associated_keys = previous_entity.associated_keys().clone();
            // STEP 1: LOAD THE CONTRACT AND CHECK IF CALLER IS IN ASSOCIATED KEYS WITH ENOUGH
            // WEIGHT     TO UPGRADE (COMPARE TO THE ACTION THRESHOLD FOR UPGRADE
            // ACTION). STEP 2: IF CALLER IS NOT IN CONTRACTS ASSOCIATED KEYS
            //    CHECK FOR LEGACY UREFADDR UNDER KEY:HASH(PACKAGEADDR)
            //    IF FOUND,
            //      call validate_uref(that uref)
            //    IF VALID,
            //      create the new contract version carrying forward previous state including
            // associated keys      BUT add the caller to the associated keys with
            // weight == to the action threshold for upgrade ELSE, error
            if !previous_entity.can_upgrade_with(self.context.authorization_keys()) {
                // Check if the calling entity must be grandfathered into the new
                // addressable entity format
                let account_hash = self.context.get_caller();

                let (_package_key, access_key) = match self
                    .context
                    .read_gs(&Key::Hash(previous_entity.package_hash().value()))?
                    .and_then(|stored_value| stored_value.into_cl_value())
                {
                    None => {
                        return Err(ExecError::UpgradeAuthorizationFailure);
                    }
                    Some(cl_value) => cl_value.into_t::<(Key, URef)>().map_err(ExecError::CLValue),
                }?;

                let has_access = self.context.validate_uref(&access_key).is_ok();

                if has_access && !associated_keys.contains_key(&account_hash) {
                    previous_entity.add_associated_key(
                        account_hash,
                        *action_thresholds.upgrade_management(),
                    )?;
                } else {
                    return Err(ExecError::UpgradeAuthorizationFailure);
                }
            }

            let main_purse = if !requires_purse_creation {
                self.create_purse()?
            } else {
                previous_entity.main_purse()
            };

            let associated_keys = previous_entity.associated_keys().clone();

            let previous_named_keys = self.context.get_named_keys(previous_entity_key)?;

            return Ok((
                main_purse,
                previous_named_keys,
                action_thresholds,
                associated_keys,
                Some(previous_entity_hash.value()),
            ));
        }

        Ok((
            self.create_purse()?,
            NamedKeys::new(),
            ActionThresholds::default(),
            AssociatedKeys::new(self.context.get_caller(), Weight::new(1)),
            None,
        ))
    }

    fn disable_contract_version(
        &mut self,
        contract_package_hash: PackageHash,
        contract_hash: AddressableEntityHash,
    ) -> Result<Result<(), ApiError>, ExecError> {
        if self.context.engine_config().enable_entity {
            let contract_package_key = Key::Package(contract_package_hash.value());
            self.context.validate_key(&contract_package_key)?;

            let mut contract_package: Package =
                self.context.get_validated_package(contract_package_hash)?;

            if contract_package.is_locked() {
                return Err(ExecError::LockedEntity(contract_package_hash));
            }

            if let Err(err) = contract_package.disable_entity_version(contract_hash) {
                return Ok(Err(err.into()));
            }

            self.context
                .metered_write_gs_unsafe(contract_package_key, contract_package)?;
        } else {
            let contract_package_key = Key::Hash(contract_package_hash.value());
            self.context.validate_key(&contract_package_key)?;

            let mut contract_package: ContractPackage = self
                .context
                .get_validated_contract_package(contract_package_hash.value())?;

            if contract_package.is_locked() {
                return Err(ExecError::LockedEntity(PackageHash::new(
                    contract_package_hash.value(),
                )));
            }
            let contract_hash = ContractHash::new(contract_hash.value());

            if let Err(err) = contract_package.disable_contract_version(contract_hash) {
                return Ok(Err(err.into()));
            }

            self.context
                .metered_write_gs_unsafe(contract_package_key, contract_package)?;
        }

        Ok(Ok(()))
    }

    fn enable_contract_version(
        &mut self,
        contract_package_hash: PackageHash,
        contract_hash: AddressableEntityHash,
    ) -> Result<Result<(), ApiError>, ExecError> {
        if self.context.engine_config().enable_entity {
            let contract_package_key = Key::Package(contract_package_hash.value());
            self.context.validate_key(&contract_package_key)?;

            let mut contract_package: Package =
                self.context.get_validated_package(contract_package_hash)?;

            if contract_package.is_locked() {
                return Err(ExecError::LockedEntity(contract_package_hash));
            }

            if let Err(err) = contract_package.enable_version(contract_hash) {
                return Ok(Err(err.into()));
            }

            self.context
                .metered_write_gs_unsafe(contract_package_key, contract_package)?;
        } else {
            let contract_package_key = Key::Hash(contract_package_hash.value());
            self.context.validate_key(&contract_package_key)?;

            let mut contract_package: ContractPackage = self
                .context
                .get_validated_contract_package(contract_package_hash.value())?;

            if contract_package.is_locked() {
                return Err(ExecError::LockedEntity(PackageHash::new(
                    contract_package_hash.value(),
                )));
            }
            let contract_hash = ContractHash::new(contract_hash.value());

            if let Err(err) = contract_package.enable_contract_version(contract_hash) {
                return Ok(Err(err.into()));
            }

            self.context
                .metered_write_gs_unsafe(contract_package_key, contract_package)?;
        }

        Ok(Ok(()))
    }

    /// Writes function address (`hash_bytes`) into the Wasm memory (at
    /// `dest_ptr` pointer).
    fn function_address(&mut self, hash_bytes: [u8; 32], dest_ptr: u32) -> Result<(), Trap> {
        self.try_get_memory()?
            .set(dest_ptr, &hash_bytes)
            .map_err(|e| ExecError::Interpreter(e.into()).into())
    }

    /// Generates new unforgable reference and adds it to the context's
    /// access_rights set.
    fn new_uref(&mut self, uref_ptr: u32, value_ptr: u32, value_size: u32) -> Result<(), Trap> {
        let cl_value = self.cl_value_from_mem(value_ptr, value_size)?; // read initial value from memory
        let uref = self.context.new_uref(StoredValue::CLValue(cl_value))?;
        self.try_get_memory()?
            .set(uref_ptr, &uref.into_bytes().map_err(ExecError::BytesRepr)?)
            .map_err(|e| ExecError::Interpreter(e.into()).into())
    }

    /// Writes `value` under `key` in GlobalState.
    fn write(
        &mut self,
        key_ptr: u32,
        key_size: u32,
        value_ptr: u32,
        value_size: u32,
    ) -> Result<(), Trap> {
        let key = self.key_from_mem(key_ptr, key_size)?;
        let cl_value = self.cl_value_from_mem(value_ptr, value_size)?;
        self.context
            .metered_write_gs(key, cl_value)
            .map_err(Into::into)
    }

    /// Records a transfer.
    fn record_transfer(
        &mut self,
        maybe_to: Option<AccountHash>,
        source: URef,
        target: URef,
        amount: U512,
        id: Option<u64>,
    ) -> Result<(), ExecError> {
        if self.context.get_entity_key() != self.context.get_system_entity_key(MINT)? {
            return Err(ExecError::InvalidContext);
        }

        if self.context.phase() != Phase::Session {
            return Ok(());
        }

        let txn_hash = self.context.get_transaction_hash();
        let from = InitiatorAddr::AccountHash(self.context.get_caller());
        let fee = Gas::zero(); // TODO
        let transfer = Transfer::V2(TransferV2::new(
            txn_hash, from, maybe_to, source, target, amount, fee, id,
        ));
        self.context.transfers_mut().push(transfer);
        Ok(())
    }

    /// Records given auction info at a given era id
    fn record_era_info(&mut self, era_info: EraInfo) -> Result<(), ExecError> {
        if self.context.get_caller() != PublicKey::System.to_account_hash() {
            return Err(ExecError::InvalidContext);
        }

        if self.context.get_entity_key() != self.context.get_system_entity_key(AUCTION)? {
            return Err(ExecError::InvalidContext);
        }

        if self.context.phase() != Phase::Session {
            return Ok(());
        }

        self.context.write_era_info(Key::EraSummary, era_info);

        Ok(())
    }

    /// Adds `value` to the cell that `key` points at.
    fn add(
        &mut self,
        key_ptr: u32,
        key_size: u32,
        value_ptr: u32,
        value_size: u32,
    ) -> Result<(), Trap> {
        let key = self.key_from_mem(key_ptr, key_size)?;
        let cl_value = self.cl_value_from_mem(value_ptr, value_size)?;
        self.context
            .metered_add_gs(key, cl_value)
            .map_err(Into::into)
    }

    /// Reads value from the GS living under key specified by `key_ptr` and
    /// `key_size`. Wasm and host communicate through memory that Wasm
    /// module exports. If contract wants to pass data to the host, it has
    /// to tell it [the host] where this data lives in the exported memory
    /// (pass its pointer and length).
    fn read(
        &mut self,
        key_ptr: u32,
        key_size: u32,
        output_size_ptr: u32,
    ) -> Result<Result<(), ApiError>, Trap> {
        if !self.can_write_to_host_buffer() {
            // Exit early if the host buffer is already occupied
            return Ok(Err(ApiError::HostBufferFull));
        }

        let key = self.key_from_mem(key_ptr, key_size)?;
        let cl_value = match self.context.read_gs(&key)? {
            Some(stored_value) => {
                CLValue::try_from(stored_value).map_err(ExecError::TypeMismatch)?
            }
            None => return Ok(Err(ApiError::ValueNotFound)),
        };

        let value_size: u32 = match cl_value.inner_bytes().len().try_into() {
            Ok(value) => value,
            Err(_) => return Ok(Err(ApiError::BufferTooSmall)),
        };

        if let Err(error) = self.write_host_buffer(cl_value) {
            return Ok(Err(error));
        }

        let value_bytes = value_size.to_le_bytes(); // Wasm is little-endian
        if let Err(error) = self.try_get_memory()?.set(output_size_ptr, &value_bytes) {
            return Err(ExecError::Interpreter(error.into()).into());
        }

        Ok(Ok(()))
    }

    /// Reverts contract execution with a status specified.
    fn revert(&mut self, status: u32) -> Trap {
        ExecError::Revert(status.into()).into()
    }

    /// Checks if a caller can manage its own associated keys and thresholds.
    ///
    /// On some private chains with administrator keys configured this requires that the caller is
    /// an admin to be able to manage its own keys. If the caller is not an administrator then the
    /// deploy has to be signed by an administrator.
    fn can_manage_keys(&self) -> bool {
        if self
            .context
            .engine_config()
            .administrative_accounts()
            .is_empty()
        {
            // Public chain
            return self
                .context
                .runtime_footprint()
                .can_manage_keys_with(self.context.authorization_keys());
        }

        if self
            .context
            .engine_config()
            .is_administrator(&self.context.get_caller())
        {
            return true;
        }

        // If caller is not an admin, check if deploy was co-signed by admin account.
        self.context.is_authorized_by_admin()
    }

    fn add_associated_key(
        &mut self,
        account_hash_ptr: u32,
        account_hash_size: usize,
        weight_value: u8,
    ) -> Result<i32, Trap> {
        let account_hash = {
            // Account hash as serialized bytes
            let source_serialized = self.bytes_from_mem(account_hash_ptr, account_hash_size)?;
            // Account hash deserialized
            let source: AccountHash = bytesrepr::deserialize_from_slice(source_serialized)
                .map_err(ExecError::BytesRepr)?;
            source
        };
        let weight = Weight::new(weight_value);

        if !self.can_manage_keys() {
            return Ok(AddKeyFailure::PermissionDenied as i32);
        }

        match self.context.add_associated_key(account_hash, weight) {
            Ok(_) => Ok(0),
            // This relies on the fact that `AddKeyFailure` is represented as
            // i32 and first variant start with number `1`, so all other variants
            // are greater than the first one, so it's safe to assume `0` is success,
            // and any error is greater than 0.
            Err(ExecError::AddKeyFailure(e)) => Ok(e as i32),
            // Any other variant just pass as `Trap`
            Err(e) => Err(e.into()),
        }
    }

    fn remove_associated_key(
        &mut self,
        account_hash_ptr: u32,
        account_hash_size: usize,
    ) -> Result<i32, Trap> {
        let account_hash = {
            // Account hash as serialized bytes
            let source_serialized = self.bytes_from_mem(account_hash_ptr, account_hash_size)?;
            // Account hash deserialized
            let source: AccountHash = bytesrepr::deserialize_from_slice(source_serialized)
                .map_err(ExecError::BytesRepr)?;
            source
        };

        if !self.can_manage_keys() {
            return Ok(RemoveKeyFailure::PermissionDenied as i32);
        }

        match self.context.remove_associated_key(account_hash) {
            Ok(_) => Ok(0),
            Err(ExecError::RemoveKeyFailure(e)) => Ok(e as i32),
            Err(e) => Err(e.into()),
        }
    }

    fn update_associated_key(
        &mut self,
        account_hash_ptr: u32,
        account_hash_size: usize,
        weight_value: u8,
    ) -> Result<i32, Trap> {
        let account_hash = {
            // Account hash as serialized bytes
            let source_serialized = self.bytes_from_mem(account_hash_ptr, account_hash_size)?;
            // Account hash deserialized
            let source: AccountHash = bytesrepr::deserialize_from_slice(source_serialized)
                .map_err(ExecError::BytesRepr)?;
            source
        };
        let weight = Weight::new(weight_value);

        if !self.can_manage_keys() {
            return Ok(UpdateKeyFailure::PermissionDenied as i32);
        }

        match self.context.update_associated_key(account_hash, weight) {
            Ok(_) => Ok(0),
            // This relies on the fact that `UpdateKeyFailure` is represented as
            // i32 and first variant start with number `1`, so all other variants
            // are greater than the first one, so it's safe to assume `0` is success,
            // and any error is greater than 0.
            Err(ExecError::UpdateKeyFailure(e)) => Ok(e as i32),
            // Any other variant just pass as `Trap`
            Err(e) => Err(e.into()),
        }
    }

    fn set_action_threshold(
        &mut self,
        action_type_value: u32,
        threshold_value: u8,
    ) -> Result<i32, Trap> {
        if !self.can_manage_keys() {
            return Ok(SetThresholdFailure::PermissionDeniedError as i32);
        }

        match ActionType::try_from(action_type_value) {
            Ok(action_type) => {
                let threshold = Weight::new(threshold_value);
                match self.context.set_action_threshold(action_type, threshold) {
                    Ok(_) => Ok(0),
                    Err(ExecError::SetThresholdFailure(e)) => Ok(e as i32),
                    Err(error) => Err(error.into()),
                }
            }
            Err(_) => Err(Trap::Code(TrapCode::Unreachable)),
        }
    }

    /// Looks up the public mint contract key in the context's protocol data.
    ///
    /// Returned URef is already attenuated depending on the calling account.
    fn get_mint_contract(&self) -> Result<AddressableEntityHash, ExecError> {
        self.context.get_system_contract(MINT)
    }

    /// Looks up the public handle payment contract key in the context's protocol data.
    ///
    /// Returned URef is already attenuated depending on the calling account.
    fn get_handle_payment_contract(&self) -> Result<AddressableEntityHash, ExecError> {
        self.context.get_system_contract(HANDLE_PAYMENT)
    }

    /// Looks up the public standard payment contract key in the context's protocol data.
    ///
    /// Returned URef is already attenuated depending on the calling account.
    fn get_standard_payment_contract(&self) -> Result<AddressableEntityHash, ExecError> {
        self.context.get_system_contract(STANDARD_PAYMENT)
    }

    /// Looks up the public auction contract key in the context's protocol data.
    ///
    /// Returned URef is already attenuated depending on the calling account.
    fn get_auction_contract(&self) -> Result<AddressableEntityHash, ExecError> {
        self.context.get_system_contract(AUCTION)
    }

    /// Calls the `read_base_round_reward` method on the mint contract at the given mint
    /// contract key
    fn mint_read_base_round_reward(
        &mut self,
        mint_contract_hash: AddressableEntityHash,
    ) -> Result<U512, ExecError> {
        let gas_counter = self.gas_counter();
        let call_result = self.call_contract(
            mint_contract_hash,
            mint::METHOD_READ_BASE_ROUND_REWARD,
            RuntimeArgs::default(),
        );
        self.set_gas_counter(gas_counter);

        let reward = call_result?.into_t()?;
        Ok(reward)
    }

    /// Calls the `mint` method on the mint contract at the given mint
    /// contract key
    fn mint_mint(
        &mut self,
        mint_contract_hash: AddressableEntityHash,
        amount: U512,
    ) -> Result<URef, ExecError> {
        let gas_counter = self.gas_counter();
        let runtime_args = {
            let mut runtime_args = RuntimeArgs::new();
            runtime_args.insert(mint::ARG_AMOUNT, amount)?;
            runtime_args
        };
        let call_result = self.call_contract(mint_contract_hash, mint::METHOD_MINT, runtime_args);
        self.set_gas_counter(gas_counter);

        let result: Result<URef, mint::Error> = call_result?.into_t()?;
        Ok(result.map_err(system::Error::from)?)
    }

    /// Calls the `reduce_total_supply` method on the mint contract at the given mint
    /// contract key
    fn mint_reduce_total_supply(
        &mut self,
        mint_contract_hash: AddressableEntityHash,
        amount: U512,
    ) -> Result<(), ExecError> {
        let gas_counter = self.gas_counter();
        let runtime_args = {
            let mut runtime_args = RuntimeArgs::new();
            runtime_args.insert(mint::ARG_AMOUNT, amount)?;
            runtime_args
        };
        let call_result = self.call_contract(
            mint_contract_hash,
            mint::METHOD_REDUCE_TOTAL_SUPPLY,
            runtime_args,
        );
        self.set_gas_counter(gas_counter);

        let result: Result<(), mint::Error> = call_result?.into_t()?;
        Ok(result.map_err(system::Error::from)?)
    }

    /// Calls the "create" method on the mint contract at the given mint
    /// contract key
    fn mint_create(
        &mut self,
        mint_contract_hash: AddressableEntityHash,
    ) -> Result<URef, ExecError> {
        let result =
            self.call_contract(mint_contract_hash, mint::METHOD_CREATE, RuntimeArgs::new());
        let purse = result?.into_t()?;
        Ok(purse)
    }

    fn create_purse(&mut self) -> Result<URef, ExecError> {
        let _scoped_host_function_flag = self.host_function_flag.enter_host_function_scope();
        self.mint_create(self.get_mint_contract()?)
    }

    /// Calls the "transfer" method on the mint contract at the given mint
    /// contract key
    fn mint_transfer(
        &mut self,
        mint_contract_hash: AddressableEntityHash,
        to: Option<AccountHash>,
        source: URef,
        target: URef,
        amount: U512,
        id: Option<u64>,
    ) -> Result<Result<(), mint::Error>, ExecError> {
        self.context.validate_uref(&source)?;

        let args_values = {
            let mut runtime_args = RuntimeArgs::new();
            runtime_args.insert(mint::ARG_TO, to)?;
            runtime_args.insert(mint::ARG_SOURCE, source)?;
            runtime_args.insert(mint::ARG_TARGET, target)?;
            runtime_args.insert(mint::ARG_AMOUNT, amount)?;
            runtime_args.insert(mint::ARG_ID, id)?;
            runtime_args
        };

        let gas_counter = self.gas_counter();
        let call_result =
            self.call_contract(mint_contract_hash, mint::METHOD_TRANSFER, args_values);
        self.set_gas_counter(gas_counter);

        Ok(call_result?.into_t()?)
    }

    /// Creates a new account at a given public key, transferring a given amount
    /// of motes from the given source purse to the new account's purse.
    fn transfer_to_new_account(
        &mut self,
        source: URef,
        target: AccountHash,
        amount: U512,
        id: Option<u64>,
    ) -> Result<TransferResult, ExecError> {
        let mint_contract_hash = self.get_mint_contract()?;

        let allow_unrestricted_transfers =
            self.context.engine_config().allow_unrestricted_transfers();

        if !allow_unrestricted_transfers
            && self.context.get_caller() != PublicKey::System.to_account_hash()
            && !self
                .context
                .engine_config()
                .is_administrator(&self.context.get_caller())
            && !self.context.engine_config().is_administrator(&target)
        {
            return Err(ExecError::DisabledUnrestrictedTransfers);
        }

        // A precondition check that verifies that the transfer can be done
        // as the source purse has enough funds to cover the transfer.
        if amount > self.available_balance(source)?.unwrap_or_default() {
            return Ok(Err(mint::Error::InsufficientFunds.into()));
        }

        let target_purse = self.mint_create(mint_contract_hash)?;

        if source == target_purse {
            return Ok(Err(mint::Error::EqualSourceAndTarget.into()));
        }

        let result = self.mint_transfer(
            mint_contract_hash,
            Some(target),
            source,
            target_purse.with_access_rights(AccessRights::ADD),
            amount,
            id,
        );

        // We granted a temporary access rights bit to newly created main purse as part of
        // `mint_create` call, and we need to remove it to avoid leakage of access rights.

        self.context
            .remove_access(target_purse.addr(), target_purse.access_rights());

        match result? {
            Ok(()) => {
                let main_purse = target_purse;
                if !self.context.engine_config().enable_entity {
                    let account = Account::create(target, NamedKeys::new(), target_purse);
                    self.context.metered_write_gs_unsafe(
                        Key::Account(target),
                        StoredValue::Account(account),
                    )?;
                    return Ok(Ok(TransferredTo::NewAccount));
                }

                let protocol_version = self.context.protocol_version();
                let byte_code_hash = ByteCodeHash::default();
                let entity_hash = AddressableEntityHash::new(target.value());
                let package_hash = PackageHash::new(self.context.new_hash_address()?);

                let associated_keys = AssociatedKeys::new(target, Weight::new(1));

                let entity = AddressableEntity::new(
                    package_hash,
                    byte_code_hash,
                    protocol_version,
                    main_purse,
                    associated_keys,
                    ActionThresholds::default(),
                    EntityKind::Account(target),
                );

                let package = {
                    let mut package = Package::new(
                        EntityVersions::default(),
                        BTreeSet::default(),
                        Groups::default(),
                        PackageStatus::Locked,
                    );
                    package.insert_entity_version(protocol_version.value().major, entity_hash);
                    package
                };

                let entity_key: Key = entity.entity_key(entity_hash);

                self.context
                    .metered_write_gs_unsafe(entity_key, StoredValue::AddressableEntity(entity))?;

                let contract_package_key: Key = package_hash.into();

                self.context
                    .metered_write_gs_unsafe(contract_package_key, StoredValue::Package(package))?;

                let contract_by_account = CLValue::from_t(entity_key)?;

                let target_key = Key::Account(target);

                self.context.metered_write_gs_unsafe(
                    target_key,
                    StoredValue::CLValue(contract_by_account),
                )?;

                Ok(Ok(TransferredTo::NewAccount))
            }
            Err(mint_error) => Ok(Err(mint_error.into())),
        }
    }

    /// Transferring a given amount of motes from the given source purse to the
    /// new account's purse. Requires that the [`URef`]s have already
    /// been created by the mint contract (or are the genesis account's).
    fn transfer_to_existing_account(
        &mut self,
        to: Option<AccountHash>,
        source: URef,
        target: URef,
        amount: U512,
        id: Option<u64>,
    ) -> Result<TransferResult, ExecError> {
        let mint_contract_key = self.get_mint_contract()?;

        match self.mint_transfer(mint_contract_key, to, source, target, amount, id)? {
            Ok(()) => Ok(Ok(TransferredTo::ExistingAccount)),
            Err(error) => Ok(Err(error.into())),
        }
    }

    /// Transfers `amount` of motes from default purse of the account to
    /// `target` account. If that account does not exist, creates one.
    fn transfer_to_account(
        &mut self,
        target: AccountHash,
        amount: U512,
        id: Option<u64>,
    ) -> Result<TransferResult, ExecError> {
        let source = self.context.get_main_purse()?;
        self.transfer_from_purse_to_account_hash(source, target, amount, id)
    }

    /// Transfers `amount` of motes from `source` purse to `target` account.
    /// If that account does not exist, creates one.
    fn transfer_from_purse_to_account_hash(
        &mut self,
        source: URef,
        target: AccountHash,
        amount: U512,
        id: Option<u64>,
    ) -> Result<TransferResult, ExecError> {
        let _scoped_host_function_flag = self.host_function_flag.enter_host_function_scope();
        let target_key = Key::Account(target);

        // Look up the account at the given public key's address
        match self.context.read_gs(&target_key)? {
            None => {
                // If no account exists, create a new account and transfer the amount to its
                // purse.

                self.transfer_to_new_account(source, target, amount, id)
            }
            Some(StoredValue::CLValue(entity_key_value)) => {
                // Attenuate the target main purse
                let entity_key = CLValue::into_t::<Key>(entity_key_value)?;
                let target_uref = if let Some(StoredValue::AddressableEntity(entity)) =
                    self.context.read_gs(&entity_key)?
                {
                    entity.main_purse_add_only()
                } else {
                    let contract_hash = if let Some(entity_hash) = entity_key
                        .into_entity_hash_addr()
                        .map(AddressableEntityHash::new)
                    {
                        entity_hash
                    } else {
                        return Err(ExecError::UnexpectedKeyVariant(entity_key));
                    };
                    return Err(ExecError::InvalidEntity(contract_hash));
                };

                if source.with_access_rights(AccessRights::ADD) == target_uref {
                    return Ok(Ok(TransferredTo::ExistingAccount));
                }

                // Upsert ADD access to caller on target allowing deposit of motes; this will be
                // revoked after the transfer is completed if caller did not already have ADD access
                let granted_access = self.context.grant_access(target_uref);

                // If an account exists, transfer the amount to its purse
                let transfer_result = self.transfer_to_existing_account(
                    Some(target),
                    source,
                    target_uref,
                    amount,
                    id,
                );

                // Remove from caller temporarily granted ADD access on target.
                if let GrantedAccess::Granted {
                    uref_addr,
                    newly_granted_access_rights,
                } = granted_access
                {
                    self.context
                        .remove_access(uref_addr, newly_granted_access_rights)
                }
                transfer_result
            }
            Some(StoredValue::Account(account)) => {
                self.transfer_from_purse_to_account(source, &account, amount, id)
            }
            Some(_) => {
                // If some other value exists, return an error
                Err(ExecError::AccountNotFound(target_key))
            }
        }
    }

    fn transfer_from_purse_to_account(
        &mut self,
        source: URef,
        target_account: &Account,
        amount: U512,
        id: Option<u64>,
    ) -> Result<TransferResult, ExecError> {
        // Attenuate the target main purse
        let target_uref = target_account.main_purse_add_only();

        if source.with_access_rights(AccessRights::ADD) == target_uref {
            return Ok(Ok(TransferredTo::ExistingAccount));
        }

        // Grant ADD access to caller on target allowing deposit of motes; this will be
        // revoked after the transfer is completed if caller did not already have ADD access
        let granted_access = self.context.grant_access(target_uref);

        // If an account exists, transfer the amount to its purse
        let transfer_result = self.transfer_to_existing_account(
            Some(target_account.account_hash()),
            source,
            target_uref,
            amount,
            id,
        );

        // Remove from caller temporarily granted ADD access on target.
        if let GrantedAccess::Granted {
            uref_addr,
            newly_granted_access_rights,
        } = granted_access
        {
            self.context
                .remove_access(uref_addr, newly_granted_access_rights)
        }
        transfer_result
    }

    /// Transfers `amount` of motes from `source` purse to `target` purse.
    fn transfer_from_purse_to_purse(
        &mut self,
        source: URef,
        target: URef,
        amount: U512,
        id: Option<u64>,
    ) -> Result<Result<(), mint::Error>, ExecError> {
        self.context.validate_uref(&source)?;
        let mint_contract_key = self.get_mint_contract()?;
        match self.mint_transfer(mint_contract_key, None, source, target, amount, id)? {
            Ok(()) => Ok(Ok(())),
            Err(mint_error) => Ok(Err(mint_error)),
        }
    }

    fn total_balance(&mut self, purse: URef) -> Result<U512, ExecError> {
        match self.context.total_balance(&purse) {
            Ok(motes) => Ok(motes.value()),
            Err(err) => Err(err),
        }
    }

    fn available_balance(&mut self, purse: URef) -> Result<Option<U512>, ExecError> {
        match self.context.available_balance(&purse) {
            Ok(motes) => Ok(Some(motes.value())),
            Err(err) => Err(err),
        }
    }

    fn get_balance_host_buffer(
        &mut self,
        purse_ptr: u32,
        purse_size: usize,
        output_size_ptr: u32,
    ) -> Result<Result<(), ApiError>, ExecError> {
        if !self.can_write_to_host_buffer() {
            // Exit early if the host buffer is already occupied
            return Ok(Err(ApiError::HostBufferFull));
        }

        let purse: URef = {
            let bytes = self.bytes_from_mem(purse_ptr, purse_size)?;
            match bytesrepr::deserialize_from_slice(bytes) {
                Ok(purse) => purse,
                Err(error) => return Ok(Err(error.into())),
            }
        };

        let balance = match self.available_balance(purse)? {
            Some(balance) => balance,
            None => return Ok(Err(ApiError::InvalidPurse)),
        };

        let balance_cl_value = match CLValue::from_t(balance) {
            Ok(cl_value) => cl_value,
            Err(error) => return Ok(Err(error.into())),
        };

        let balance_size = balance_cl_value.inner_bytes().len() as i32;
        if let Err(error) = self.write_host_buffer(balance_cl_value) {
            return Ok(Err(error));
        }

        let balance_size_bytes = balance_size.to_le_bytes(); // Wasm is little-endian
        if let Err(error) = self
            .try_get_memory()?
            .set(output_size_ptr, &balance_size_bytes)
        {
            return Err(ExecError::Interpreter(error.into()));
        }

        Ok(Ok(()))
    }

    fn get_system_contract(
        &mut self,
        system_contract_index: u32,
        dest_ptr: u32,
        _dest_size: u32,
    ) -> Result<Result<(), ApiError>, Trap> {
        let contract_hash: AddressableEntityHash =
            match SystemEntityType::try_from(system_contract_index) {
                Ok(SystemEntityType::Mint) => self.get_mint_contract()?,
                Ok(SystemEntityType::HandlePayment) => self.get_handle_payment_contract()?,
                Ok(SystemEntityType::StandardPayment) => self.get_standard_payment_contract()?,
                Ok(SystemEntityType::Auction) => self.get_auction_contract()?,
                Err(error) => return Ok(Err(error)),
            };

        match self.try_get_memory()?.set(dest_ptr, contract_hash.as_ref()) {
            Ok(_) => Ok(Ok(())),
            Err(error) => Err(ExecError::Interpreter(error.into()).into()),
        }
    }

    /// If host_buffer set, clears the host_buffer and returns value, else None
    pub fn take_host_buffer(&mut self) -> Option<CLValue> {
        self.host_buffer.take()
    }

    /// Checks if a write to host buffer can happen.
    ///
    /// This will check if the host buffer is empty.
    fn can_write_to_host_buffer(&self) -> bool {
        self.host_buffer.is_none()
    }

    /// Overwrites data in host buffer only if it's in empty state
    fn write_host_buffer(&mut self, data: CLValue) -> Result<(), ApiError> {
        match self.host_buffer {
            Some(_) => return Err(ApiError::HostBufferFull),
            None => self.host_buffer = Some(data),
        }
        Ok(())
    }

    fn read_host_buffer(
        &mut self,
        dest_ptr: u32,
        dest_size: usize,
        bytes_written_ptr: u32,
    ) -> Result<Result<(), ApiError>, ExecError> {
        let (_cl_type, serialized_value) = match self.take_host_buffer() {
            None => return Ok(Err(ApiError::HostBufferEmpty)),
            Some(cl_value) => cl_value.destructure(),
        };

        if serialized_value.len() > u32::MAX as usize {
            return Ok(Err(ApiError::OutOfMemory));
        }
        if serialized_value.len() > dest_size {
            return Ok(Err(ApiError::BufferTooSmall));
        }

        // Slice data, so if `dest_size` is larger than host_buffer size, it will take host_buffer
        // as whole.
        let sliced_buf = &serialized_value[..cmp::min(dest_size, serialized_value.len())];
        if let Err(error) = self.try_get_memory()?.set(dest_ptr, sliced_buf) {
            return Err(ExecError::Interpreter(error.into()));
        }

        // Never panics because we check that `serialized_value.len()` fits in `u32`.
        let bytes_written: u32 = sliced_buf
            .len()
            .try_into()
            .expect("Size of buffer should fit within limit");
        let bytes_written_data = bytes_written.to_le_bytes();

        if let Err(error) = self
            .try_get_memory()?
            .set(bytes_written_ptr, &bytes_written_data)
        {
            return Err(ExecError::Interpreter(error.into()));
        }

        Ok(Ok(()))
    }

    #[cfg(feature = "test-support")]
    fn print(&mut self, text_ptr: u32, text_size: u32) -> Result<(), Trap> {
        let text = self.string_from_mem(text_ptr, text_size)?;
        println!("{}", text);
        Ok(())
    }

    fn get_named_arg_size(
        &mut self,
        name_ptr: u32,
        name_size: usize,
        size_ptr: u32,
    ) -> Result<Result<(), ApiError>, Trap> {
        let name_bytes = self.bytes_from_mem(name_ptr, name_size)?;
        let name = String::from_utf8_lossy(&name_bytes);

        let arg_size: u32 = match self.context.args().get(&name) {
            Some(arg) if arg.inner_bytes().len() > u32::MAX as usize => {
                return Ok(Err(ApiError::OutOfMemory));
            }
            Some(arg) => {
                // SAFETY: Safe to unwrap as we asserted length above
                arg.inner_bytes()
                    .len()
                    .try_into()
                    .expect("Should fit within the range")
            }
            None => return Ok(Err(ApiError::MissingArgument)),
        };

        let arg_size_bytes = arg_size.to_le_bytes(); // Wasm is little-endian

        if let Err(e) = self.try_get_memory()?.set(size_ptr, &arg_size_bytes) {
            return Err(ExecError::Interpreter(e.into()).into());
        }

        Ok(Ok(()))
    }

    fn get_named_arg(
        &mut self,
        name_ptr: u32,
        name_size: usize,
        output_ptr: u32,
        output_size: usize,
    ) -> Result<Result<(), ApiError>, Trap> {
        let name_bytes = self.bytes_from_mem(name_ptr, name_size)?;
        let name = String::from_utf8_lossy(&name_bytes);

        let arg = match self.context.args().get(&name) {
            Some(arg) => arg,
            None => return Ok(Err(ApiError::MissingArgument)),
        };

        if arg.inner_bytes().len() > output_size {
            return Ok(Err(ApiError::OutOfMemory));
        }

        if let Err(error) = self
            .try_get_memory()?
            .set(output_ptr, &arg.inner_bytes()[..output_size])
        {
            return Err(ExecError::Interpreter(error.into()).into());
        }

        Ok(Ok(()))
    }

    /// Enforce group access restrictions (if any) on attempts to call an `EntryPoint`.
    fn validate_entry_point_access(
        &self,
        package: &Package,
        name: &str,
        access: &EntryPointAccess,
    ) -> Result<(), ExecError> {
        match access {
            EntryPointAccess::Public => Ok(()),
            EntryPointAccess::Groups(group_names) => {
                if group_names.is_empty() {
                    // Exits early in a special case of empty list of groups regardless of the group
                    // checking logic below it.
                    return Err(ExecError::InvalidContext);
                }

                let find_result = group_names.iter().find(|&group_name| {
                    package
                        .groups()
                        .get(group_name)
                        .and_then(|urefs| {
                            urefs
                                .iter()
                                .find(|&uref| self.context.validate_uref(uref).is_ok())
                        })
                        .is_some()
                });

                if find_result.is_none() {
                    return Err(ExecError::InvalidContext);
                }

                Ok(())
            }
            EntryPointAccess::Template => Err(ExecError::TemplateMethod(name.to_string())),
        }
    }

    /// Remove a user group from access to a contract
    fn remove_contract_user_group(
        &mut self,
        package_key: PackageHash,
        label: Group,
    ) -> Result<Result<(), ApiError>, ExecError> {
        let mut package: Package = self.context.get_validated_package(package_key)?;

        let group_to_remove = Group::new(label);
        let groups = package.groups_mut();

        // Ensure group exists in groups
        if !groups.contains(&group_to_remove) {
            return Ok(Err(addressable_entity::Error::GroupDoesNotExist.into()));
        }

        // Remove group if it is not referenced by at least one entry_point in active versions.
        let versions = package.versions();
        for entity_hash in versions.contract_hashes() {
            let entry_points = {
                self.context
                    .get_casper_vm_v1_entry_point(Key::contract_entity_key(*entity_hash))?
            };
            for entry_point in entry_points.take_entry_points() {
                match entry_point.access() {
                    EntryPointAccess::Public | EntryPointAccess::Template => {
                        continue;
                    }
                    EntryPointAccess::Groups(groups) => {
                        if groups.contains(&group_to_remove) {
                            return Ok(Err(addressable_entity::Error::GroupInUse.into()));
                        }
                    }
                }
            }
        }

        if !package.remove_group(&group_to_remove) {
            return Ok(Err(addressable_entity::Error::GroupInUse.into()));
        }

        // Write updated package to the global state
        self.context.metered_write_gs_unsafe(package_key, package)?;
        Ok(Ok(()))
    }

    #[allow(clippy::too_many_arguments)]
    fn provision_contract_user_group_uref(
        &mut self,
        package_ptr: u32,
        package_size: u32,
        label_ptr: u32,
        label_size: u32,
        output_size_ptr: u32,
    ) -> Result<Result<(), ApiError>, ExecError> {
        let contract_package_hash = self.t_from_mem(package_ptr, package_size)?;
        let label: String = self.t_from_mem(label_ptr, label_size)?;
        let mut contract_package = self.context.get_validated_package(contract_package_hash)?;
        let groups = contract_package.groups_mut();

        let group_label = Group::new(label);

        // Ensure there are not too many urefs
        if groups.total_urefs() + 1 > addressable_entity::MAX_TOTAL_UREFS {
            return Ok(Err(addressable_entity::Error::MaxTotalURefsExceeded.into()));
        }

        // Ensure given group exists and does not exceed limits
        let group = match groups.get_mut(&group_label) {
            Some(group) if group.len() + 1 > addressable_entity::MAX_GROUPS as usize => {
                // Ensures there are not too many groups to fit in amount of new urefs
                return Ok(Err(addressable_entity::Error::MaxTotalURefsExceeded.into()));
            }
            Some(group) => group,
            None => return Ok(Err(addressable_entity::Error::GroupDoesNotExist.into())),
        };

        // Proceed with creating new URefs
        let new_uref = self.context.new_unit_uref()?;
        if !group.insert(new_uref) {
            return Ok(Err(addressable_entity::Error::URefAlreadyExists.into()));
        }

        // check we can write to the host buffer
        if let Err(err) = self.check_host_buffer() {
            return Ok(Err(err));
        }
        // create CLValue for return value
        let new_uref_value = CLValue::from_t(new_uref)?;
        let value_size = new_uref_value.inner_bytes().len();
        // write return value to buffer
        if let Err(err) = self.write_host_buffer(new_uref_value) {
            return Ok(Err(err));
        }
        // Write return value size to output location
        let output_size_bytes = value_size.to_le_bytes(); // Wasm is little-endian
        if let Err(error) = self
            .try_get_memory()?
            .set(output_size_ptr, &output_size_bytes)
        {
            return Err(ExecError::Interpreter(error.into()));
        }

        // Write updated package to the global state
        self.context
            .metered_write_gs_unsafe(contract_package_hash, contract_package)?;

        Ok(Ok(()))
    }

    #[allow(clippy::too_many_arguments)]
    fn remove_contract_user_group_urefs(
        &mut self,
        package_ptr: u32,
        package_size: u32,
        label_ptr: u32,
        label_size: u32,
        urefs_ptr: u32,
        urefs_size: u32,
    ) -> Result<Result<(), ApiError>, ExecError> {
        let contract_package_hash: PackageHash = self.t_from_mem(package_ptr, package_size)?;
        let label: String = self.t_from_mem(label_ptr, label_size)?;
        let urefs: BTreeSet<URef> = self.t_from_mem(urefs_ptr, urefs_size)?;

        let mut contract_package = self.context.get_validated_package(contract_package_hash)?;

        let groups = contract_package.groups_mut();
        let group_label = Group::new(label);

        let group = match groups.get_mut(&group_label) {
            Some(group) => group,
            None => return Ok(Err(addressable_entity::Error::GroupDoesNotExist.into())),
        };

        if urefs.is_empty() {
            return Ok(Ok(()));
        }

        for uref in urefs {
            if !group.remove(&uref) {
                return Ok(Err(addressable_entity::Error::UnableToRemoveURef.into()));
            }
        }
        // Write updated package to the global state
        self.context
            .metered_write_gs_unsafe(contract_package_hash, contract_package)?;

        Ok(Ok(()))
    }

    /// Calculate gas cost for a host function
    fn charge_host_function_call<T>(
        &mut self,
        host_function: &HostFunction<T>,
        weights: T,
    ) -> Result<(), Trap>
    where
        T: AsRef<[HostFunctionCost]> + Copy,
    {
        let cost = host_function
            .calculate_gas_cost(weights)
            .ok_or(ExecError::GasLimit)?; // Overflowing gas calculation means gas limit was exceeded
        self.gas(cost)?;
        Ok(())
    }

    /// Creates a dictionary
    fn new_dictionary(&mut self, output_size_ptr: u32) -> Result<Result<(), ApiError>, ExecError> {
        // check we can write to the host buffer
        if let Err(err) = self.check_host_buffer() {
            return Ok(Err(err));
        }

        // Create new URef
        let new_uref = self.context.new_unit_uref()?;

        // create CLValue for return value
        let new_uref_value = CLValue::from_t(new_uref)?;
        let value_size = new_uref_value.inner_bytes().len();
        // write return value to buffer
        if let Err(err) = self.write_host_buffer(new_uref_value) {
            return Ok(Err(err));
        }
        // Write return value size to output location
        let output_size_bytes = value_size.to_le_bytes(); // Wasm is little-endian
        if let Err(error) = self
            .try_get_memory()?
            .set(output_size_ptr, &output_size_bytes)
        {
            return Err(ExecError::Interpreter(error.into()));
        }

        Ok(Ok(()))
    }

    /// Reads the `value` under a `key` in a dictionary
    fn dictionary_get(
        &mut self,
        uref_ptr: u32,
        uref_size: u32,
        dictionary_item_key_bytes_ptr: u32,
        dictionary_item_key_bytes_size: u32,
        output_size_ptr: u32,
    ) -> Result<Result<(), ApiError>, Trap> {
        // check we can write to the host buffer
        if let Err(err) = self.check_host_buffer() {
            return Ok(Err(err));
        }

        let uref: URef = self.t_from_mem(uref_ptr, uref_size)?;
        let dictionary_item_key = self.checked_memory_slice(
            dictionary_item_key_bytes_ptr as usize,
            dictionary_item_key_bytes_size as usize,
            |utf8_bytes| std::str::from_utf8(utf8_bytes).map(ToOwned::to_owned),
        )?;

        let dictionary_item_key = if let Ok(item_key) = dictionary_item_key {
            item_key
        } else {
            return Ok(Err(ApiError::InvalidDictionaryItemKey));
        };

        let cl_value = match self.context.dictionary_get(uref, &dictionary_item_key)? {
            Some(cl_value) => cl_value,
            None => return Ok(Err(ApiError::ValueNotFound)),
        };

        let value_size: u32 = match cl_value.inner_bytes().len().try_into() {
            Ok(value) => value,
            Err(_) => return Ok(Err(ApiError::BufferTooSmall)),
        };

        if let Err(error) = self.write_host_buffer(cl_value) {
            return Ok(Err(error));
        }

        let value_bytes = value_size.to_le_bytes(); // Wasm is little-endian
        if let Err(error) = self.try_get_memory()?.set(output_size_ptr, &value_bytes) {
            return Err(ExecError::Interpreter(error.into()).into());
        }

        Ok(Ok(()))
    }

    /// Reads the `value` under a `Key::Dictionary`.
    fn dictionary_read(
        &mut self,
        key_ptr: u32,
        key_size: u32,
        output_size_ptr: u32,
    ) -> Result<Result<(), ApiError>, Trap> {
        if !self.can_write_to_host_buffer() {
            // Exit early if the host buffer is already occupied
            return Ok(Err(ApiError::HostBufferFull));
        }

        let dictionary_key = self.key_from_mem(key_ptr, key_size)?;
        let cl_value = match self.context.dictionary_read(dictionary_key)? {
            Some(cl_value) => cl_value,
            None => return Ok(Err(ApiError::ValueNotFound)),
        };

        let value_size: u32 = match cl_value.inner_bytes().len().try_into() {
            Ok(value) => value,
            Err(_) => return Ok(Err(ApiError::BufferTooSmall)),
        };

        if let Err(error) = self.write_host_buffer(cl_value) {
            return Ok(Err(error));
        }

        let value_bytes = value_size.to_le_bytes(); // Wasm is little-endian
        if let Err(error) = self.try_get_memory()?.set(output_size_ptr, &value_bytes) {
            return Err(ExecError::Interpreter(error.into()).into());
        }

        Ok(Ok(()))
    }

    /// Writes a `key`, `value` pair in a dictionary
    fn dictionary_put(
        &mut self,
        uref_ptr: u32,
        uref_size: u32,
        key_ptr: u32,
        key_size: u32,
        value_ptr: u32,
        value_size: u32,
    ) -> Result<Result<(), ApiError>, Trap> {
        let uref: URef = self.t_from_mem(uref_ptr, uref_size)?;
        let dictionary_item_key_bytes = {
            if (key_size as usize) > DICTIONARY_ITEM_KEY_MAX_LENGTH {
                return Ok(Err(ApiError::DictionaryItemKeyExceedsLength));
            }
            self.checked_memory_slice(key_ptr as usize, key_size as usize, |data| {
                std::str::from_utf8(data).map(ToOwned::to_owned)
            })?
        };

        let dictionary_item_key = if let Ok(item_key) = dictionary_item_key_bytes {
            item_key
        } else {
            return Ok(Err(ApiError::InvalidDictionaryItemKey));
        };
        let cl_value = self.cl_value_from_mem(value_ptr, value_size)?;
        if let Err(e) = self
            .context
            .dictionary_put(uref, &dictionary_item_key, cl_value)
        {
            return Err(Trap::from(e));
        }
        Ok(Ok(()))
    }

    /// Checks if immediate caller is a system contract or account.
    ///
    /// For cases where call stack is only the session code, then this method returns `true` if the
    /// caller is system, or `false` otherwise.
    fn is_system_immediate_caller(&self) -> Result<bool, ExecError> {
        let immediate_caller = match self.get_immediate_caller() {
            Some(call_stack_element) => call_stack_element,
            None => {
                // Immediate caller is assumed to exist at a time this check is run.
                return Ok(false);
            }
        };

        match immediate_caller {
            Caller::Initiator { account_hash } => {
                // This case can happen during genesis where we're setting up purses for accounts.
                Ok(account_hash == &PublicKey::System.to_account_hash())
            }
            Caller::SmartContract { contract_hash, .. } => Ok(self
                .context
                .is_system_addressable_entity(&contract_hash.value())?),
            Caller::Entity {
                entity_addr: contract_hash,
                ..
            } => Ok(self
                .context
                .is_system_addressable_entity(&contract_hash.value())?),
        }
    }

    fn load_authorization_keys(
        &mut self,
        len_ptr: u32,
        result_size_ptr: u32,
    ) -> Result<Result<(), ApiError>, Trap> {
        if !self.can_write_to_host_buffer() {
            // Exit early if the host buffer is already occupied
            return Ok(Err(ApiError::HostBufferFull));
        }

        // A set of keys is converted into a vector so it can be written to a host buffer
        let authorization_keys = Vec::from_iter(self.context.authorization_keys().clone());

        let total_keys: u32 = match authorization_keys.len().try_into() {
            Ok(value) => value,
            Err(_) => return Ok(Err(ApiError::OutOfMemory)),
        };
        let total_keys_bytes = total_keys.to_le_bytes();
        if let Err(error) = self.try_get_memory()?.set(len_ptr, &total_keys_bytes) {
            return Err(ExecError::Interpreter(error.into()).into());
        }

        if total_keys == 0 {
            // No need to do anything else, we leave host buffer empty.
            return Ok(Ok(()));
        }

        let authorization_keys = CLValue::from_t(authorization_keys).map_err(ExecError::CLValue)?;

        let length: u32 = match authorization_keys.inner_bytes().len().try_into() {
            Ok(value) => value,
            Err(_) => return Ok(Err(ApiError::OutOfMemory)),
        };
        if let Err(error) = self.write_host_buffer(authorization_keys) {
            return Ok(Err(error));
        }

        let length_bytes = length.to_le_bytes();
        if let Err(error) = self.try_get_memory()?.set(result_size_ptr, &length_bytes) {
            return Err(ExecError::Interpreter(error.into()).into());
        }

        Ok(Ok(()))
    }

    fn prune(&mut self, key: Key) {
        self.context.prune_gs_unsafe(key);
    }

    pub(crate) fn migrate_contract_and_contract_package(
        &mut self,
        contract_hash: AddressableEntityHash,
    ) -> Result<AddressableEntity, ExecError> {
        let protocol_version = self.context.protocol_version();
        let legacy_contract = self
            .context
            .get_legacy_contract(ContractHash::new(contract_hash.value()))?;
        let package_hash = legacy_contract.contract_package_hash();
        self.context
            .migrate_package(package_hash, protocol_version)?;
        self.context
            .read_gs_typed(&Key::contract_entity_key(contract_hash))
    }

    fn add_message_topic(&mut self, topic_name: &str) -> Result<Result<(), ApiError>, ExecError> {
        let topic_hash = crypto::blake2b(topic_name).into();

        self.context
            .add_message_topic(topic_name, topic_hash)
            .map(|ret| ret.map_err(ApiError::from))
    }

    fn emit_message(
        &mut self,
        topic_name: &str,
        message: MessagePayload,
    ) -> Result<Result<(), ApiError>, Trap> {
        let hash_addr = self.context.base_key_to_entity_addr()?.value();

        let topic_name_hash = crypto::blake2b(topic_name).into();
        let topic_key = Key::Message(MessageAddr::new_topic_addr(hash_addr, topic_name_hash));

        // Check if the topic exists and get the summary.
        let Some(StoredValue::MessageTopic(prev_topic_summary)) =
            self.context.read_gs(&topic_key)?
        else {
            return Ok(Err(ApiError::MessageTopicNotRegistered));
        };

        let current_blocktime = self.context.get_block_info().block_time();
        let topic_message_index = if prev_topic_summary.blocktime() != current_blocktime {
            for index in 1..prev_topic_summary.message_count() {
                self.context
                    .prune_gs_unsafe(Key::message(hash_addr, topic_name_hash, index));
            }
            0
        } else {
            prev_topic_summary.message_count()
        };

        let block_message_index: u64 = match self
            .context
            .read_gs(&Key::BlockGlobal(BlockGlobalAddr::MessageCount))?
        {
            Some(stored_value) => {
                let (prev_block_time, prev_count): (BlockTime, u64) = CLValue::into_t(
                    CLValue::try_from(stored_value).map_err(ExecError::TypeMismatch)?,
                )
                .map_err(ExecError::CLValue)?;
                if prev_block_time == current_blocktime {
                    prev_count
                } else {
                    0
                }
            }
            None => 0,
        };

        let Some(topic_message_count) = topic_message_index.checked_add(1) else {
            return Ok(Err(ApiError::MessageTopicFull));
        };

        let Some(block_message_count) = block_message_index.checked_add(1) else {
            return Ok(Err(ApiError::MaxMessagesPerBlockExceeded));
        };

        self.context.metered_emit_message(
            topic_key,
            current_blocktime,
            block_message_count,
            topic_message_count,
            Message::new(
                hash_addr,
                message,
                topic_name.to_string(),
                topic_name_hash,
                topic_message_index,
                block_message_index,
            ),
        )?;
        Ok(Ok(()))
    }
}

#[cfg(feature = "test-support")]
fn dump_runtime_stack_info(instance: casper_wasmi::ModuleRef, max_stack_height: u32) {
    let globals = instance.globals();
    let Some(current_runtime_call_stack_height) = globals.last() else {
        return;
    };

    if let RuntimeValue::I32(current_runtime_call_stack_height) =
        current_runtime_call_stack_height.get()
    {
        if current_runtime_call_stack_height > max_stack_height as i32 {
            eprintln!("runtime stack overflow, current={current_runtime_call_stack_height}, max={max_stack_height}");
        }
    };
}<|MERGE_RESOLUTION|>--- conflicted
+++ resolved
@@ -2453,16 +2453,6 @@
         self.context
             .metered_write_gs_unsafe(package_hash, package)?;
 
-<<<<<<< HEAD
-=======
-        for (_, topic_hash) in previous_message_topics.iter() {
-            let topic_key = Key::message_topic(entity_addr, *topic_hash);
-            let block_time = self.context.get_block_info().block_time();
-            let summary = StoredValue::MessageTopic(MessageTopicSummary::new(0, block_time));
-            self.context.metered_write_gs_unsafe(topic_key, summary)?;
-        }
-
->>>>>>> 6e9f8496
         // set return values to buffer
         {
             let hash_bytes = match entity_hash.to_bytes() {
