--- conflicted
+++ resolved
@@ -44,15 +44,11 @@
     contract_messages::{
         Message, MessageAddr, MessagePayload, MessageTopicOperation, MessageTopicSummary,
     },
-<<<<<<< HEAD
     contracts::{
         ContractHash, ContractPackage, ContractPackageHash, ContractPackageStatus,
         ContractVersions, DisabledVersions,
     },
     crypto,
-=======
-    contracts::ContractHash,
->>>>>>> b8f2c205
     system::{
         self,
         auction::{self, EraInfo},
@@ -2397,8 +2393,6 @@
             previous_hash_addr,
         ) = self.new_version_entity_parts(&package)?;
 
-<<<<<<< HEAD
-=======
         let max_topics_per_contract = self
             .context
             .engine_config()
@@ -2420,13 +2414,12 @@
 
         // Extend the previous topics with the newly added ones.
         for (new_topic, _) in topics_to_add {
-            let topic_name_hash = cryptography::blake2b(new_topic.as_bytes()).into();
+            let topic_name_hash = crypto::blake2b(new_topic.as_bytes()).into();
             if let Err(e) = previous_message_topics.add_topic(new_topic.as_str(), topic_name_hash) {
                 return Ok(Err(e.into()));
             }
         }
 
->>>>>>> b8f2c205
         // We generate the byte code hash because a byte code record
         // must exist for a contract record to exist.
         let byte_code_hash = self.context.new_hash_address()?;
@@ -2798,11 +2791,7 @@
         }
 
         let txn_hash = self.context.get_transaction_hash();
-<<<<<<< HEAD
         let from = InitiatorAddr::AccountHash(self.context.get_initiator());
-        let fee = Gas::zero(); // TODO
-=======
-        let from = InitiatorAddr::AccountHash(self.context.get_caller());
         let fee = Gas::from(
             self.context
                 .engine_config()
@@ -2810,7 +2799,6 @@
                 .mint_costs()
                 .transfer,
         );
->>>>>>> b8f2c205
         let transfer = Transfer::V2(TransferV2::new(
             txn_hash, from, maybe_to, source, target, amount, fee, id,
         ));
@@ -4125,13 +4113,8 @@
     ) -> Result<Result<(), ApiError>, Trap> {
         let hash_addr = self.context.context_key_to_entity_addr()?.value();
 
-<<<<<<< HEAD
-        let topic_name_hash = crypto::blake2b(topic_name).into();
+        let topic_name_hash = cryptography::blake2b(topic_name).into();
         let topic_key = Key::Message(MessageAddr::new_topic_addr(hash_addr, topic_name_hash));
-=======
-        let topic_name_hash = cryptography::blake2b(topic_name).into();
-        let topic_key = Key::Message(MessageAddr::new_topic_addr(entity_addr, topic_name_hash));
->>>>>>> b8f2c205
 
         // Check if the topic exists and get the summary.
         let Some(StoredValue::MessageTopic(prev_topic_summary)) =
