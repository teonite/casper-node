--- conflicted
+++ resolved
@@ -6,13 +6,8 @@
 use casper_storage::data_access_layer::TransferResult;
 use casper_types::{
     account::AccountHash, bytesrepr::Bytes, contract_messages::Messages, execution::Effects,
-<<<<<<< HEAD
-    BlockTime, DeployHash, Digest, ExecutableDeployItem, Gas, InitiatorAddr, Phase, PricingMode,
-    RuntimeArgs, TransactionEntryPoint, TransactionHash, TransactionInvocationTarget,
-=======
     BlockHash, BlockTime, DeployHash, Digest, ExecutableDeployItem, Gas, InitiatorAddr, Phase,
     PricingMode, RuntimeArgs, TransactionEntryPoint, TransactionHash, TransactionInvocationTarget,
->>>>>>> 078e98e6
     TransactionTarget, TransactionV1Hash, Transfer,
 };
 
@@ -353,11 +348,7 @@
         gas_limit: Gas,
         session_input_data: &SessionInputData,
     ) -> Result<Self, InvalidRequest> {
-<<<<<<< HEAD
-        let info = SessionInfo::try_from(session_input_data)?;
-=======
         let session_info = SessionInfo::try_from(session_input_data)?;
->>>>>>> 078e98e6
         let transaction_hash = session_input_data.transaction_hash();
         let initiator_addr = session_input_data.initiator_addr().clone();
         let authorization_keys = session_input_data.signers().clone();
@@ -377,11 +368,7 @@
         gas_limit: Gas,
         session_input_data: &SessionInputData,
     ) -> Result<Self, InvalidRequest> {
-<<<<<<< HEAD
-        let info = PaymentInfo::try_from(session_input_data)?;
-=======
         let payment_info = PaymentInfo::try_from(session_input_data)?;
->>>>>>> 078e98e6
         let transaction_hash = session_input_data.transaction_hash();
         let initiator_addr = session_input_data.initiator_addr().clone();
         let authorization_keys = session_input_data.signers().clone();
@@ -408,11 +395,7 @@
         }: &DeployItem,
     ) -> Result<Self, InvalidRequest> {
         let transaction_hash = TransactionHash::Deploy(*deploy_hash);
-<<<<<<< HEAD
-        let info = build_session_info_for_executable_item(session, transaction_hash)?;
-=======
         let session_info = build_session_info_for_executable_item(session, transaction_hash)?;
->>>>>>> 078e98e6
         let transaction_hash = TransactionHash::Deploy(*deploy_hash);
         let initiator_addr = InitiatorAddr::AccountHash(*address);
         let authorization_keys = authorization_keys.clone();
@@ -439,11 +422,7 @@
         }: &DeployItem,
     ) -> Result<Self, InvalidRequest> {
         let transaction_hash = TransactionHash::Deploy(*deploy_hash);
-<<<<<<< HEAD
-        let info = build_payment_info_for_executable_item(payment, transaction_hash)?;
-=======
         let payment_info = build_payment_info_for_executable_item(payment, transaction_hash)?;
->>>>>>> 078e98e6
         let transaction_hash = TransactionHash::Deploy(*deploy_hash);
         let initiator_addr = InitiatorAddr::AccountHash(*address);
         let authorization_keys = authorization_keys.clone();
@@ -640,7 +619,6 @@
         match input_data {
             SessionInputData::DeploySessionData { data } => PaymentInfo::try_from(data),
             SessionInputData::SessionDataV1 { data } => PaymentInfo::try_from(data),
-<<<<<<< HEAD
         }
     }
 }
@@ -731,19 +709,6 @@
                 transaction_hash,
                 session_item.to_string(),
             ));
-=======
-        }
-    }
-}
-
-impl TryFrom<&SessionInputData<'_>> for SessionInfo {
-    type Error = InvalidRequest;
-
-    fn try_from(input_data: &SessionInputData) -> Result<Self, Self::Error> {
-        match input_data {
-            SessionInputData::DeploySessionData { data } => SessionInfo::try_from(data),
-            SessionInputData::SessionDataV1 { data } => SessionInfo::try_from(data),
->>>>>>> 078e98e6
         }
     }
 
@@ -754,100 +719,9 @@
     }))
 }
 
-<<<<<<< HEAD
 impl TryFrom<&SessionDataV1<'_>> for SessionInfo {
     type Error = InvalidRequest;
 
-=======
-impl TryFrom<&SessionDataDeploy<'_>> for SessionInfo {
-    type Error = InvalidRequest;
-
-    fn try_from(deploy_data: &SessionDataDeploy) -> Result<Self, Self::Error> {
-        let transaction_hash = TransactionHash::Deploy(*deploy_data.deploy_hash());
-        let session_item = deploy_data.session();
-        build_session_info_for_executable_item(session_item, transaction_hash)
-    }
-}
-
-fn build_session_info_for_executable_item(
-    session_item: &ExecutableDeployItem,
-    transaction_hash: TransactionHash,
-) -> Result<SessionInfo, InvalidRequest> {
-    let session: ExecutableItem;
-    let session_entry_point: String;
-    let session_args: RuntimeArgs;
-    match session_item {
-        ExecutableDeployItem::ModuleBytes { module_bytes, args } => {
-            session = ExecutableItem::LegacyDeploy(module_bytes.clone());
-            session_entry_point = DEFAULT_ENTRY_POINT.to_string();
-            session_args = args.clone();
-        }
-        ExecutableDeployItem::StoredContractByHash {
-            hash,
-            entry_point,
-            args,
-        } => {
-            session = ExecutableItem::Invocation(
-                TransactionInvocationTarget::new_invocable_entity(*hash),
-            );
-            session_entry_point = entry_point.clone();
-            session_args = args.clone();
-        }
-        ExecutableDeployItem::StoredContractByName {
-            name,
-            entry_point,
-            args,
-        } => {
-            session = ExecutableItem::Invocation(
-                TransactionInvocationTarget::new_invocable_entity_alias(name.clone()),
-            );
-            session_entry_point = entry_point.clone();
-            session_args = args.clone();
-        }
-        ExecutableDeployItem::StoredVersionedContractByHash {
-            hash,
-            version,
-            entry_point,
-            args,
-        } => {
-            session = ExecutableItem::Invocation(TransactionInvocationTarget::new_package(
-                *hash, *version,
-            ));
-            session_entry_point = entry_point.clone();
-            session_args = args.clone();
-        }
-        ExecutableDeployItem::StoredVersionedContractByName {
-            name,
-            version,
-            entry_point,
-            args,
-        } => {
-            session = ExecutableItem::Invocation(TransactionInvocationTarget::new_package_alias(
-                name.clone(),
-                *version,
-            ));
-            session_entry_point = entry_point.clone();
-            session_args = args.clone();
-        }
-        ExecutableDeployItem::Transfer { .. } => {
-            return Err(InvalidRequest::UnsupportedMode(
-                transaction_hash,
-                session_item.to_string(),
-            ));
-        }
-    }
-
-    Ok(SessionInfo(ExecutableInfo {
-        item: session,
-        entry_point: session_entry_point,
-        args: session_args,
-    }))
-}
-
-impl TryFrom<&SessionDataV1<'_>> for SessionInfo {
-    type Error = InvalidRequest;
-
->>>>>>> 078e98e6
     fn try_from(v1_txn: &SessionDataV1) -> Result<Self, Self::Error> {
         let transaction_hash = TransactionHash::V1(*v1_txn.hash());
         let args = v1_txn.args().clone();
@@ -883,19 +757,11 @@
                     SessionKind::InstallUpgradeBytecode
                 } else {
                     SessionKind::GenericBytecode
-<<<<<<< HEAD
                 };
                 let item = ExecutableItem::SessionBytes {
                     kind,
                     module_bytes: module_bytes.clone(),
                 };
-=======
-                };
-                let item = ExecutableItem::SessionBytes {
-                    kind,
-                    module_bytes: module_bytes.clone(),
-                };
->>>>>>> 078e98e6
 
                 ExecutableInfo {
                     item,
