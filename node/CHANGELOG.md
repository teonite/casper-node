# Changelog

All notable changes to this project will be documented in this file.  The format is based on [Keep a Changelog].

[comment]: <> (Added:      new features)
[comment]: <> (Changed:    changes in existing functionality)
[comment]: <> (Deprecated: soon-to-be removed features)
[comment]: <> (Removed:    now removed features)
[comment]: <> (Fixed:      any bug fixes)
[comment]: <> (Security:   in case of vulnerabilities)



<<<<<<< HEAD
## Unreleased

### Added
* New environment variable `CL_EVENT_QUEUE_DUMP_THRESHOLD` to enable dumping of queue event counts to log when a certain threshold is exceeded.

### Fixed
* Now possible to build outside a git repository context (e.g. from a source tarball). In such cases, the node's build version (as reported vie status endpoints) will not contain a trailing git short hash.

### Changed
* The `state_identifier` parameter of the `query_global_state` JSON-RPC method is now optional. If no `state_identifier` is specified, the highest complete block known to the node will be used to fulfill the request.
=======
## 1.5.3

### Added
* Add `deploy_acceptor` section to config with a single option `timestamp_leeway` to allow a small leeway when deciding if a deploy is future-dated.
* Add `deploys.max_timestamp_leeway` chainspec option to define the upper limit for the new config option `deploy_acceptor.timestamp_leeway`.
* Add `block_validator.max_completed_entries` config option to control the number of recently validated proposed blocks to retain.

### Changed
* Change the limit of the `core_config.simultaneous_peer_requests` chainspec parameter to 255.
* Optimize the `BlockValidator` component to reduce the number of simultaneous fetch events created for a given proposed block.

### Fixed
* Fix issue in `chain_get_block_transfers` JSON-RPC where blocks with no deploys could be reported as having `null` transfers rather than `[]`.
* Fix issue in `chain_get_block_transfers` JSON-RPC where blocks containing successful transfers could erroneously be reported as having none.

### Removed
* Remove the `block_synchronizer.stall_limit` node config parameter since it is no longer needed.
>>>>>>> 53dd3386



## 1.5.2

### Added
* Added the `cors_origin` config option under the `[rest_server]`, `[rpc_server]`, `[event_stream_server]` and `[speculative_exec_server]` sections to allow configuration of the CORS Origin.



## 1.5.1

### Added
* Added the `upgrade_timeout` config option under the `[node]` section.

### Changed
* `speculative_exec` server now routes deploys to `DeployAcceptor` for more comprehensive validation, including cryptographic verification of signatures.



## 1.5.0-rc.1

### Added
* Introduce fast-syncing to join the network, avoiding the need to execute every block to catch up.
* Add config sections for new components to support fast-sync: `[block_accumulator]`, `[block_synchronizer]`, `[deploy_buffer]` and `[upgrade_watcher]`.
* Add new Zug consensus protocol, disabled by default, along with a new `[consensus.zug]` config section.
* Add a `consensus_protocol` option to the chainspec to choose a consensus protocol, and a `minimum_block_time` setting for the minimum difference between a block's timestamp and its child's.
* Add a `vesting_schedule_period` option to the chainspec to define the period in which genesis validators' bids are released over time after they are unlocked.
* Add a `simultaneous_peer_requests` option to the chainspec to define the maximum number of simultaneous block-sync and sync-leap requests.
* Add following config options under `[node]` section to support fast-sync:
  * `sync_to_genesis` which if set to `true` will cause the node to retrieve all blocks, deploys and global state back to genesis.
  * `idle_tolerance` which defines the time after which the syncing process is considered stalled.
  * `max_attempts` which defines the maximum number of attempts to sync before exiting the node process after the syncing process is considered stalled.
  * `control_logic_default_delay` which defines the default delay for the control events that have no dedicated delay requirements.
  * `force_resync` which if set to `true` will cause the node to resync all of the blocks.
* Add following config options under `[network]` section:
  * `min_peers_for_initialization` which defines the minimum number of fully-connected peers to consider network component initialized.
  * `handshake_timeout` which defines connection handshake timeouts (they were hardcoded at 20 seconds previously).
  * `max_incoming_peer_connections` which defines the maximum number of incoming connections per unique peer allowed.
  * `max_in_flight_demands` which defines the maximum number of in-flight requests for data from a single peer.
  * `tarpit_version_threshold`, `tarpit_duration` and `tarpit_chance` to configure the tarpitting feature, designed to reduce the impact of old node versions making repeated, rapid reconnection attempts.
  * `blocklist_retain_duration` which defines how long peers remain blocked after they get blocklisted.
  * optional `[network.identity]` section to support loading existing network identity certificates signed by a certificate authority.
  * In addition to `consensus` and `deploy_requests`, the following values can now be controlled via the `[network.estimator_weights]` section in config: `gossip`, `finality_signatures`, `deploy_responses`, `block_requests`, `block_responses`, `trie_requests` and `trie_responses`.
* The network handshake now contains the hash of the chainspec used and will be successful only if they match.
* Checksums for execution results and deploy approvals are written to global state after each block execution.
* Add a new config option `[rpc_server.max_body_bytes]` to allow a configurable value for the maximum size of the body of a JSON-RPC request.
* Add `enable_server` option to all HTTP server configuration sections (`rpc_server`, `rest_server`, `event_stream_server`) which allow users to enable/disable each server independently (enabled by default).
* Add `enable_server`, `address`, `qps_limit` and `max_body_bytes` to new `speculative_exec_server` section to `config.toml` to configure speculative execution JSON-RPC server (disabled by default).
* Add new event to the main SSE server stream across all endpoints `<IP:PORT>/events/*` which emits a shutdown event when the node shuts down.
* Add following fields to the `/status` endpoint and the `info_get_status` JSON-RPC:
  * `reactor_state` indicating the node's current operating mode.
  * `last_progress` indicating the time the node last made progress.
  * `available_block_range` indicating the highest contiguous sequence of the block chain for which the node has complete data.
  * `block_sync` indicating the state of the block synchronizer component.
* Add new REST `/chainspec` and JSON-RPC `info_get_chainspec` endpoints that return the raw bytes of the `chainspec.toml`, `accounts.toml` and `global_state.toml` files as read at node startup.
* Add a new JSON-RPC endpoint `query_balance` which queries for balances under a given `PurseIdentifier`.
* Add new JSON-RPC endpoint `/speculative_exec` that accepts a deploy and a block hash and executes that deploy, returning the execution effects.
* Add `strict_argument_checking` to the chainspec to enable strict args checking when executing a contract; i.e. that all non-optional args are provided and of the correct `CLType`.
* A diagnostics port can now be enabled via the `[diagnostics_port]` config section. See the `README.md` for details.
* Add `SIGUSR2` signal handling to dump the queue in JSON format (see "Changed" section for `SIGUSR1`).
* Add `validate_and_store_timeout` config option under `[gossip]` section to control the time the gossiper waits for another component to validate and store an item received via gossip.
* Add metrics:
  * `block_accumulator_block_acceptors`, `block_accumulator_known_child_blocks` to report status of the block accumulator component
  * `(forward|historical)_block_sync_duration_seconds` to report the progress of block synchronization
  * `deploy_buffer_total_deploys`, `deploy_buffer_held_deploys`, `deploy_buffer_dead_deploys` to report status of the deploy buffer component
  * `(lowest|highest)_available_block_height` to report the low/high values of the complete block range (the highest contiguous chain of blocks for which the node has complete data)
  * `sync_leap_duration_seconds`, `sync_leap_fetched_from_peer_total`, `sync_leap_rejected_by_peer_total`, `sync_leap_cant_fetch_total` to report progress of the sync leaper component
  * `execution_queue_size` to report the number of blocks enqueued pending execution
  * `accumulated_(outgoing|incoming)_limiter_delay` to report how much time was spent throttling other peers.
* Add `testing` feature to casper-node crate to support test-only functionality (random constructors) on blocks and deploys.
* Connections to unresponsive nodes will be terminated, based on a watchdog feature.

### Changed
* The `starting_state_root_hash` field from the REST and JSON-RPC status endpoints now represents the state root hash of the lowest block in the available block range.
* Detection of a crash no longer triggers DB integrity checks to run on node start; the checks can be triggered manually instead.
* Nodes no longer connect to nodes that do not speak the same protocol version by default.
* Incoming connections from peers are rejected if they are exceeding the default incoming connections per peer limit of 3.
* Chain automatically creates a switch block immediately after genesis or an upgrade, known as "immediate switch blocks".
* Requests for data from a peer are now de-prioritized over networking messages necessary for consensus and chain advancement.
* Replace network message format with a more efficient encoding while keeping the initial handshake intact.
* Flush outgoing messages immediately, trading bandwidth for latency and hence optimizing feedback loops of various components in the system.
* Move `finality_threshold_fraction` from the `[highway]` to the `[core]` section in the chainspec.
* Move `max_execution_delay` config option from `[consensus.highway]` to `[consensus]` section.
* Add CORS behavior to allow any route on the JSON-RPC, REST and SSE servers.
* The JSON-RPC server now returns more useful responses in many error cases.
* Add a new parameter to `info_get_deploys` JSON-RPC, `finalized_approvals` - controlling whether the approvals returned with the deploy should be the ones originally received by the node, or overridden by the approvals that were finalized along with the deploy.
* Support using block height as the `state_identifier` parameter of JSON-RPC `query_global_state` requests.
* Add new `block_hash` and `block_height` optional fields to JSON-RPC `info_get_deploy` response which will be present when execution results aren't available.
* JSON-RPC responses which fail to provide requested data will now also include an indication of that node's available block range, i.e. the block heights for which it holds all global state.  See [#2789](https://github.com/casper-network/casper-node/pull/2789) for an example of the new error response.
* Add a `lock_status` field to the JSON representation of the `ContractPackage` values.
* `Key::SystemContractRegistry` is now readable and can be queried via the `query_global_state` JSON-RPC.
* Unify log messages for blocked nodes and provide more detailed reasons for blocking peers.
* Rename `current_era` metric to `consensus_current_era`.

### Deprecated
* `null` should no longer be used as a value for `params` in JSON-RPC requests.  Prefer an empty Array or Object.
* Deprecate the `chain_height` metric in favor of `highest_available_block_height`.

### Removed
* Remove legacy synchronization from genesis in favor of fast-sync.
* Remove config options no longer required due to fast-sync: `[linear_chain_sync]`, `[block_proposer]` and `[consensus.highway.standstill_timeout]`.
* Remove chainspec setting `[protocol.last_emergency_restart]` as fast sync will use the global state directly for recognizing such restarts instead.
* Remove a temporary chainspec setting `[core.max_stored_value_size]` which was used to limit the size of individual values stored in global state.
* Remove config section `[deploy_acceptor]` which only has one option `verify_accounts`, meaning deploys received from clients always undergo account balance checks to assess suitability for execution or not.
* Remove storage integrity check.
* Remove `SIGUSR1`/`SIGUSR2` queue dumps in favor of the diagnostics port.
* Remove `casper-mainnet` feature flag.

### Fixed
* Limiters for incoming requests and outgoing bandwidth will no longer inadvertently delay some validator traffic when maxed out due to joining nodes.
* Dropped connections no longer cause the outstanding messages metric to become incorrect.
* JSON-RPC server is now mostly compliant with the standard. Specifically, correct error values are now returned in responses in many failure cases.

### Security
* Bump `openssl` crate to version 0.10.48, if compiling with vendored OpenSSL to address latest RUSTSEC advisories.



## 1.4.15-alt

### Changed
* Update dependencies (in particular `casper-types` to v2.0.0 due to additional `Key` variant).  Note that publishing `1.4.15-alt` is only to rectify the issue where `casper-types` was published as v1.6.0 despite having a breaking change.  It is expected to only be consumed as a crate; there will be no upgrade of Casper Mainnet, Testnet, etc to protocol version `1.4.15-alt`.



## 1.4.15

### Changed
* Modified JSON-RPCs `chain_get_era_info_by_switch_block` and `chain_get_era_summary` to use either `Key::EraInfo` or `Key::EraSummary` as appropriate in order to provide useful responses.



## 1.4.14

### Added
* Node executes new prune process after executing each block, whereby entries under `Key::EraInfo` are removed in batches of size defined by the new chainspec option `[core.prune_batch_size]`.
* After executing a switch block, information about that era is stored to global state under a new static key `Key::EraSummary`.
* Add a new JSON-RPC endpoint `chain_get_era_summary` to retrieve the information stored under `Key::EraSummary`.

### Changed
* Rather than storing an ever-increasing collection of era information after executing a switch block under `Key::EraInfo`, the node now stores only the information relevant to that era under `Key::EraSummary`.
* Update `openssl` and `openssl-sys` to latest versions.

### Removed
* Remove asymmetric key functionality (move to `casper-types` crate behind feature `std`).
* Remove time types (move to `casper-types` with some functionality behind feature `std`).

### Fixed
* Fix issue in BlockValidator inhibiting the use of fallback peers to fetch missing deploys.



## 1.4.13

### Changed
* Update `casper-execution-engine`.



## 1.4.8

### Added
* Add an `identity` option to load existing network identity certificates signed by a CA.



### Changed
* Update `casper-execution-engine`.



## 1.4.7

### Changed
* Update `casper-execution-engine` and three `openssl` crates to latest versions.



## 1.4.6

### Changed
* Update dependencies to make use of scratch global state in the contract runtime.



## 1.4.5

### Added
* Add a temporary chainspec setting `max_stored_value_size` to limit the size of individual values stored in global state.
* Add a chainspec setting `minimum_delegation_amount` to limit the minimal amount of motes that can be delegated by a first time delegator.
* Add a chainspec setting `block_max_approval_count` to limit the maximum number of approvals across all deploys in a single block.
* Add a `finalized_approvals` field to the GetDeploy RPC, which if `true` causes the response to include finalized approvals substituted for the originally-received ones.

### Fixed
* Include deploy approvals in block payloads upon which consensus operates.
* Fixes a bug where historical auction data was unavailable via `get-auction-info` RPC.



## 1.4.4 - 2021-12-29

### Added
* Add `contract_runtime_latest_commit_step` gauge metric indicating the execution duration of the latest `commit_step` call.

### Changed
* No longer checksum-hex encode various types.



## 1.4.3 - 2021-12-06

### Added
* Add new event to the main SSE server stream accessed via `<IP:Port>/events/main` which emits hashes of expired deploys.

### Changed
* `enable_manual_sync` configuration parameter defaults to `true`.
* Default behavior of LMDB changed to use [`NO_READAHEAD`](https://docs.rs/lmdb/0.8.0/lmdb/struct.EnvironmentFlags.html#associatedconstant.NO_READAHEAD).



## [1.4.2] - 2021-11-11

### Changed
* There are now less false warnings/errors regarding dropped responders or closed channels during a shutdown, where they are expected and harmless.
* Execution transforms are ordered by insertion order.

### Removed
* The config option `consensus.highway.unit_hashes_folder` has been removed.

### Fixed
* The block proposer component now retains pending deploys and transfers across a restart.



## [1.4.0] - 2021-10-04

### Added
* Add `enable_manual_sync` boolean option to `[contract_runtime]` in the config.toml which enables manual LMDB sync.
* Add `contract_runtime_execute_block` histogram tracking execution time of a whole block.
* Long-running events now log their event type.
* Individual weights for traffic throttling can now be set through the configuration value `network.estimator_weights`.
* Add `consensus.highway.max_request_batch_size` configuration parameter. Defaults to 20.
* New histogram metrics `deploy_acceptor_accepted_deploy` and `deploy_acceptor_rejected_deploy` that track how long the initial verification took.
* Add gzip content negotiation (using accept-encoding header) to rpc endpoints.
* Add `state_get_trie` JSON-RPC endpoint.
* Add `info_get_validator_changes` JSON-RPC endpoint and REST endpoint `validator-changes` that return the status changes of active validators.

### Changed
* The following Highway timers are now separate, configurable, and optional (if the entry is not in the config, the timer is never called):
  * `standstill_timeout` causes the node to restart if no progress is made.
  * `request_state_interval` makes the node periodically request the latest state from a peer.
  * `log_synchronizer_interval` periodically logs the number of entries in the synchronizer queues.
* Add support for providing node uptime via the addition of an `uptime` parameter in the response to the `/status` endpoint and the `info_get_status` JSON-RPC.
* Support building and testing using stable Rust.
* Log chattiness in `debug` or lower levels has been reduced and performance at `info` or higher slightly improved.
* The following parameters in the `[gossip]` section of the config has been renamed:
  * `[finished_entry_duration_secs]` => `[finished_entry_duration]`
  * `[gossip_request_timeout_secs]` => `[gossip_request_timeout]`
  * `[get_remainder_timeout_secs]` => `[get_remainder_timeout]`
* The following parameters in config now follow the humantime convention ('30sec', '120min', etc.):
  * `[network][gossip_interval]`
  * `[gossip][finished_entry_duration]`
  * `[gossip][gossip_request_timeout]`
  * `[gossip][get_remainder_timeout]`
  * `[fetcher][get_from_peer_timeout]`

### Removed
* The unofficial support for nix-related derivations and support tooling has been removed.
* Experimental, nix-based kubernetes testing support has been removed.
* Experimental support for libp2p has been removed.
* The `isolation_reconnect_delay` configuration, which has been ignored since 1.3, has been removed.
* The libp2p-exclusive metrics of `read_futures_in_flight`, `read_futures_total`, `write_futures_in_flight`, `write_futures_total` have been removed.

### Fixed
* Resolve an issue where `Deploys` with payment amounts exceeding the block gas limit would not be rejected.
* Resolve issue of duplicated config option `max_associated_keys`.



## [1.3.2] - 2021-08-02

### Fixed
* Resolve an issue in the `state_get_dictionary_item` JSON-RPC when a `ContractHash` is used.
* Corrected network state engine to hold in blocked state for full 10 minutes when encountering out of order race condition.



## [1.3.1] - 2021-07-26

### Fixed
* Parametrized sync_timeout and increased value to stop possible post upgrade restart loop.



## [1.3.0] - 2021-07-19

### Added
* Add support for providing historical auction information via the addition of an optional block ID in the `state_get_auction_info` JSON-RPC.
* Exclude inactive validators from proposing blocks.
* Add validation of the `[protocol]` configuration on startup, to ensure the contained values make sense.
* Add optional outgoing bandwidth limiter to the networking component, controllable via new `[network][max_outgoing_byte_rate_non_validators]` config option.
* Add optional incoming message limiter to the networking component, controllable via new `[network][max_incoming_message_rate_non_validators]` config option.
* Add optional in-memory deduplication of deploys, controllable via new `[storage]` config options `[enable_mem_deduplication]` and `[mem_pool_prune_interval]`.
* Add a new event stream to SSE server accessed via `<IP:Port>/events/deploys` which emits deploys in full as they are accepted.
* Events now log their ancestors, so detailed tracing of events is possible.

### Changed
* Major rewrite of the network component, covering connection negotiation and management, periodic housekeeping and logging.
* Exchange and authenticate Validator public keys in network handshake between peers.
* Remove needless copying of outgoing network messages.
* Move finality signatures to separate event stream and change stream endpoints to `/events/main` and `/events/sigs`.
* Avoid truncating the state root hash when reporting node's status via JSON-RPC or REST servers.
* The JSON-RPC server waits until an incoming deploy has been sent to storage before responding to the client.
* Persist event stream event index across node restarts.
* Separate transfers from other deploys in the block proposer.
* Enable getting validators for future eras in `EffectBuilder::get_era_validators()`.
* Improve logging around stalled consensus detection.
* Skip storage integrity checks if the node didn't previously crash.
* Update pinned version of Rust to `nightly-2021-06-17`.
* Changed LMDB flags to reduce flushing and optimize IO performance in the Contract Runtime.
* Don't shut down by default anymore if stalled. To enable set config option `shutdown_on_standstill = true` in `[consensus.highway]`.
* Major rewrite of the contract runtime component.
* Ports used for local testing are now determined in a manner that hopefully leads to less accidental conflicts.
* At log level `DEBUG`, single events are no longer logged (use `TRACE` instead).
* More node modules are now `pub(crate)`.

### Removed
* Remove systemd notify support, including removal of `[network][systemd_support]` config option.
* Removed dead code revealed by making modules `pub(crate)`.
* The networking layer no longer gives preferences to validators from the previous era.

### Fixed
* Avoid redundant requests caused by the Highway synchronizer.
* Update "current era" metric also for initial era.
* Keep syncing until the node is in the current era, rather than allowing an acceptable drift.
* Update the list of peers with newly-learned ones in linear chain sync.
* Drain the joiner reactor queue on exit, to eliminate stale connections whose handshake has completed, but which live on the queue.
* Shut down SSE event streams gracefully.
* Limit the maximum number of clients connected to the event stream server via the `[event_stream_server][max_concurrent_subscribers]` config option.
* Avoid emitting duplicate events in the event stream.
* Change `BlockIdentifier` params in the Open-RPC schema to be optional.
* Asymmetric connections are now swept regularly again.



## [1.2.0] - 2021-05-27

### Added
* Add configuration options for `[consensus][highway][round_success_meter]`.
* Add `[protocol][last_emergency_restart]` field to the chainspec for use by fast sync.
* Add an endpoint at `/rpc-schema` to the REST server which returns the OpenRPC-compatible schema of the JSON-RPC API.
* Have consensus component shut down the node on an absence of messages for the last era for a given period.
* Add a new `Step` event to the event stream which displays the contract runtime `Step` execution results.
* Add a configurable delay before proposing dependencies, to give deploys time to be gossiped before inclusion in a new block.
* Add instrumentation to the network component.
* Add fetchers for block headers.
* Add joiner test.

### Changed
* Change to Apache 2.0 license.
* Provide an efficient way of finding the block to which a given deploy belongs.
* On hard-reset upgrades, only remove stored blocks with old protocol versions, and remove all data associated with a removed block.
* Restrict expensive startup integrity checks to sessions following unclean shutdowns.
* Improve node joining process.
* Improve linear chain component, including cleanups and optimized handling of finality signatures.
* Make the syncing process, linear chain component and joiner reactor not depend on the Era Supervisor.
* Improve logging of banned peers.
* Change trigger for upgrade checks to timed interval rather than announcement of new block.
* Use the same JSON representation for a block in the event stream as for the JSON-RPC server.
* Avoid creating a new era when shutting down for an upgrade.
* Allow consensus to disconnect from faulty peers.
* Use own most recent round exponent instead of the median when initializing a new era.
* Request protocol state from peers only for the latest era.
* Add an instance ID to consensus pings, so that they are only handled in the era and the network they were meant for.
* Avoid requesting a consensus dependency that is already in the synchronizer queue.
* Change replay detection to not use execution results.
* Initialize consensus round success meter with current timestamp.
* Era Supervisor now accounts for the last emergency restart.
* Upgrade dependencies, in particular tokio.
* Use `minimum_block_time` and `maximum_round_length` in Highway, instead of `minimum_round_exponent` and `maximum_round_exponent`. The minimum round length doesn't have to be a power of two in milliseconds anymore.

### Removed
* Remove `impl Sub<Timestamp> for Timestamp` to help avoid panicking in non-obvious edge cases.
* Remove `impl Sub<TimeDiff> for Timestamp` from production code to help avoid panicking in non-obvious edge cases.
* Remove `[event_stream_server][broadcast_channel_size]` from config.toml, and make it a factor of the event stream buffer size.

### Fixed
* Have casper-node process exit with the exit code returned by the validator reactor.
* Restore cached block proposer state correctly.
* Runtime memory estimator now registered in the joiner reactor.
* Avoid potential arithmetic overflow in consensus component.
* Avoid potential index out of bounds error in consensus component.
* Avoid panic on dropping an event responder.
* Validate each block size in the block validator component.
* Prevent deploy replays.
* Ensure finality signatures received after storing a block are gossiped and stored.
* Ensure isolated bootstrap nodes attempt to reconnect properly.
* Ensure the reactor doesn't skip fatal errors before successfully exiting.
* Collect only verified signatures from bonded validators.
* Fix a race condition where new metrics were replaced before the networking component had shut down completely, resulting in a panic.
* Ensure an era is not activated twice.
* Avoid redundant requests caused by the Highway synchronizer.
* Reduce duplication in block validation requests made by the Highway synchronizer.
* Request latest consensus state only if consensus has stalled locally.



## [1.1.1] - 2021-04-19

### Changed
* Ensure consistent validation when adding deploys and transfers while proposing and validating blocks.



## [1.1.0] - 2021-04-13 [YANKED]

### Changed
* Ensure that global state queries will only be permitted to recurse to a fixed maximum depth.



## [1.0.1] - 2021-04-08

### Added
* Add `[deploys][max_deploy_size]` to chainspec to limit the size of valid deploys.
* Add `[network][maximum_net_message_size]` to chainspec to limit the size of peer-to-peer messages.

### Changed
* Check deploy size does not exceed maximum permitted as part of deploy validation.
* Include protocol version and maximum message size in network handshake of nodes.
* Change accounts.toml to only be included in v1.0.0 configurations.



## [1.0.0] - 2021-03-30

### Added
* Initial release of node for Casper mainnet.



[Keep a Changelog]: https://keepachangelog.com/en/1.0.0
[unreleased]: https://github.com/casper-network/casper-node/compare/37d561634adf73dab40fffa7f1f1ee47e80bf8a1...dev
[1.4.2]: https://github.com/casper-network/casper-node/compare/v1.4.0...37d561634adf73dab40fffa7f1f1ee47e80bf8a1
[1.4.0]: https://github.com/casper-network/casper-node/compare/v1.3.0...v1.4.0
[1.3.0]: https://github.com/casper-network/casper-node/compare/v1.2.0...v1.3.0
[1.2.0]: https://github.com/casper-network/casper-node/compare/v1.1.1...v1.2.0
[1.1.1]: https://github.com/casper-network/casper-node/compare/v1.0.1...v1.1.1
[1.1.0]: https://github.com/casper-network/casper-node/compare/v1.0.1...v1.1.1
[1.0.1]: https://github.com/casper-network/casper-node/compare/v1.0.0...v1.0.1
[1.0.0]: https://github.com/casper-network/casper-node/releases/tag/v1.0.0<|MERGE_RESOLUTION|>--- conflicted
+++ resolved
@@ -11,7 +11,6 @@
 
 
 
-<<<<<<< HEAD
 ## Unreleased
 
 ### Added
@@ -22,7 +21,9 @@
 
 ### Changed
 * The `state_identifier` parameter of the `query_global_state` JSON-RPC method is now optional. If no `state_identifier` is specified, the highest complete block known to the node will be used to fulfill the request.
-=======
+
+
+
 ## 1.5.3
 
 ### Added
@@ -40,7 +41,6 @@
 
 ### Removed
 * Remove the `block_synchronizer.stall_limit` node config parameter since it is no longer needed.
->>>>>>> 53dd3386
 
 
 
