# Changelog

All notable changes to this project will be documented in this file.  The format is based on [Keep a Changelog].

[comment]: <> (Added:      new features)
[comment]: <> (Changed:    changes in existing functionality)
[comment]: <> (Deprecated: soon-to-be removed features)
[comment]: <> (Removed:    now removed features)
[comment]: <> (Fixed:      any bug fixes)
[comment]: <> (Security:   in case of vulnerabilities)



## Unreleased (2.0.0)

### Added
* Add `BinaryPort` interface along with the relevant config entries.

### Changed
* All SSE events are emitted via the `<IP:Port>/events` endpoint. None of the previous ones (`/events/main`, `/events/deploys`, and `/events/sigs`) is available any longer.
* `DeployBuffer` was renamed to `TransactionBuffer` along with the related metrics.

### Removed
* Remove the JSON-RPC and speculative execution interfaces.



## 1.5.4

### Added
* New environment variable `CL_EVENT_QUEUE_DUMP_THRESHOLD` to enable dumping of queue event counts to log when a certain threshold is exceeded.
* Add initial support for private chain. 
* Add support for CA signed client certificates for private chain.
* Add a Highway Analysis tool for checking the state of the consensus.

### Changed
* The `state_identifier` parameter of the `query_global_state` JSON-RPC method is now optional. If no `state_identifier` is specified, the highest complete block known to the node will be used to fulfill the request.
* `state_get_account_info` RPC handler can now handle an `AccountIdentifier` as a parameter.
* Replace the `sync_to_genesis` node config field with `sync_handling`.
  * The new `sync_handling` field accepts three values:
    - `genesis` - node will attempt to acquire all block data back to genesis
    - `ttl` - node will attempt to acquire all block data to comply with time to live enforcement
    - `nosync` - node will only acquire blocks moving forward

### Fixed
* Now possible to build outside a git repository context (e.g. from a source tarball). In such cases, the node's build version (as reported vie status endpoints) will not contain a trailing git short hash.
* Remove an error that would unnecessarily be raised when a node includes its highest orphaned block within the current era.
* Short-circuit initialization of block and deploy metadata DB to resolve delays after an upgrade.

### Security
* Update `openssl` to version 0.10.55 as mitigation for [RUSTSEC-2023-0044](https://rustsec.org/advisories/RUSTSEC-2023-0044).



## 1.5.3

### Added
* Add `deploy_acceptor` section to config with a single option `timestamp_leeway` to allow a small leeway when deciding if a deploy is future-dated.
* Add `deploys.max_timestamp_leeway` chainspec option to define the upper limit for the new config option `deploy_acceptor.timestamp_leeway`.
* Add `block_validator.max_completed_entries` config option to control the number of recently validated proposed blocks to retain.

<<<<<<< HEAD
- Now possible to build outside a git repository context (e.g. from a source tarball). In such cases, the node's build version (as reported vie status endpoints) will not contain a trailing git short hash.
=======
### Changed
* Change the limit of the `core_config.simultaneous_peer_requests` chainspec parameter to 255.
* Optimize the `BlockValidator` component to reduce the number of simultaneous fetch events created for a given proposed block.

### Fixed
* Fix issue in `chain_get_block_transfers` JSON-RPC where blocks with no deploys could be reported as having `null` transfers rather than `[]`.
* Fix issue in `chain_get_block_transfers` JSON-RPC where blocks containing successful transfers could erroneously be reported as having none.

### Removed
* Remove the `block_synchronizer.stall_limit` node config parameter since it is no longer needed.
>>>>>>> b08bdf50

### Changed

- The `state_identifier` parameter of the `query_global_state` JSON-RPC method is now optional. If no `state_identifier` is specified, the highest complete block known to the node will be used to fulfill the request.

## 1.5.2

### Added
* Added the `cors_origin` config option under the `[rest_server]`, `[rpc_server]`, `[event_stream_server]` and `[speculative_exec_server]` sections to allow configuration of the CORS Origin.



## 1.5.1

### Added
* Added the `upgrade_timeout` config option under the `[node]` section.

### Changed
* `speculative_exec` server now routes deploys to `DeployAcceptor` for more comprehensive validation, including cryptographic verification of signatures.



## 1.5.0-rc.1

### Added
* Introduce fast-syncing to join the network, avoiding the need to execute every block to catch up.
* Add config sections for new components to support fast-sync: `[block_accumulator]`, `[block_synchronizer]`, `[deploy_buffer]` and `[upgrade_watcher]`.
* Add new Zug consensus protocol, disabled by default, along with a new `[consensus.zug]` config section.
* Add a `consensus_protocol` option to the chainspec to choose a consensus protocol, and a `minimum_block_time` setting for the minimum difference between a block's timestamp and its child's.
* Add a `vesting_schedule_period` option to the chainspec to define the period in which genesis validators' bids are released over time after they are unlocked.
* Add a `simultaneous_peer_requests` option to the chainspec to define the maximum number of simultaneous block-sync and sync-leap requests.
* Add following config options under `[node]` section to support fast-sync:
  * `sync_to_genesis` which if set to `true` will cause the node to retrieve all blocks, deploys and global state back to genesis.
  * `idle_tolerance` which defines the time after which the syncing process is considered stalled.
  * `max_attempts` which defines the maximum number of attempts to sync before exiting the node process after the syncing process is considered stalled.
  * `control_logic_default_delay` which defines the default delay for the control events that have no dedicated delay requirements.
  * `force_resync` which if set to `true` will cause the node to resync all of the blocks.
* Add following config options under `[network]` section:
  * `min_peers_for_initialization` which defines the minimum number of fully-connected peers to consider network component initialized.
  * `handshake_timeout` which defines connection handshake timeouts (they were hardcoded at 20 seconds previously).
  * `max_incoming_peer_connections` which defines the maximum number of incoming connections per unique peer allowed.
  * `max_in_flight_demands` which defines the maximum number of in-flight requests for data from a single peer.
  * `tarpit_version_threshold`, `tarpit_duration` and `tarpit_chance` to configure the tarpitting feature, designed to reduce the impact of old node versions making repeated, rapid reconnection attempts.
  * `blocklist_retain_duration` which defines how long peers remain blocked after they get blocklisted.
  * optional `[network.identity]` section to support loading existing network identity certificates signed by a certificate authority.
  * In addition to `consensus` and `deploy_requests`, the following values can now be controlled via the `[network.estimator_weights]` section in config: `gossip`, `finality_signatures`, `deploy_responses`, `block_requests`, `block_responses`, `trie_requests` and `trie_responses`.
* The network handshake now contains the hash of the chainspec used and will be successful only if they match.
* Checksums for execution results and deploy approvals are written to global state after each block execution.
* Add a new config option `[rpc_server.max_body_bytes]` to allow a configurable value for the maximum size of the body of a JSON-RPC request.
* Add `enable_server` option to all HTTP server configuration sections (`rpc_server`, `rest_server`, `event_stream_server`) which allow users to enable/disable each server independently (enabled by default).
* Add `enable_server`, `address`, `qps_limit` and `max_body_bytes` to new `speculative_exec_server` section to `config.toml` to configure speculative execution JSON-RPC server (disabled by default).
* Add new event to the main SSE server stream across all endpoints `<IP:PORT>/events/*` which emits a shutdown event when the node shuts down.
* Add following fields to the `/status` endpoint and the `info_get_status` JSON-RPC:
  * `reactor_state` indicating the node's current operating mode.
  * `last_progress` indicating the time the node last made progress.
  * `available_block_range` indicating the highest contiguous sequence of the block chain for which the node has complete data.
  * `block_sync` indicating the state of the block synchronizer component.
* Add new REST `/chainspec` and JSON-RPC `info_get_chainspec` endpoints that return the raw bytes of the `chainspec.toml`, `accounts.toml` and `global_state.toml` files as read at node startup.
* Add a new JSON-RPC endpoint `query_balance` which queries for balances under a given `PurseIdentifier`.
* Add new JSON-RPC endpoint `/speculative_exec` that accepts a deploy and a block hash and executes that deploy, returning the execution effects.
* Add `strict_argument_checking` to the chainspec to enable strict args checking when executing a contract; i.e. that all non-optional args are provided and of the correct `CLType`.
* A diagnostics port can now be enabled via the `[diagnostics_port]` config section. See the `README.md` for details.
* Add `SIGUSR2` signal handling to dump the queue in JSON format (see "Changed" section for `SIGUSR1`).
* Add `validate_and_store_timeout` config option under `[gossip]` section to control the time the gossiper waits for another component to validate and store an item received via gossip.
* Add metrics:
  * `block_accumulator_block_acceptors`, `block_accumulator_known_child_blocks` to report status of the block accumulator component
  * `(forward|historical)_block_sync_duration_seconds` to report the progress of block synchronization
  * `deploy_buffer_total_deploys`, `deploy_buffer_held_deploys`, `deploy_buffer_dead_deploys` to report status of the deploy buffer component
  * `(lowest|highest)_available_block_height` to report the low/high values of the complete block range (the highest contiguous chain of blocks for which the node has complete data)
  * `sync_leap_duration_seconds`, `sync_leap_fetched_from_peer_total`, `sync_leap_rejected_by_peer_total`, `sync_leap_cant_fetch_total` to report progress of the sync leaper component
  * `execution_queue_size` to report the number of blocks enqueued pending execution
  * `accumulated_(outgoing|incoming)_limiter_delay` to report how much time was spent throttling other peers.
* Add `testing` feature to casper-node crate to support test-only functionality (random constructors) on blocks and deploys.
* Connections to unresponsive nodes will be terminated, based on a watchdog feature.

### Changed
* The `starting_state_root_hash` field from the REST and JSON-RPC status endpoints now represents the state root hash of the lowest block in the available block range.
* Detection of a crash no longer triggers DB integrity checks to run on node start; the checks can be triggered manually instead.
* Nodes no longer connect to nodes that do not speak the same protocol version by default.
* Incoming connections from peers are rejected if they are exceeding the default incoming connections per peer limit of 3.
* Chain automatically creates a switch block immediately after genesis or an upgrade, known as "immediate switch blocks".
* Requests for data from a peer are now de-prioritized over networking messages necessary for consensus and chain advancement.
* Replace network message format with a more efficient encoding while keeping the initial handshake intact.
* Flush outgoing messages immediately, trading bandwidth for latency and hence optimizing feedback loops of various components in the system.
* Move `finality_threshold_fraction` from the `[highway]` to the `[core]` section in the chainspec.
* Move `max_execution_delay` config option from `[consensus.highway]` to `[consensus]` section.
* Add CORS behavior to allow any route on the JSON-RPC, REST and SSE servers.
* The JSON-RPC server now returns more useful responses in many error cases.
* Add a new parameter to `info_get_deploys` JSON-RPC, `finalized_approvals` - controlling whether the approvals returned with the deploy should be the ones originally received by the node, or overridden by the approvals that were finalized along with the deploy.
* Support using block height as the `state_identifier` parameter of JSON-RPC `query_global_state` requests.
* Add new `block_hash` and `block_height` optional fields to JSON-RPC `info_get_deploy` response which will be present when execution results aren't available.
* JSON-RPC responses which fail to provide requested data will now also include an indication of that node's available block range, i.e. the block heights for which it holds all global state.  See [#2789](https://github.com/casper-network/casper-node/pull/2789) for an example of the new error response.
* Add a `lock_status` field to the JSON representation of the `ContractPackage` values.
* `Key::SystemContractRegistry` is now readable and can be queried via the `query_global_state` JSON-RPC.
* Unify log messages for blocked nodes and provide more detailed reasons for blocking peers.
* Rename `current_era` metric to `consensus_current_era`.

### Deprecated
* `null` should no longer be used as a value for `params` in JSON-RPC requests.  Prefer an empty Array or Object.
* Deprecate the `chain_height` metric in favor of `highest_available_block_height`.

### Removed
* Remove legacy synchronization from genesis in favor of fast-sync.
* Remove config options no longer required due to fast-sync: `[linear_chain_sync]`, `[block_proposer]` and `[consensus.highway.standstill_timeout]`.
* Remove chainspec setting `[protocol.last_emergency_restart]` as fast sync will use the global state directly for recognizing such restarts instead.
* Remove a temporary chainspec setting `[core.max_stored_value_size]` which was used to limit the size of individual values stored in global state.
* Remove config section `[deploy_acceptor]` which only has one option `verify_accounts`, meaning deploys received from clients always undergo account balance checks to assess suitability for execution or not.
* Remove storage integrity check.
* Remove `SIGUSR1`/`SIGUSR2` queue dumps in favor of the diagnostics port.
* Remove `casper-mainnet` feature flag.

### Fixed
* Limiters for incoming requests and outgoing bandwidth will no longer inadvertently delay some validator traffic when maxed out due to joining nodes.
* Dropped connections no longer cause the outstanding messages metric to become incorrect.
* JSON-RPC server is now mostly compliant with the standard. Specifically, correct error values are now returned in responses in many failure cases.

### Security
* Bump `openssl` crate to version 0.10.48, if compiling with vendored OpenSSL to address latest RUSTSEC advisories.



## 1.4.15-alt

### Changed
* Update dependencies (in particular `casper-types` to v2.0.0 due to additional `Key` variant).  Note that publishing `1.4.15-alt` is only to rectify the issue where `casper-types` was published as v1.6.0 despite having a breaking change.  It is expected to only be consumed as a crate; there will be no upgrade of Casper Mainnet, Testnet, etc to protocol version `1.4.15-alt`.



## 1.4.15

### Changed
* Modified JSON-RPCs `chain_get_era_info_by_switch_block` and `chain_get_era_summary` to use either `Key::EraInfo` or `Key::EraSummary` as appropriate in order to provide useful responses.



## 1.4.14

### Added
* Node executes new prune process after executing each block, whereby entries under `Key::EraInfo` are removed in batches of size defined by the new chainspec option `[core.prune_batch_size]`.
* After executing a switch block, information about that era is stored to global state under a new static key `Key::EraSummary`.
* Add a new JSON-RPC endpoint `chain_get_era_summary` to retrieve the information stored under `Key::EraSummary`.

### Changed
* Rather than storing an ever-increasing collection of era information after executing a switch block under `Key::EraInfo`, the node now stores only the information relevant to that era under `Key::EraSummary`.
* Update `openssl` and `openssl-sys` to latest versions.

### Removed
* Remove asymmetric key functionality (move to `casper-types` crate behind feature `std`).
* Remove time types (move to `casper-types` with some functionality behind feature `std`).

### Fixed
* Fix issue in BlockValidator inhibiting the use of fallback peers to fetch missing deploys.



## 1.4.13

### Changed
* Update `casper-execution-engine`.



## 1.4.8

### Added
* Add an `identity` option to load existing network identity certificates signed by a CA.



### Changed
* Update `casper-execution-engine`.



## 1.4.7

### Changed
* Update `casper-execution-engine` and three `openssl` crates to latest versions.



## 1.4.6

### Changed
* Update dependencies to make use of scratch global state in the contract runtime.



## 1.4.5

### Added
* Add a temporary chainspec setting `max_stored_value_size` to limit the size of individual values stored in global state.
* Add a chainspec setting `minimum_delegation_amount` to limit the minimal amount of motes that can be delegated by a first time delegator.
* Add a chainspec setting `block_max_approval_count` to limit the maximum number of approvals across all deploys in a single block.
* Add a `finalized_approvals` field to the GetDeploy RPC, which if `true` causes the response to include finalized approvals substituted for the originally-received ones.

### Fixed
* Include deploy approvals in block payloads upon which consensus operates.
* Fixes a bug where historical auction data was unavailable via `get-auction-info` RPC.



## 1.4.4 - 2021-12-29

### Added
* Add `contract_runtime_latest_commit_step` gauge metric indicating the execution duration of the latest `commit_step` call.

### Changed
* No longer checksum-hex encode various types.



## 1.4.3 - 2021-12-06

### Added
* Add new event to the main SSE server stream accessed via `<IP:Port>/events/main` which emits hashes of expired deploys.

### Changed
* `enable_manual_sync` configuration parameter defaults to `true`.
* Default behavior of LMDB changed to use [`NO_READAHEAD`](https://docs.rs/lmdb/0.8.0/lmdb/struct.EnvironmentFlags.html#associatedconstant.NO_READAHEAD).



## [1.4.2] - 2021-11-11

### Changed
* There are now less false warnings/errors regarding dropped responders or closed channels during a shutdown, where they are expected and harmless.
* Execution transforms are ordered by insertion order.

### Removed
* The config option `consensus.highway.unit_hashes_folder` has been removed.

### Fixed
* The block proposer component now retains pending deploys and transfers across a restart.



## [1.4.0] - 2021-10-04

### Added
* Add `enable_manual_sync` boolean option to `[contract_runtime]` in the config.toml which enables manual LMDB sync.
* Add `contract_runtime_execute_block` histogram tracking execution time of a whole block.
* Long-running events now log their event type.
* Individual weights for traffic throttling can now be set through the configuration value `network.estimator_weights`.
* Add `consensus.highway.max_request_batch_size` configuration parameter. Defaults to 20.
* New histogram metrics `deploy_acceptor_accepted_deploy` and `deploy_acceptor_rejected_deploy` that track how long the initial verification took.
* Add gzip content negotiation (using accept-encoding header) to rpc endpoints.
* Add `state_get_trie` JSON-RPC endpoint.
* Add `info_get_validator_changes` JSON-RPC endpoint and REST endpoint `validator-changes` that return the status changes of active validators.

### Changed
* The following Highway timers are now separate, configurable, and optional (if the entry is not in the config, the timer is never called):
  * `standstill_timeout` causes the node to restart if no progress is made.
  * `request_state_interval` makes the node periodically request the latest state from a peer.
  * `log_synchronizer_interval` periodically logs the number of entries in the synchronizer queues.
* Add support for providing node uptime via the addition of an `uptime` parameter in the response to the `/status` endpoint and the `info_get_status` JSON-RPC.
* Support building and testing using stable Rust.
* Log chattiness in `debug` or lower levels has been reduced and performance at `info` or higher slightly improved.
* The following parameters in the `[gossip]` section of the config has been renamed:
  * `[finished_entry_duration_secs]` => `[finished_entry_duration]`
  * `[gossip_request_timeout_secs]` => `[gossip_request_timeout]`
  * `[get_remainder_timeout_secs]` => `[get_remainder_timeout]`
* The following parameters in config now follow the humantime convention ('30sec', '120min', etc.):
  * `[network][gossip_interval]`
  * `[gossip][finished_entry_duration]`
  * `[gossip][gossip_request_timeout]`
  * `[gossip][get_remainder_timeout]`
  * `[fetcher][get_from_peer_timeout]`

### Removed
* The unofficial support for nix-related derivations and support tooling has been removed.
* Experimental, nix-based kubernetes testing support has been removed.
* Experimental support for libp2p has been removed.
* The `isolation_reconnect_delay` configuration, which has been ignored since 1.3, has been removed.
* The libp2p-exclusive metrics of `read_futures_in_flight`, `read_futures_total`, `write_futures_in_flight`, `write_futures_total` have been removed.

### Fixed
* Resolve an issue where `Deploys` with payment amounts exceeding the block gas limit would not be rejected.
* Resolve issue of duplicated config option `max_associated_keys`.



## [1.3.2] - 2021-08-02

### Fixed
* Resolve an issue in the `state_get_dictionary_item` JSON-RPC when a `ContractHash` is used.
* Corrected network state engine to hold in blocked state for full 10 minutes when encountering out of order race condition.



## [1.3.1] - 2021-07-26

### Fixed
* Parametrized sync_timeout and increased value to stop possible post upgrade restart loop.



## [1.3.0] - 2021-07-19

### Added
* Add support for providing historical auction information via the addition of an optional block ID in the `state_get_auction_info` JSON-RPC.
* Exclude inactive validators from proposing blocks.
* Add validation of the `[protocol]` configuration on startup, to ensure the contained values make sense.
* Add optional outgoing bandwidth limiter to the networking component, controllable via new `[network][max_outgoing_byte_rate_non_validators]` config option.
* Add optional incoming message limiter to the networking component, controllable via new `[network][max_incoming_message_rate_non_validators]` config option.
* Add optional in-memory deduplication of deploys, controllable via new `[storage]` config options `[enable_mem_deduplication]` and `[mem_pool_prune_interval]`.
* Add a new event stream to SSE server accessed via `<IP:Port>/events/deploys` which emits deploys in full as they are accepted.
* Events now log their ancestors, so detailed tracing of events is possible.

### Changed
* Major rewrite of the network component, covering connection negotiation and management, periodic housekeeping and logging.
* Exchange and authenticate Validator public keys in network handshake between peers.
* Remove needless copying of outgoing network messages.
* Move finality signatures to separate event stream and change stream endpoints to `/events/main` and `/events/sigs`.
* Avoid truncating the state root hash when reporting node's status via JSON-RPC or REST servers.
* The JSON-RPC server waits until an incoming deploy has been sent to storage before responding to the client.
* Persist event stream event index across node restarts.
* Separate transfers from other deploys in the block proposer.
* Enable getting validators for future eras in `EffectBuilder::get_era_validators()`.
* Improve logging around stalled consensus detection.
* Skip storage integrity checks if the node didn't previously crash.
* Update pinned version of Rust to `nightly-2021-06-17`.
* Changed LMDB flags to reduce flushing and optimize IO performance in the Contract Runtime.
* Don't shut down by default anymore if stalled. To enable set config option `shutdown_on_standstill = true` in `[consensus.highway]`.
* Major rewrite of the contract runtime component.
* Ports used for local testing are now determined in a manner that hopefully leads to less accidental conflicts.
* At log level `DEBUG`, single events are no longer logged (use `TRACE` instead).
* More node modules are now `pub(crate)`.

### Removed
* Remove systemd notify support, including removal of `[network][systemd_support]` config option.
* Removed dead code revealed by making modules `pub(crate)`.
* The networking layer no longer gives preferences to validators from the previous era.

### Fixed
* Avoid redundant requests caused by the Highway synchronizer.
* Update "current era" metric also for initial era.
* Keep syncing until the node is in the current era, rather than allowing an acceptable drift.
* Update the list of peers with newly-learned ones in linear chain sync.
* Drain the joiner reactor queue on exit, to eliminate stale connections whose handshake has completed, but which live on the queue.
* Shut down SSE event streams gracefully.
* Limit the maximum number of clients connected to the event stream server via the `[event_stream_server][max_concurrent_subscribers]` config option.
* Avoid emitting duplicate events in the event stream.
* Change `BlockIdentifier` params in the Open-RPC schema to be optional.
* Asymmetric connections are now swept regularly again.



## [1.2.0] - 2021-05-27

### Added
* Add configuration options for `[consensus][highway][round_success_meter]`.
* Add `[protocol][last_emergency_restart]` field to the chainspec for use by fast sync.
* Add an endpoint at `/rpc-schema` to the REST server which returns the OpenRPC-compatible schema of the JSON-RPC API.
* Have consensus component shut down the node on an absence of messages for the last era for a given period.
* Add a new `Step` event to the event stream which displays the contract runtime `Step` execution results.
* Add a configurable delay before proposing dependencies, to give deploys time to be gossiped before inclusion in a new block.
* Add instrumentation to the network component.
* Add fetchers for block headers.
* Add joiner test.

### Changed
* Change to Apache 2.0 license.
* Provide an efficient way of finding the block to which a given deploy belongs.
* On hard-reset upgrades, only remove stored blocks with old protocol versions, and remove all data associated with a removed block.
* Restrict expensive startup integrity checks to sessions following unclean shutdowns.
* Improve node joining process.
* Improve linear chain component, including cleanups and optimized handling of finality signatures.
* Make the syncing process, linear chain component and joiner reactor not depend on the Era Supervisor.
* Improve logging of banned peers.
* Change trigger for upgrade checks to timed interval rather than announcement of new block.
* Use the same JSON representation for a block in the event stream as for the JSON-RPC server.
* Avoid creating a new era when shutting down for an upgrade.
* Allow consensus to disconnect from faulty peers.
* Use own most recent round exponent instead of the median when initializing a new era.
* Request protocol state from peers only for the latest era.
* Add an instance ID to consensus pings, so that they are only handled in the era and the network they were meant for.
* Avoid requesting a consensus dependency that is already in the synchronizer queue.
* Change replay detection to not use execution results.
* Initialize consensus round success meter with current timestamp.
* Era Supervisor now accounts for the last emergency restart.
* Upgrade dependencies, in particular tokio.
* Use `minimum_block_time` and `maximum_round_length` in Highway, instead of `minimum_round_exponent` and `maximum_round_exponent`. The minimum round length doesn't have to be a power of two in milliseconds anymore.

### Removed
* Remove `impl Sub<Timestamp> for Timestamp` to help avoid panicking in non-obvious edge cases.
* Remove `impl Sub<TimeDiff> for Timestamp` from production code to help avoid panicking in non-obvious edge cases.
* Remove `[event_stream_server][broadcast_channel_size]` from config.toml, and make it a factor of the event stream buffer size.

### Fixed
* Have casper-node process exit with the exit code returned by the validator reactor.
* Restore cached block proposer state correctly.
* Runtime memory estimator now registered in the joiner reactor.
* Avoid potential arithmetic overflow in consensus component.
* Avoid potential index out of bounds error in consensus component.
* Avoid panic on dropping an event responder.
* Validate each block size in the block validator component.
* Prevent deploy replays.
* Ensure finality signatures received after storing a block are gossiped and stored.
* Ensure isolated bootstrap nodes attempt to reconnect properly.
* Ensure the reactor doesn't skip fatal errors before successfully exiting.
* Collect only verified signatures from bonded validators.
* Fix a race condition where new metrics were replaced before the networking component had shut down completely, resulting in a panic.
* Ensure an era is not activated twice.
* Avoid redundant requests caused by the Highway synchronizer.
* Reduce duplication in block validation requests made by the Highway synchronizer.
* Request latest consensus state only if consensus has stalled locally.



## [1.1.1] - 2021-04-19

### Changed
* Ensure consistent validation when adding deploys and transfers while proposing and validating blocks.



## [1.1.0] - 2021-04-13 [YANKED]

### Changed
* Ensure that global state queries will only be permitted to recurse to a fixed maximum depth.



## [1.0.1] - 2021-04-08

### Added
* Add `[deploys][max_deploy_size]` to chainspec to limit the size of valid deploys.
* Add `[network][maximum_net_message_size]` to chainspec to limit the size of peer-to-peer messages.

### Changed
* Check deploy size does not exceed maximum permitted as part of deploy validation.
* Include protocol version and maximum message size in network handshake of nodes.
* Change accounts.toml to only be included in v1.0.0 configurations.



## [1.0.0] - 2021-03-30

### Added
* Initial release of node for Casper mainnet.



[Keep a Changelog]: https://keepachangelog.com/en/1.0.0
[unreleased]: https://github.com/casper-network/casper-node/compare/37d561634adf73dab40fffa7f1f1ee47e80bf8a1...dev
[1.4.2]: https://github.com/casper-network/casper-node/compare/v1.4.0...37d561634adf73dab40fffa7f1f1ee47e80bf8a1
[1.4.0]: https://github.com/casper-network/casper-node/compare/v1.3.0...v1.4.0
[1.3.0]: https://github.com/casper-network/casper-node/compare/v1.2.0...v1.3.0
[1.2.0]: https://github.com/casper-network/casper-node/compare/v1.1.1...v1.2.0
[1.1.1]: https://github.com/casper-network/casper-node/compare/v1.0.1...v1.1.1
[1.1.0]: https://github.com/casper-network/casper-node/compare/v1.0.1...v1.1.1
[1.0.1]: https://github.com/casper-network/casper-node/compare/v1.0.0...v1.0.1
[1.0.0]: https://github.com/casper-network/casper-node/releases/tag/v1.0.0<|MERGE_RESOLUTION|>--- conflicted
+++ resolved
@@ -1,521 +1,520 @@
 # Changelog
 
-All notable changes to this project will be documented in this file.  The format is based on [Keep a Changelog].
-
-[comment]: <> (Added:      new features)
-[comment]: <> (Changed:    changes in existing functionality)
+All notable changes to this project will be documented in this file. The format is based on [Keep a Changelog].
+
+[comment]: <> (Added: new features)
+[comment]: <> (Changed: changes in existing functionality)
 [comment]: <> (Deprecated: soon-to-be removed features)
-[comment]: <> (Removed:    now removed features)
-[comment]: <> (Fixed:      any bug fixes)
-[comment]: <> (Security:   in case of vulnerabilities)
-
-
+[comment]: <> (Removed: now removed features)
+[comment]: <> (Fixed: any bug fixes)
+[comment]: <> (Security: in case of vulnerabilities)
 
 ## Unreleased (2.0.0)
 
 ### Added
-* Add `BinaryPort` interface along with the relevant config entries.
-
-### Changed
-* All SSE events are emitted via the `<IP:Port>/events` endpoint. None of the previous ones (`/events/main`, `/events/deploys`, and `/events/sigs`) is available any longer.
-* `DeployBuffer` was renamed to `TransactionBuffer` along with the related metrics.
-
-### Removed
-* Remove the JSON-RPC and speculative execution interfaces.
-
-
+
+- Add `BinaryPort` interface along with the relevant config entries.
+
+### Changed
+
+- All SSE events are emitted via the `<IP:Port>/events` endpoint. None of the previous ones (`/events/main`, `/events/deploys`, and `/events/sigs`) is available any longer.
+- `DeployBuffer` was renamed to `TransactionBuffer` along with the related metrics.
+
+### Removed
+
+- Remove the JSON-RPC and speculative execution interfaces.
 
 ## 1.5.4
 
 ### Added
-* New environment variable `CL_EVENT_QUEUE_DUMP_THRESHOLD` to enable dumping of queue event counts to log when a certain threshold is exceeded.
-* Add initial support for private chain. 
-* Add support for CA signed client certificates for private chain.
-* Add a Highway Analysis tool for checking the state of the consensus.
-
-### Changed
-* The `state_identifier` parameter of the `query_global_state` JSON-RPC method is now optional. If no `state_identifier` is specified, the highest complete block known to the node will be used to fulfill the request.
-* `state_get_account_info` RPC handler can now handle an `AccountIdentifier` as a parameter.
-* Replace the `sync_to_genesis` node config field with `sync_handling`.
-  * The new `sync_handling` field accepts three values:
+
+- New environment variable `CL_EVENT_QUEUE_DUMP_THRESHOLD` to enable dumping of queue event counts to log when a certain threshold is exceeded.
+- Add initial support for private chain.
+- Add support for CA signed client certificates for private chain.
+- Add a Highway Analysis tool for checking the state of the consensus..
+
+### Changed
+
+- The `state_identifier` parameter of the `query_global_state` JSON-RPC method is now optional. If no `state_identifier` is specified, the highest complete block known to the node will be used to fulfill the request.
+- `state_get_account_info` RPC handler can now handle an `AccountIdentifier` as a parameter.
+- Replace the `sync_to_genesis` node config field with `sync_handling`.
+  - The new `sync_handling` field accepts three values:
     - `genesis` - node will attempt to acquire all block data back to genesis
     - `ttl` - node will attempt to acquire all block data to comply with time to live enforcement
     - `nosync` - node will only acquire blocks moving forward
 
 ### Fixed
-* Now possible to build outside a git repository context (e.g. from a source tarball). In such cases, the node's build version (as reported vie status endpoints) will not contain a trailing git short hash.
-* Remove an error that would unnecessarily be raised when a node includes its highest orphaned block within the current era.
-* Short-circuit initialization of block and deploy metadata DB to resolve delays after an upgrade.
+
+- Now possible to build outside a git repository context (e.g. from a source tarball). In such cases, the node's build version (as reported vie status endpoints) will not contain a trailing git short hash.
+- Remove an error that would unnecessarily be raised when a node includes its highest orphaned block within the current era.
+- Short-circuit initialization of block and deploy metadata DB to resolve delays after an upgrade.
 
 ### Security
-* Update `openssl` to version 0.10.55 as mitigation for [RUSTSEC-2023-0044](https://rustsec.org/advisories/RUSTSEC-2023-0044).
-
-
+
+- Update `openssl` to version 0.10.55 as mitigation for [RUSTSEC-2023-0044](https://rustsec.org/advisories/RUSTSEC-2023-0044).
 
 ## 1.5.3
 
 ### Added
-* Add `deploy_acceptor` section to config with a single option `timestamp_leeway` to allow a small leeway when deciding if a deploy is future-dated.
-* Add `deploys.max_timestamp_leeway` chainspec option to define the upper limit for the new config option `deploy_acceptor.timestamp_leeway`.
-* Add `block_validator.max_completed_entries` config option to control the number of recently validated proposed blocks to retain.
-
-<<<<<<< HEAD
-- Now possible to build outside a git repository context (e.g. from a source tarball). In such cases, the node's build version (as reported vie status endpoints) will not contain a trailing git short hash.
-=======
-### Changed
-* Change the limit of the `core_config.simultaneous_peer_requests` chainspec parameter to 255.
-* Optimize the `BlockValidator` component to reduce the number of simultaneous fetch events created for a given proposed block.
-
-### Fixed
-* Fix issue in `chain_get_block_transfers` JSON-RPC where blocks with no deploys could be reported as having `null` transfers rather than `[]`.
-* Fix issue in `chain_get_block_transfers` JSON-RPC where blocks containing successful transfers could erroneously be reported as having none.
-
-### Removed
-* Remove the `block_synchronizer.stall_limit` node config parameter since it is no longer needed.
->>>>>>> b08bdf50
-
-### Changed
-
-- The `state_identifier` parameter of the `query_global_state` JSON-RPC method is now optional. If no `state_identifier` is specified, the highest complete block known to the node will be used to fulfill the request.
+
+- Add `deploy_acceptor` section to config with a single option `timestamp_leeway` to allow a small leeway when deciding if a deploy is future-dated.
+- Add `deploys.max_timestamp_leeway` chainspec option to define the upper limit for the new config option `deploy_acceptor.timestamp_leeway`.
+- Add `block_validator.max_completed_entries` config option to control the number of recently validated proposed blocks to retain.
+
+### Changed
+
+- Change the limit of the `core_config.simultaneous_peer_requests` chainspec parameter to 255.
+- Optimize the `BlockValidator` component to reduce the number of simultaneous fetch events created for a given proposed block.
+
+### Fixed
+
+- Fix issue in `chain_get_block_transfers` JSON-RPC where blocks with no deploys could be reported as having `null` transfers rather than `[]`.
+- Fix issue in `chain_get_block_transfers` JSON-RPC where blocks containing successful transfers could erroneously be reported as having none.
+
+### Removed
+
+- Remove the `block_synchronizer.stall_limit` node config parameter since it is no longer needed.
+
+* The `state_identifier` parameter of the `query_global_state` JSON-RPC method is now optional. If no `state_identifier` is specified, the highest complete block known to the node will be used to fulfill the request.
 
 ## 1.5.2
 
 ### Added
-* Added the `cors_origin` config option under the `[rest_server]`, `[rpc_server]`, `[event_stream_server]` and `[speculative_exec_server]` sections to allow configuration of the CORS Origin.
-
-
+
+- Added the `cors_origin` config option under the `[rest_server]`, `[rpc_server]`, `[event_stream_server]` and `[speculative_exec_server]` sections to allow configuration of the CORS Origin.
 
 ## 1.5.1
 
 ### Added
-* Added the `upgrade_timeout` config option under the `[node]` section.
-
-### Changed
-* `speculative_exec` server now routes deploys to `DeployAcceptor` for more comprehensive validation, including cryptographic verification of signatures.
-
-
+
+- Added the `upgrade_timeout` config option under the `[node]` section.
+
+### Changed
+
+- `speculative_exec` server now routes deploys to `DeployAcceptor` for more comprehensive validation, including cryptographic verification of signatures.
 
 ## 1.5.0-rc.1
 
 ### Added
-* Introduce fast-syncing to join the network, avoiding the need to execute every block to catch up.
-* Add config sections for new components to support fast-sync: `[block_accumulator]`, `[block_synchronizer]`, `[deploy_buffer]` and `[upgrade_watcher]`.
-* Add new Zug consensus protocol, disabled by default, along with a new `[consensus.zug]` config section.
-* Add a `consensus_protocol` option to the chainspec to choose a consensus protocol, and a `minimum_block_time` setting for the minimum difference between a block's timestamp and its child's.
-* Add a `vesting_schedule_period` option to the chainspec to define the period in which genesis validators' bids are released over time after they are unlocked.
-* Add a `simultaneous_peer_requests` option to the chainspec to define the maximum number of simultaneous block-sync and sync-leap requests.
-* Add following config options under `[node]` section to support fast-sync:
-  * `sync_to_genesis` which if set to `true` will cause the node to retrieve all blocks, deploys and global state back to genesis.
-  * `idle_tolerance` which defines the time after which the syncing process is considered stalled.
-  * `max_attempts` which defines the maximum number of attempts to sync before exiting the node process after the syncing process is considered stalled.
-  * `control_logic_default_delay` which defines the default delay for the control events that have no dedicated delay requirements.
-  * `force_resync` which if set to `true` will cause the node to resync all of the blocks.
-* Add following config options under `[network]` section:
-  * `min_peers_for_initialization` which defines the minimum number of fully-connected peers to consider network component initialized.
-  * `handshake_timeout` which defines connection handshake timeouts (they were hardcoded at 20 seconds previously).
-  * `max_incoming_peer_connections` which defines the maximum number of incoming connections per unique peer allowed.
-  * `max_in_flight_demands` which defines the maximum number of in-flight requests for data from a single peer.
-  * `tarpit_version_threshold`, `tarpit_duration` and `tarpit_chance` to configure the tarpitting feature, designed to reduce the impact of old node versions making repeated, rapid reconnection attempts.
-  * `blocklist_retain_duration` which defines how long peers remain blocked after they get blocklisted.
-  * optional `[network.identity]` section to support loading existing network identity certificates signed by a certificate authority.
-  * In addition to `consensus` and `deploy_requests`, the following values can now be controlled via the `[network.estimator_weights]` section in config: `gossip`, `finality_signatures`, `deploy_responses`, `block_requests`, `block_responses`, `trie_requests` and `trie_responses`.
-* The network handshake now contains the hash of the chainspec used and will be successful only if they match.
-* Checksums for execution results and deploy approvals are written to global state after each block execution.
-* Add a new config option `[rpc_server.max_body_bytes]` to allow a configurable value for the maximum size of the body of a JSON-RPC request.
-* Add `enable_server` option to all HTTP server configuration sections (`rpc_server`, `rest_server`, `event_stream_server`) which allow users to enable/disable each server independently (enabled by default).
-* Add `enable_server`, `address`, `qps_limit` and `max_body_bytes` to new `speculative_exec_server` section to `config.toml` to configure speculative execution JSON-RPC server (disabled by default).
-* Add new event to the main SSE server stream across all endpoints `<IP:PORT>/events/*` which emits a shutdown event when the node shuts down.
-* Add following fields to the `/status` endpoint and the `info_get_status` JSON-RPC:
-  * `reactor_state` indicating the node's current operating mode.
-  * `last_progress` indicating the time the node last made progress.
-  * `available_block_range` indicating the highest contiguous sequence of the block chain for which the node has complete data.
-  * `block_sync` indicating the state of the block synchronizer component.
-* Add new REST `/chainspec` and JSON-RPC `info_get_chainspec` endpoints that return the raw bytes of the `chainspec.toml`, `accounts.toml` and `global_state.toml` files as read at node startup.
-* Add a new JSON-RPC endpoint `query_balance` which queries for balances under a given `PurseIdentifier`.
-* Add new JSON-RPC endpoint `/speculative_exec` that accepts a deploy and a block hash and executes that deploy, returning the execution effects.
-* Add `strict_argument_checking` to the chainspec to enable strict args checking when executing a contract; i.e. that all non-optional args are provided and of the correct `CLType`.
-* A diagnostics port can now be enabled via the `[diagnostics_port]` config section. See the `README.md` for details.
-* Add `SIGUSR2` signal handling to dump the queue in JSON format (see "Changed" section for `SIGUSR1`).
-* Add `validate_and_store_timeout` config option under `[gossip]` section to control the time the gossiper waits for another component to validate and store an item received via gossip.
-* Add metrics:
-  * `block_accumulator_block_acceptors`, `block_accumulator_known_child_blocks` to report status of the block accumulator component
-  * `(forward|historical)_block_sync_duration_seconds` to report the progress of block synchronization
-  * `deploy_buffer_total_deploys`, `deploy_buffer_held_deploys`, `deploy_buffer_dead_deploys` to report status of the deploy buffer component
-  * `(lowest|highest)_available_block_height` to report the low/high values of the complete block range (the highest contiguous chain of blocks for which the node has complete data)
-  * `sync_leap_duration_seconds`, `sync_leap_fetched_from_peer_total`, `sync_leap_rejected_by_peer_total`, `sync_leap_cant_fetch_total` to report progress of the sync leaper component
-  * `execution_queue_size` to report the number of blocks enqueued pending execution
-  * `accumulated_(outgoing|incoming)_limiter_delay` to report how much time was spent throttling other peers.
-* Add `testing` feature to casper-node crate to support test-only functionality (random constructors) on blocks and deploys.
-* Connections to unresponsive nodes will be terminated, based on a watchdog feature.
-
-### Changed
-* The `starting_state_root_hash` field from the REST and JSON-RPC status endpoints now represents the state root hash of the lowest block in the available block range.
-* Detection of a crash no longer triggers DB integrity checks to run on node start; the checks can be triggered manually instead.
-* Nodes no longer connect to nodes that do not speak the same protocol version by default.
-* Incoming connections from peers are rejected if they are exceeding the default incoming connections per peer limit of 3.
-* Chain automatically creates a switch block immediately after genesis or an upgrade, known as "immediate switch blocks".
-* Requests for data from a peer are now de-prioritized over networking messages necessary for consensus and chain advancement.
-* Replace network message format with a more efficient encoding while keeping the initial handshake intact.
-* Flush outgoing messages immediately, trading bandwidth for latency and hence optimizing feedback loops of various components in the system.
-* Move `finality_threshold_fraction` from the `[highway]` to the `[core]` section in the chainspec.
-* Move `max_execution_delay` config option from `[consensus.highway]` to `[consensus]` section.
-* Add CORS behavior to allow any route on the JSON-RPC, REST and SSE servers.
-* The JSON-RPC server now returns more useful responses in many error cases.
-* Add a new parameter to `info_get_deploys` JSON-RPC, `finalized_approvals` - controlling whether the approvals returned with the deploy should be the ones originally received by the node, or overridden by the approvals that were finalized along with the deploy.
-* Support using block height as the `state_identifier` parameter of JSON-RPC `query_global_state` requests.
-* Add new `block_hash` and `block_height` optional fields to JSON-RPC `info_get_deploy` response which will be present when execution results aren't available.
-* JSON-RPC responses which fail to provide requested data will now also include an indication of that node's available block range, i.e. the block heights for which it holds all global state.  See [#2789](https://github.com/casper-network/casper-node/pull/2789) for an example of the new error response.
-* Add a `lock_status` field to the JSON representation of the `ContractPackage` values.
-* `Key::SystemContractRegistry` is now readable and can be queried via the `query_global_state` JSON-RPC.
-* Unify log messages for blocked nodes and provide more detailed reasons for blocking peers.
-* Rename `current_era` metric to `consensus_current_era`.
+
+- Introduce fast-syncing to join the network, avoiding the need to execute every block to catch up.
+- Add config sections for new components to support fast-sync: `[block_accumulator]`, `[block_synchronizer]`, `[deploy_buffer]` and `[upgrade_watcher]`.
+- Add new Zug consensus protocol, disabled by default, along with a new `[consensus.zug]` config section.
+- Add a `consensus_protocol` option to the chainspec to choose a consensus protocol, and a `minimum_block_time` setting for the minimum difference between a block's timestamp and its child's.
+- Add a `vesting_schedule_period` option to the chainspec to define the period in which genesis validators' bids are released over time after they are unlocked.
+- Add a `simultaneous_peer_requests` option to the chainspec to define the maximum number of simultaneous block-sync and sync-leap requests.
+- Add following config options under `[node]` section to support fast-sync:
+  - `sync_to_genesis` which if set to `true` will cause the node to retrieve all blocks, deploys and global state back to genesis.
+  - `idle_tolerance` which defines the time after which the syncing process is considered stalled.
+  - `max_attempts` which defines the maximum number of attempts to sync before exiting the node process after the syncing process is considered stalled.
+  - `control_logic_default_delay` which defines the default delay for the control events that have no dedicated delay requirements.
+  - `force_resync` which if set to `true` will cause the node to resync all of the blocks.
+- Add following config options under `[network]` section:
+  - `min_peers_for_initialization` which defines the minimum number of fully-connected peers to consider network component initialized.
+  - `handshake_timeout` which defines connection handshake timeouts (they were hardcoded at 20 seconds previously).
+  - `max_incoming_peer_connections` which defines the maximum number of incoming connections per unique peer allowed.
+  - `max_in_flight_demands` which defines the maximum number of in-flight requests for data from a single peer.
+  - `tarpit_version_threshold`, `tarpit_duration` and `tarpit_chance` to configure the tarpitting feature, designed to reduce the impact of old node versions making repeated, rapid reconnection attempts.
+  - `blocklist_retain_duration` which defines how long peers remain blocked after they get blocklisted.
+  - optional `[network.identity]` section to support loading existing network identity certificates signed by a certificate authority.
+  - In addition to `consensus` and `deploy_requests`, the following values can now be controlled via the `[network.estimator_weights]` section in config: `gossip`, `finality_signatures`, `deploy_responses`, `block_requests`, `block_responses`, `trie_requests` and `trie_responses`.
+- The network handshake now contains the hash of the chainspec used and will be successful only if they match.
+- Checksums for execution results and deploy approvals are written to global state after each block execution.
+- Add a new config option `[rpc_server.max_body_bytes]` to allow a configurable value for the maximum size of the body of a JSON-RPC request.
+- Add `enable_server` option to all HTTP server configuration sections (`rpc_server`, `rest_server`, `event_stream_server`) which allow users to enable/disable each server independently (enabled by default).
+- Add `enable_server`, `address`, `qps_limit` and `max_body_bytes` to new `speculative_exec_server` section to `config.toml` to configure speculative execution JSON-RPC server (disabled by default).
+- Add new event to the main SSE server stream across all endpoints `<IP:PORT>/events/*` which emits a shutdown event when the node shuts down.
+- Add following fields to the `/status` endpoint and the `info_get_status` JSON-RPC:
+  - `reactor_state` indicating the node's current operating mode.
+  - `last_progress` indicating the time the node last made progress.
+  - `available_block_range` indicating the highest contiguous sequence of the block chain for which the node has complete data.
+  - `block_sync` indicating the state of the block synchronizer component.
+- Add new REST `/chainspec` and JSON-RPC `info_get_chainspec` endpoints that return the raw bytes of the `chainspec.toml`, `accounts.toml` and `global_state.toml` files as read at node startup.
+- Add a new JSON-RPC endpoint `query_balance` which queries for balances under a given `PurseIdentifier`.
+- Add new JSON-RPC endpoint `/speculative_exec` that accepts a deploy and a block hash and executes that deploy, returning the execution effects.
+- Add `strict_argument_checking` to the chainspec to enable strict args checking when executing a contract; i.e. that all non-optional args are provided and of the correct `CLType`.
+- A diagnostics port can now be enabled via the `[diagnostics_port]` config section. See the `README.md` for details.
+- Add `SIGUSR2` signal handling to dump the queue in JSON format (see "Changed" section for `SIGUSR1`).
+- Add `validate_and_store_timeout` config option under `[gossip]` section to control the time the gossiper waits for another component to validate and store an item received via gossip.
+- Add metrics:
+  - `block_accumulator_block_acceptors`, `block_accumulator_known_child_blocks` to report status of the block accumulator component
+  - `(forward|historical)_block_sync_duration_seconds` to report the progress of block synchronization
+  - `deploy_buffer_total_deploys`, `deploy_buffer_held_deploys`, `deploy_buffer_dead_deploys` to report status of the deploy buffer component
+  - `(lowest|highest)_available_block_height` to report the low/high values of the complete block range (the highest contiguous chain of blocks for which the node has complete data)
+  - `sync_leap_duration_seconds`, `sync_leap_fetched_from_peer_total`, `sync_leap_rejected_by_peer_total`, `sync_leap_cant_fetch_total` to report progress of the sync leaper component
+  - `execution_queue_size` to report the number of blocks enqueued pending execution
+  - `accumulated_(outgoing|incoming)_limiter_delay` to report how much time was spent throttling other peers.
+- Add `testing` feature to casper-node crate to support test-only functionality (random constructors) on blocks and deploys.
+- Connections to unresponsive nodes will be terminated, based on a watchdog feature.
+
+### Changed
+
+- The `starting_state_root_hash` field from the REST and JSON-RPC status endpoints now represents the state root hash of the lowest block in the available block range.
+- Detection of a crash no longer triggers DB integrity checks to run on node start; the checks can be triggered manually instead.
+- Nodes no longer connect to nodes that do not speak the same protocol version by default.
+- Incoming connections from peers are rejected if they are exceeding the default incoming connections per peer limit of 3.
+- Chain automatically creates a switch block immediately after genesis or an upgrade, known as "immediate switch blocks".
+- Requests for data from a peer are now de-prioritized over networking messages necessary for consensus and chain advancement.
+- Replace network message format with a more efficient encoding while keeping the initial handshake intact.
+- Flush outgoing messages immediately, trading bandwidth for latency and hence optimizing feedback loops of various components in the system.
+- Move `finality_threshold_fraction` from the `[highway]` to the `[core]` section in the chainspec.
+- Move `max_execution_delay` config option from `[consensus.highway]` to `[consensus]` section.
+- Add CORS behavior to allow any route on the JSON-RPC, REST and SSE servers.
+- The JSON-RPC server now returns more useful responses in many error cases.
+- Add a new parameter to `info_get_deploys` JSON-RPC, `finalized_approvals` - controlling whether the approvals returned with the deploy should be the ones originally received by the node, or overridden by the approvals that were finalized along with the deploy.
+- Support using block height as the `state_identifier` parameter of JSON-RPC `query_global_state` requests.
+- Add new `block_hash` and `block_height` optional fields to JSON-RPC `info_get_deploy` response which will be present when execution results aren't available.
+- JSON-RPC responses which fail to provide requested data will now also include an indication of that node's available block range, i.e. the block heights for which it holds all global state. See [#2789](https://github.com/casper-network/casper-node/pull/2789) for an example of the new error response.
+- Add a `lock_status` field to the JSON representation of the `ContractPackage` values.
+- `Key::SystemContractRegistry` is now readable and can be queried via the `query_global_state` JSON-RPC.
+- Unify log messages for blocked nodes and provide more detailed reasons for blocking peers.
+- Rename `current_era` metric to `consensus_current_era`.
 
 ### Deprecated
-* `null` should no longer be used as a value for `params` in JSON-RPC requests.  Prefer an empty Array or Object.
-* Deprecate the `chain_height` metric in favor of `highest_available_block_height`.
-
-### Removed
-* Remove legacy synchronization from genesis in favor of fast-sync.
-* Remove config options no longer required due to fast-sync: `[linear_chain_sync]`, `[block_proposer]` and `[consensus.highway.standstill_timeout]`.
-* Remove chainspec setting `[protocol.last_emergency_restart]` as fast sync will use the global state directly for recognizing such restarts instead.
-* Remove a temporary chainspec setting `[core.max_stored_value_size]` which was used to limit the size of individual values stored in global state.
-* Remove config section `[deploy_acceptor]` which only has one option `verify_accounts`, meaning deploys received from clients always undergo account balance checks to assess suitability for execution or not.
-* Remove storage integrity check.
-* Remove `SIGUSR1`/`SIGUSR2` queue dumps in favor of the diagnostics port.
-* Remove `casper-mainnet` feature flag.
-
-### Fixed
-* Limiters for incoming requests and outgoing bandwidth will no longer inadvertently delay some validator traffic when maxed out due to joining nodes.
-* Dropped connections no longer cause the outstanding messages metric to become incorrect.
-* JSON-RPC server is now mostly compliant with the standard. Specifically, correct error values are now returned in responses in many failure cases.
+
+- `null` should no longer be used as a value for `params` in JSON-RPC requests. Prefer an empty Array or Object.
+- Deprecate the `chain_height` metric in favor of `highest_available_block_height`.
+
+### Removed
+
+- Remove legacy synchronization from genesis in favor of fast-sync.
+- Remove config options no longer required due to fast-sync: `[linear_chain_sync]`, `[block_proposer]` and `[consensus.highway.standstill_timeout]`.
+- Remove chainspec setting `[protocol.last_emergency_restart]` as fast sync will use the global state directly for recognizing such restarts instead.
+- Remove a temporary chainspec setting `[core.max_stored_value_size]` which was used to limit the size of individual values stored in global state.
+- Remove config section `[deploy_acceptor]` which only has one option `verify_accounts`, meaning deploys received from clients always undergo account balance checks to assess suitability for execution or not.
+- Remove storage integrity check.
+- Remove `SIGUSR1`/`SIGUSR2` queue dumps in favor of the diagnostics port.
+- Remove `casper-mainnet` feature flag.
+
+### Fixed
+
+- Limiters for incoming requests and outgoing bandwidth will no longer inadvertently delay some validator traffic when maxed out due to joining nodes.
+- Dropped connections no longer cause the outstanding messages metric to become incorrect.
+- JSON-RPC server is now mostly compliant with the standard. Specifically, correct error values are now returned in responses in many failure cases.
 
 ### Security
-* Bump `openssl` crate to version 0.10.48, if compiling with vendored OpenSSL to address latest RUSTSEC advisories.
-
-
+
+- Bump `openssl` crate to version 0.10.48, if compiling with vendored OpenSSL to address latest RUSTSEC advisories.
 
 ## 1.4.15-alt
 
 ### Changed
-* Update dependencies (in particular `casper-types` to v2.0.0 due to additional `Key` variant).  Note that publishing `1.4.15-alt` is only to rectify the issue where `casper-types` was published as v1.6.0 despite having a breaking change.  It is expected to only be consumed as a crate; there will be no upgrade of Casper Mainnet, Testnet, etc to protocol version `1.4.15-alt`.
-
-
+
+- Update dependencies (in particular `casper-types` to v2.0.0 due to additional `Key` variant). Note that publishing `1.4.15-alt` is only to rectify the issue where `casper-types` was published as v1.6.0 despite having a breaking change. It is expected to only be consumed as a crate; there will be no upgrade of Casper Mainnet, Testnet, etc to protocol version `1.4.15-alt`.
 
 ## 1.4.15
 
 ### Changed
-* Modified JSON-RPCs `chain_get_era_info_by_switch_block` and `chain_get_era_summary` to use either `Key::EraInfo` or `Key::EraSummary` as appropriate in order to provide useful responses.
-
-
+
+- Modified JSON-RPCs `chain_get_era_info_by_switch_block` and `chain_get_era_summary` to use either `Key::EraInfo` or `Key::EraSummary` as appropriate in order to provide useful responses.
 
 ## 1.4.14
 
 ### Added
-* Node executes new prune process after executing each block, whereby entries under `Key::EraInfo` are removed in batches of size defined by the new chainspec option `[core.prune_batch_size]`.
-* After executing a switch block, information about that era is stored to global state under a new static key `Key::EraSummary`.
-* Add a new JSON-RPC endpoint `chain_get_era_summary` to retrieve the information stored under `Key::EraSummary`.
-
-### Changed
-* Rather than storing an ever-increasing collection of era information after executing a switch block under `Key::EraInfo`, the node now stores only the information relevant to that era under `Key::EraSummary`.
-* Update `openssl` and `openssl-sys` to latest versions.
-
-### Removed
-* Remove asymmetric key functionality (move to `casper-types` crate behind feature `std`).
-* Remove time types (move to `casper-types` with some functionality behind feature `std`).
-
-### Fixed
-* Fix issue in BlockValidator inhibiting the use of fallback peers to fetch missing deploys.
-
-
+
+- Node executes new prune process after executing each block, whereby entries under `Key::EraInfo` are removed in batches of size defined by the new chainspec option `[core.prune_batch_size]`.
+- After executing a switch block, information about that era is stored to global state under a new static key `Key::EraSummary`.
+- Add a new JSON-RPC endpoint `chain_get_era_summary` to retrieve the information stored under `Key::EraSummary`.
+
+### Changed
+
+- Rather than storing an ever-increasing collection of era information after executing a switch block under `Key::EraInfo`, the node now stores only the information relevant to that era under `Key::EraSummary`.
+- Update `openssl` and `openssl-sys` to latest versions.
+
+### Removed
+
+- Remove asymmetric key functionality (move to `casper-types` crate behind feature `std`).
+- Remove time types (move to `casper-types` with some functionality behind feature `std`).
+
+### Fixed
+
+- Fix issue in BlockValidator inhibiting the use of fallback peers to fetch missing deploys.
 
 ## 1.4.13
 
 ### Changed
-* Update `casper-execution-engine`.
-
-
+
+- Update `casper-execution-engine`.
 
 ## 1.4.8
 
 ### Added
-* Add an `identity` option to load existing network identity certificates signed by a CA.
-
-
-
-### Changed
-* Update `casper-execution-engine`.
-
-
+
+- Add an `identity` option to load existing network identity certificates signed by a CA.
+
+### Changed
+
+- Update `casper-execution-engine`.
 
 ## 1.4.7
 
 ### Changed
-* Update `casper-execution-engine` and three `openssl` crates to latest versions.
-
-
+
+- Update `casper-execution-engine` and three `openssl` crates to latest versions.
 
 ## 1.4.6
 
 ### Changed
-* Update dependencies to make use of scratch global state in the contract runtime.
-
-
+
+- Update dependencies to make use of scratch global state in the contract runtime.
 
 ## 1.4.5
 
 ### Added
-* Add a temporary chainspec setting `max_stored_value_size` to limit the size of individual values stored in global state.
-* Add a chainspec setting `minimum_delegation_amount` to limit the minimal amount of motes that can be delegated by a first time delegator.
-* Add a chainspec setting `block_max_approval_count` to limit the maximum number of approvals across all deploys in a single block.
-* Add a `finalized_approvals` field to the GetDeploy RPC, which if `true` causes the response to include finalized approvals substituted for the originally-received ones.
-
-### Fixed
-* Include deploy approvals in block payloads upon which consensus operates.
-* Fixes a bug where historical auction data was unavailable via `get-auction-info` RPC.
-
-
+
+- Add a temporary chainspec setting `max_stored_value_size` to limit the size of individual values stored in global state.
+- Add a chainspec setting `minimum_delegation_amount` to limit the minimal amount of motes that can be delegated by a first time delegator.
+- Add a chainspec setting `block_max_approval_count` to limit the maximum number of approvals across all deploys in a single block.
+- Add a `finalized_approvals` field to the GetDeploy RPC, which if `true` causes the response to include finalized approvals substituted for the originally-received ones.
+
+### Fixed
+
+- Include deploy approvals in block payloads upon which consensus operates.
+- Fixes a bug where historical auction data was unavailable via `get-auction-info` RPC.
 
 ## 1.4.4 - 2021-12-29
 
 ### Added
-* Add `contract_runtime_latest_commit_step` gauge metric indicating the execution duration of the latest `commit_step` call.
-
-### Changed
-* No longer checksum-hex encode various types.
-
-
+
+- Add `contract_runtime_latest_commit_step` gauge metric indicating the execution duration of the latest `commit_step` call.
+
+### Changed
+
+- No longer checksum-hex encode various types.
 
 ## 1.4.3 - 2021-12-06
 
 ### Added
-* Add new event to the main SSE server stream accessed via `<IP:Port>/events/main` which emits hashes of expired deploys.
-
-### Changed
-* `enable_manual_sync` configuration parameter defaults to `true`.
-* Default behavior of LMDB changed to use [`NO_READAHEAD`](https://docs.rs/lmdb/0.8.0/lmdb/struct.EnvironmentFlags.html#associatedconstant.NO_READAHEAD).
-
-
+
+- Add new event to the main SSE server stream accessed via `<IP:Port>/events/main` which emits hashes of expired deploys.
+
+### Changed
+
+- `enable_manual_sync` configuration parameter defaults to `true`.
+- Default behavior of LMDB changed to use [`NO_READAHEAD`](https://docs.rs/lmdb/0.8.0/lmdb/struct.EnvironmentFlags.html#associatedconstant.NO_READAHEAD).
 
 ## [1.4.2] - 2021-11-11
 
 ### Changed
-* There are now less false warnings/errors regarding dropped responders or closed channels during a shutdown, where they are expected and harmless.
-* Execution transforms are ordered by insertion order.
-
-### Removed
-* The config option `consensus.highway.unit_hashes_folder` has been removed.
-
-### Fixed
-* The block proposer component now retains pending deploys and transfers across a restart.
-
-
+
+- There are now less false warnings/errors regarding dropped responders or closed channels during a shutdown, where they are expected and harmless.
+- Execution transforms are ordered by insertion order.
+
+### Removed
+
+- The config option `consensus.highway.unit_hashes_folder` has been removed.
+
+### Fixed
+
+- The block proposer component now retains pending deploys and transfers across a restart.
 
 ## [1.4.0] - 2021-10-04
 
 ### Added
-* Add `enable_manual_sync` boolean option to `[contract_runtime]` in the config.toml which enables manual LMDB sync.
-* Add `contract_runtime_execute_block` histogram tracking execution time of a whole block.
-* Long-running events now log their event type.
-* Individual weights for traffic throttling can now be set through the configuration value `network.estimator_weights`.
-* Add `consensus.highway.max_request_batch_size` configuration parameter. Defaults to 20.
-* New histogram metrics `deploy_acceptor_accepted_deploy` and `deploy_acceptor_rejected_deploy` that track how long the initial verification took.
-* Add gzip content negotiation (using accept-encoding header) to rpc endpoints.
-* Add `state_get_trie` JSON-RPC endpoint.
-* Add `info_get_validator_changes` JSON-RPC endpoint and REST endpoint `validator-changes` that return the status changes of active validators.
-
-### Changed
-* The following Highway timers are now separate, configurable, and optional (if the entry is not in the config, the timer is never called):
-  * `standstill_timeout` causes the node to restart if no progress is made.
-  * `request_state_interval` makes the node periodically request the latest state from a peer.
-  * `log_synchronizer_interval` periodically logs the number of entries in the synchronizer queues.
-* Add support for providing node uptime via the addition of an `uptime` parameter in the response to the `/status` endpoint and the `info_get_status` JSON-RPC.
-* Support building and testing using stable Rust.
-* Log chattiness in `debug` or lower levels has been reduced and performance at `info` or higher slightly improved.
-* The following parameters in the `[gossip]` section of the config has been renamed:
-  * `[finished_entry_duration_secs]` => `[finished_entry_duration]`
-  * `[gossip_request_timeout_secs]` => `[gossip_request_timeout]`
-  * `[get_remainder_timeout_secs]` => `[get_remainder_timeout]`
-* The following parameters in config now follow the humantime convention ('30sec', '120min', etc.):
-  * `[network][gossip_interval]`
-  * `[gossip][finished_entry_duration]`
-  * `[gossip][gossip_request_timeout]`
-  * `[gossip][get_remainder_timeout]`
-  * `[fetcher][get_from_peer_timeout]`
-
-### Removed
-* The unofficial support for nix-related derivations and support tooling has been removed.
-* Experimental, nix-based kubernetes testing support has been removed.
-* Experimental support for libp2p has been removed.
-* The `isolation_reconnect_delay` configuration, which has been ignored since 1.3, has been removed.
-* The libp2p-exclusive metrics of `read_futures_in_flight`, `read_futures_total`, `write_futures_in_flight`, `write_futures_total` have been removed.
-
-### Fixed
-* Resolve an issue where `Deploys` with payment amounts exceeding the block gas limit would not be rejected.
-* Resolve issue of duplicated config option `max_associated_keys`.
-
-
+
+- Add `enable_manual_sync` boolean option to `[contract_runtime]` in the config.toml which enables manual LMDB sync.
+- Add `contract_runtime_execute_block` histogram tracking execution time of a whole block.
+- Long-running events now log their event type.
+- Individual weights for traffic throttling can now be set through the configuration value `network.estimator_weights`.
+- Add `consensus.highway.max_request_batch_size` configuration parameter. Defaults to 20.
+- New histogram metrics `deploy_acceptor_accepted_deploy` and `deploy_acceptor_rejected_deploy` that track how long the initial verification took.
+- Add gzip content negotiation (using accept-encoding header) to rpc endpoints.
+- Add `state_get_trie` JSON-RPC endpoint.
+- Add `info_get_validator_changes` JSON-RPC endpoint and REST endpoint `validator-changes` that return the status changes of active validators.
+
+### Changed
+
+- The following Highway timers are now separate, configurable, and optional (if the entry is not in the config, the timer is never called):
+  - `standstill_timeout` causes the node to restart if no progress is made.
+  - `request_state_interval` makes the node periodically request the latest state from a peer.
+  - `log_synchronizer_interval` periodically logs the number of entries in the synchronizer queues.
+- Add support for providing node uptime via the addition of an `uptime` parameter in the response to the `/status` endpoint and the `info_get_status` JSON-RPC.
+- Support building and testing using stable Rust.
+- Log chattiness in `debug` or lower levels has been reduced and performance at `info` or higher slightly improved.
+- The following parameters in the `[gossip]` section of the config has been renamed:
+  - `[finished_entry_duration_secs]` => `[finished_entry_duration]`
+  - `[gossip_request_timeout_secs]` => `[gossip_request_timeout]`
+  - `[get_remainder_timeout_secs]` => `[get_remainder_timeout]`
+- The following parameters in config now follow the humantime convention ('30sec', '120min', etc.):
+  - `[network][gossip_interval]`
+  - `[gossip][finished_entry_duration]`
+  - `[gossip][gossip_request_timeout]`
+  - `[gossip][get_remainder_timeout]`
+  - `[fetcher][get_from_peer_timeout]`
+
+### Removed
+
+- The unofficial support for nix-related derivations and support tooling has been removed.
+- Experimental, nix-based kubernetes testing support has been removed.
+- Experimental support for libp2p has been removed.
+- The `isolation_reconnect_delay` configuration, which has been ignored since 1.3, has been removed.
+- The libp2p-exclusive metrics of `read_futures_in_flight`, `read_futures_total`, `write_futures_in_flight`, `write_futures_total` have been removed.
+
+### Fixed
+
+- Resolve an issue where `Deploys` with payment amounts exceeding the block gas limit would not be rejected.
+- Resolve issue of duplicated config option `max_associated_keys`.
 
 ## [1.3.2] - 2021-08-02
 
 ### Fixed
-* Resolve an issue in the `state_get_dictionary_item` JSON-RPC when a `ContractHash` is used.
-* Corrected network state engine to hold in blocked state for full 10 minutes when encountering out of order race condition.
-
-
+
+- Resolve an issue in the `state_get_dictionary_item` JSON-RPC when a `ContractHash` is used.
+- Corrected network state engine to hold in blocked state for full 10 minutes when encountering out of order race condition.
 
 ## [1.3.1] - 2021-07-26
 
 ### Fixed
-* Parametrized sync_timeout and increased value to stop possible post upgrade restart loop.
-
-
+
+- Parametrized sync_timeout and increased value to stop possible post upgrade restart loop.
 
 ## [1.3.0] - 2021-07-19
 
 ### Added
-* Add support for providing historical auction information via the addition of an optional block ID in the `state_get_auction_info` JSON-RPC.
-* Exclude inactive validators from proposing blocks.
-* Add validation of the `[protocol]` configuration on startup, to ensure the contained values make sense.
-* Add optional outgoing bandwidth limiter to the networking component, controllable via new `[network][max_outgoing_byte_rate_non_validators]` config option.
-* Add optional incoming message limiter to the networking component, controllable via new `[network][max_incoming_message_rate_non_validators]` config option.
-* Add optional in-memory deduplication of deploys, controllable via new `[storage]` config options `[enable_mem_deduplication]` and `[mem_pool_prune_interval]`.
-* Add a new event stream to SSE server accessed via `<IP:Port>/events/deploys` which emits deploys in full as they are accepted.
-* Events now log their ancestors, so detailed tracing of events is possible.
-
-### Changed
-* Major rewrite of the network component, covering connection negotiation and management, periodic housekeeping and logging.
-* Exchange and authenticate Validator public keys in network handshake between peers.
-* Remove needless copying of outgoing network messages.
-* Move finality signatures to separate event stream and change stream endpoints to `/events/main` and `/events/sigs`.
-* Avoid truncating the state root hash when reporting node's status via JSON-RPC or REST servers.
-* The JSON-RPC server waits until an incoming deploy has been sent to storage before responding to the client.
-* Persist event stream event index across node restarts.
-* Separate transfers from other deploys in the block proposer.
-* Enable getting validators for future eras in `EffectBuilder::get_era_validators()`.
-* Improve logging around stalled consensus detection.
-* Skip storage integrity checks if the node didn't previously crash.
-* Update pinned version of Rust to `nightly-2021-06-17`.
-* Changed LMDB flags to reduce flushing and optimize IO performance in the Contract Runtime.
-* Don't shut down by default anymore if stalled. To enable set config option `shutdown_on_standstill = true` in `[consensus.highway]`.
-* Major rewrite of the contract runtime component.
-* Ports used for local testing are now determined in a manner that hopefully leads to less accidental conflicts.
-* At log level `DEBUG`, single events are no longer logged (use `TRACE` instead).
-* More node modules are now `pub(crate)`.
-
-### Removed
-* Remove systemd notify support, including removal of `[network][systemd_support]` config option.
-* Removed dead code revealed by making modules `pub(crate)`.
-* The networking layer no longer gives preferences to validators from the previous era.
-
-### Fixed
-* Avoid redundant requests caused by the Highway synchronizer.
-* Update "current era" metric also for initial era.
-* Keep syncing until the node is in the current era, rather than allowing an acceptable drift.
-* Update the list of peers with newly-learned ones in linear chain sync.
-* Drain the joiner reactor queue on exit, to eliminate stale connections whose handshake has completed, but which live on the queue.
-* Shut down SSE event streams gracefully.
-* Limit the maximum number of clients connected to the event stream server via the `[event_stream_server][max_concurrent_subscribers]` config option.
-* Avoid emitting duplicate events in the event stream.
-* Change `BlockIdentifier` params in the Open-RPC schema to be optional.
-* Asymmetric connections are now swept regularly again.
-
-
+
+- Add support for providing historical auction information via the addition of an optional block ID in the `state_get_auction_info` JSON-RPC.
+- Exclude inactive validators from proposing blocks.
+- Add validation of the `[protocol]` configuration on startup, to ensure the contained values make sense.
+- Add optional outgoing bandwidth limiter to the networking component, controllable via new `[network][max_outgoing_byte_rate_non_validators]` config option.
+- Add optional incoming message limiter to the networking component, controllable via new `[network][max_incoming_message_rate_non_validators]` config option.
+- Add optional in-memory deduplication of deploys, controllable via new `[storage]` config options `[enable_mem_deduplication]` and `[mem_pool_prune_interval]`.
+- Add a new event stream to SSE server accessed via `<IP:Port>/events/deploys` which emits deploys in full as they are accepted.
+- Events now log their ancestors, so detailed tracing of events is possible.
+
+### Changed
+
+- Major rewrite of the network component, covering connection negotiation and management, periodic housekeeping and logging.
+- Exchange and authenticate Validator public keys in network handshake between peers.
+- Remove needless copying of outgoing network messages.
+- Move finality signatures to separate event stream and change stream endpoints to `/events/main` and `/events/sigs`.
+- Avoid truncating the state root hash when reporting node's status via JSON-RPC or REST servers.
+- The JSON-RPC server waits until an incoming deploy has been sent to storage before responding to the client.
+- Persist event stream event index across node restarts.
+- Separate transfers from other deploys in the block proposer.
+- Enable getting validators for future eras in `EffectBuilder::get_era_validators()`.
+- Improve logging around stalled consensus detection.
+- Skip storage integrity checks if the node didn't previously crash.
+- Update pinned version of Rust to `nightly-2021-06-17`.
+- Changed LMDB flags to reduce flushing and optimize IO performance in the Contract Runtime.
+- Don't shut down by default anymore if stalled. To enable set config option `shutdown_on_standstill = true` in `[consensus.highway]`.
+- Major rewrite of the contract runtime component.
+- Ports used for local testing are now determined in a manner that hopefully leads to less accidental conflicts.
+- At log level `DEBUG`, single events are no longer logged (use `TRACE` instead).
+- More node modules are now `pub(crate)`.
+
+### Removed
+
+- Remove systemd notify support, including removal of `[network][systemd_support]` config option.
+- Removed dead code revealed by making modules `pub(crate)`.
+- The networking layer no longer gives preferences to validators from the previous era.
+
+### Fixed
+
+- Avoid redundant requests caused by the Highway synchronizer.
+- Update "current era" metric also for initial era.
+- Keep syncing until the node is in the current era, rather than allowing an acceptable drift.
+- Update the list of peers with newly-learned ones in linear chain sync.
+- Drain the joiner reactor queue on exit, to eliminate stale connections whose handshake has completed, but which live on the queue.
+- Shut down SSE event streams gracefully.
+- Limit the maximum number of clients connected to the event stream server via the `[event_stream_server][max_concurrent_subscribers]` config option.
+- Avoid emitting duplicate events in the event stream.
+- Change `BlockIdentifier` params in the Open-RPC schema to be optional.
+- Asymmetric connections are now swept regularly again.
 
 ## [1.2.0] - 2021-05-27
 
 ### Added
-* Add configuration options for `[consensus][highway][round_success_meter]`.
-* Add `[protocol][last_emergency_restart]` field to the chainspec for use by fast sync.
-* Add an endpoint at `/rpc-schema` to the REST server which returns the OpenRPC-compatible schema of the JSON-RPC API.
-* Have consensus component shut down the node on an absence of messages for the last era for a given period.
-* Add a new `Step` event to the event stream which displays the contract runtime `Step` execution results.
-* Add a configurable delay before proposing dependencies, to give deploys time to be gossiped before inclusion in a new block.
-* Add instrumentation to the network component.
-* Add fetchers for block headers.
-* Add joiner test.
-
-### Changed
-* Change to Apache 2.0 license.
-* Provide an efficient way of finding the block to which a given deploy belongs.
-* On hard-reset upgrades, only remove stored blocks with old protocol versions, and remove all data associated with a removed block.
-* Restrict expensive startup integrity checks to sessions following unclean shutdowns.
-* Improve node joining process.
-* Improve linear chain component, including cleanups and optimized handling of finality signatures.
-* Make the syncing process, linear chain component and joiner reactor not depend on the Era Supervisor.
-* Improve logging of banned peers.
-* Change trigger for upgrade checks to timed interval rather than announcement of new block.
-* Use the same JSON representation for a block in the event stream as for the JSON-RPC server.
-* Avoid creating a new era when shutting down for an upgrade.
-* Allow consensus to disconnect from faulty peers.
-* Use own most recent round exponent instead of the median when initializing a new era.
-* Request protocol state from peers only for the latest era.
-* Add an instance ID to consensus pings, so that they are only handled in the era and the network they were meant for.
-* Avoid requesting a consensus dependency that is already in the synchronizer queue.
-* Change replay detection to not use execution results.
-* Initialize consensus round success meter with current timestamp.
-* Era Supervisor now accounts for the last emergency restart.
-* Upgrade dependencies, in particular tokio.
-* Use `minimum_block_time` and `maximum_round_length` in Highway, instead of `minimum_round_exponent` and `maximum_round_exponent`. The minimum round length doesn't have to be a power of two in milliseconds anymore.
-
-### Removed
-* Remove `impl Sub<Timestamp> for Timestamp` to help avoid panicking in non-obvious edge cases.
-* Remove `impl Sub<TimeDiff> for Timestamp` from production code to help avoid panicking in non-obvious edge cases.
-* Remove `[event_stream_server][broadcast_channel_size]` from config.toml, and make it a factor of the event stream buffer size.
-
-### Fixed
-* Have casper-node process exit with the exit code returned by the validator reactor.
-* Restore cached block proposer state correctly.
-* Runtime memory estimator now registered in the joiner reactor.
-* Avoid potential arithmetic overflow in consensus component.
-* Avoid potential index out of bounds error in consensus component.
-* Avoid panic on dropping an event responder.
-* Validate each block size in the block validator component.
-* Prevent deploy replays.
-* Ensure finality signatures received after storing a block are gossiped and stored.
-* Ensure isolated bootstrap nodes attempt to reconnect properly.
-* Ensure the reactor doesn't skip fatal errors before successfully exiting.
-* Collect only verified signatures from bonded validators.
-* Fix a race condition where new metrics were replaced before the networking component had shut down completely, resulting in a panic.
-* Ensure an era is not activated twice.
-* Avoid redundant requests caused by the Highway synchronizer.
-* Reduce duplication in block validation requests made by the Highway synchronizer.
-* Request latest consensus state only if consensus has stalled locally.
-
-
+
+- Add configuration options for `[consensus][highway][round_success_meter]`.
+- Add `[protocol][last_emergency_restart]` field to the chainspec for use by fast sync.
+- Add an endpoint at `/rpc-schema` to the REST server which returns the OpenRPC-compatible schema of the JSON-RPC API.
+- Have consensus component shut down the node on an absence of messages for the last era for a given period.
+- Add a new `Step` event to the event stream which displays the contract runtime `Step` execution results.
+- Add a configurable delay before proposing dependencies, to give deploys time to be gossiped before inclusion in a new block.
+- Add instrumentation to the network component.
+- Add fetchers for block headers.
+- Add joiner test.
+
+### Changed
+
+- Change to Apache 2.0 license.
+- Provide an efficient way of finding the block to which a given deploy belongs.
+- On hard-reset upgrades, only remove stored blocks with old protocol versions, and remove all data associated with a removed block.
+- Restrict expensive startup integrity checks to sessions following unclean shutdowns.
+- Improve node joining process.
+- Improve linear chain component, including cleanups and optimized handling of finality signatures.
+- Make the syncing process, linear chain component and joiner reactor not depend on the Era Supervisor.
+- Improve logging of banned peers.
+- Change trigger for upgrade checks to timed interval rather than announcement of new block.
+- Use the same JSON representation for a block in the event stream as for the JSON-RPC server.
+- Avoid creating a new era when shutting down for an upgrade.
+- Allow consensus to disconnect from faulty peers.
+- Use own most recent round exponent instead of the median when initializing a new era.
+- Request protocol state from peers only for the latest era.
+- Add an instance ID to consensus pings, so that they are only handled in the era and the network they were meant for.
+- Avoid requesting a consensus dependency that is already in the synchronizer queue.
+- Change replay detection to not use execution results.
+- Initialize consensus round success meter with current timestamp.
+- Era Supervisor now accounts for the last emergency restart.
+- Upgrade dependencies, in particular tokio.
+- Use `minimum_block_time` and `maximum_round_length` in Highway, instead of `minimum_round_exponent` and `maximum_round_exponent`. The minimum round length doesn't have to be a power of two in milliseconds anymore.
+
+### Removed
+
+- Remove `impl Sub<Timestamp> for Timestamp` to help avoid panicking in non-obvious edge cases.
+- Remove `impl Sub<TimeDiff> for Timestamp` from production code to help avoid panicking in non-obvious edge cases.
+- Remove `[event_stream_server][broadcast_channel_size]` from config.toml, and make it a factor of the event stream buffer size.
+
+### Fixed
+
+- Have casper-node process exit with the exit code returned by the validator reactor.
+- Restore cached block proposer state correctly.
+- Runtime memory estimator now registered in the joiner reactor.
+- Avoid potential arithmetic overflow in consensus component.
+- Avoid potential index out of bounds error in consensus component.
+- Avoid panic on dropping an event responder.
+- Validate each block size in the block validator component.
+- Prevent deploy replays.
+- Ensure finality signatures received after storing a block are gossiped and stored.
+- Ensure isolated bootstrap nodes attempt to reconnect properly.
+- Ensure the reactor doesn't skip fatal errors before successfully exiting.
+- Collect only verified signatures from bonded validators.
+- Fix a race condition where new metrics were replaced before the networking component had shut down completely, resulting in a panic.
+- Ensure an era is not activated twice.
+- Avoid redundant requests caused by the Highway synchronizer.
+- Reduce duplication in block validation requests made by the Highway synchronizer.
+- Request latest consensus state only if consensus has stalled locally.
 
 ## [1.1.1] - 2021-04-19
 
 ### Changed
-* Ensure consistent validation when adding deploys and transfers while proposing and validating blocks.
-
-
+
+- Ensure consistent validation when adding deploys and transfers while proposing and validating blocks.
 
 ## [1.1.0] - 2021-04-13 [YANKED]
 
 ### Changed
-* Ensure that global state queries will only be permitted to recurse to a fixed maximum depth.
-
-
+
+- Ensure that global state queries will only be permitted to recurse to a fixed maximum depth.
 
 ## [1.0.1] - 2021-04-08
 
 ### Added
-* Add `[deploys][max_deploy_size]` to chainspec to limit the size of valid deploys.
-* Add `[network][maximum_net_message_size]` to chainspec to limit the size of peer-to-peer messages.
-
-### Changed
-* Check deploy size does not exceed maximum permitted as part of deploy validation.
-* Include protocol version and maximum message size in network handshake of nodes.
-* Change accounts.toml to only be included in v1.0.0 configurations.
-
-
+
+- Add `[deploys][max_deploy_size]` to chainspec to limit the size of valid deploys.
+- Add `[network][maximum_net_message_size]` to chainspec to limit the size of peer-to-peer messages.
+
+### Changed
+
+- Check deploy size does not exceed maximum permitted as part of deploy validation.
+- Include protocol version and maximum message size in network handshake of nodes.
+- Change accounts.toml to only be included in v1.0.0 configurations.
 
 ## [1.0.0] - 2021-03-30
 
 ### Added
-* Initial release of node for Casper mainnet.
-
-
+
+- Initial release of node for Casper mainnet.
 
 [Keep a Changelog]: https://keepachangelog.com/en/1.0.0
 [unreleased]: https://github.com/casper-network/casper-node/compare/37d561634adf73dab40fffa7f1f1ee47e80bf8a1...dev
