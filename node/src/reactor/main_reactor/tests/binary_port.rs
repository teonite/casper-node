use std::{
    collections::{BTreeMap, HashMap},
    convert::TryInto,
    iter,
    sync::Arc,
    time::Duration,
};

use casper_binary_port::{
    BinaryRequest, BinaryRequestHeader, BinaryResponse, BinaryResponseAndRequest, ConsensusStatus,
    ConsensusValidatorChanges, DictionaryItemIdentifier, ErrorCode, GetRequest, GetTrieFullResult,
    GlobalStateQueryResult, GlobalStateRequest, InformationRequest, InformationRequestTag,
    LastProgress, NetworkName, NodeStatus, PayloadType, ReactorStateName, RecordId, Uptime,
};
use casper_storage::global_state::state::CommitProvider;
use casper_types::{
    account::{AccountHash, ActionThresholds, AssociatedKeys},
    addressable_entity::{NamedKeyAddr, NamedKeyValue},
<<<<<<< HEAD
=======
    binary_port::{
        BinaryRequest, BinaryRequestHeader, BinaryResponse, BinaryResponseAndRequest,
        ConsensusStatus, ConsensusValidatorChanges, DictionaryItemIdentifier,
        DictionaryQueryResult, ErrorCode, GetRequest, GetTrieFullResult, GlobalStateQueryResult,
        GlobalStateRequest, InformationRequest, InformationRequestTag, LastProgress, NetworkName,
        NodeStatus, PayloadType, ReactorStateName, RecordId, Uptime,
    },
>>>>>>> a9afd2e1
    bytesrepr::{FromBytes, ToBytes},
    execution::{Effects, TransformKindV2, TransformV2},
    testing::TestRng,
    Account, AvailableBlockRange, Block, BlockHash, BlockHeader, BlockIdentifier,
    BlockSynchronizerStatus, CLValue, CLValueDictionary, ChainspecRawBytes, DictionaryAddr, Digest,
    EntityAddr, GlobalStateIdentifier, Key, KeyTag, NextUpgrade, Peers, ProtocolVersion, SecretKey,
    SignedBlock, StoredValue, Transaction, TransactionV1Builder, Transfer, URef,
};
use juliet::{
    io::IoCoreBuilder,
    protocol::ProtocolBuilder,
    rpc::{JulietRpcClient, RpcBuilder},
    ChannelConfiguration, ChannelId,
};
use rand::Rng;
use tokio::{net::TcpStream, time::timeout};
use tracing::error;

use crate::{
    reactor::{main_reactor::MainReactor, Runner},
    testing::{
        self, filter_reactor::FilterReactor, network::TestingNetwork, ConditionCheckReactor,
    },
    types::NodeId,
};

use super::{InitialStakes, TestFixture};

const GUARANTEED_BLOCK_HEIGHT: u64 = 2;

const TEST_DICT_NAME: &str = "test_dict";
const TEST_DICT_ITEM_KEY: &str = "test_key";

struct TestData {
    rng: TestRng,
    chainspec_raw_bytes: ChainspecRawBytes,
    highest_block: Block,
    secret_signing_key: Arc<SecretKey>,
    state_root_hash: Digest,
    test_account_hash: AccountHash,
    test_entity_addr: EntityAddr,
    test_dict_seed_uref: URef,
}

fn network_produced_blocks(
    nodes: &HashMap<NodeId, Runner<ConditionCheckReactor<FilterReactor<MainReactor>>>>,
    block_count: u64,
) -> bool {
    nodes.values().all(|node| {
        node.reactor()
            .inner()
            .inner()
            .storage()
            .get_available_block_range()
            .high()
            >= block_count
    })
}

async fn setup() -> (
    JulietRpcClient<1>,
    (
        impl futures::Future<Output = (TestingNetwork<FilterReactor<MainReactor>>, TestRng)>,
        TestData,
    ),
) {
    let mut fixture = TestFixture::new(
        InitialStakes::AllEqual {
            count: 4,
            stake: 100,
        },
        None,
    )
    .await;
    let chainspec_raw_bytes = ChainspecRawBytes::clone(&fixture.chainspec_raw_bytes);
    let mut rng = fixture.rng_mut().create_child();
    let net = fixture.network_mut();
    net.settle_on(
        &mut rng,
        |nodes| network_produced_blocks(nodes, GUARANTEED_BLOCK_HEIGHT),
        Duration::from_secs(59),
    )
    .await;
    let (_, first_node) = net
        .nodes()
        .iter()
        .next()
        .expect("should have at least one node");
    let secret_signing_key = first_node
        .main_reactor()
        .validator_matrix
        .secret_signing_key()
        .clone();
    let highest_block = net
        .nodes()
        .iter()
        .find_map(|(_, runner)| {
            runner
                .reactor()
                .inner()
                .inner()
                .storage()
                .read_highest_block()
        })
        .expect("should have highest block");

    let effects = test_effects(&mut rng);

    let state_root_hash = first_node
        .main_reactor()
        .contract_runtime()
        .data_access_layer()
        .commit(*highest_block.state_root_hash(), effects.effects)
        .expect("should commit effects");

    // Get the binary port address.
    let binary_port_addr = first_node
        .main_reactor()
        .binary_port
        .bind_address()
        .expect("should be bound");

    // We let the entire network run in the background, until our request completes.
    let finish_cranking = fixture.run_until_stopped(rng.create_child());

    // Set-up juliet client.
    let protocol_builder = ProtocolBuilder::<1>::with_default_channel_config(
        ChannelConfiguration::default()
            .with_request_limit(10)
            .with_max_request_payload_size(1024 * 1024 * 8)
            .with_max_response_payload_size(1024 * 1024 * 8),
    );
    let io_builder = IoCoreBuilder::new(protocol_builder).buffer_size(ChannelId::new(0), 4096);
    let rpc_builder = RpcBuilder::new(io_builder);
    let address = format!("localhost:{}", binary_port_addr.port());
    let stream = TcpStream::connect(address.clone())
        .await
        .expect("should create stream");
    let (reader, writer) = stream.into_split();
    let (client, mut server) = rpc_builder.build(reader, writer);

    // We are not using the server functionality, but still need to run it for IO reasons.
    tokio::spawn(async move {
        if let Err(err) = server.next_request().await {
            error!(%err, "server read error");
        }
    });

    (
        client,
        (
            finish_cranking,
            TestData {
                rng,
                chainspec_raw_bytes,
                highest_block,
                secret_signing_key,
                state_root_hash,
                test_account_hash: effects.test_account_hash,
                test_entity_addr: effects.test_entity_addr,
                test_dict_seed_uref: effects.test_dict_seed_uref,
            },
        ),
    )
}

fn test_effects(rng: &mut TestRng) -> TestEffects {
    // we set up some basic data for global state tests, including an account and a dictionary
    let account_hash = AccountHash::new(rng.gen());
    let entity_addr = rng.gen();
    let dict_seed_uref = rng.gen();
    let dict_key = Key::dictionary(dict_seed_uref, TEST_DICT_ITEM_KEY.as_bytes());
    let dict_value = CLValueDictionary::new(
        CLValue::from_t(0).unwrap(),
        dict_seed_uref.addr().to_vec(),
        TEST_DICT_ITEM_KEY.as_bytes().to_vec(),
    );

    let mut effects = Effects::new();
    effects.push(TransformV2::new(
        dict_key,
        TransformKindV2::Write(StoredValue::CLValue(CLValue::from_t(dict_value).unwrap())),
    ));
    effects.push(TransformV2::new(
        Key::Account(account_hash),
        TransformKindV2::Write(StoredValue::Account(Account::new(
            account_hash,
            iter::once((TEST_DICT_NAME.to_owned(), Key::URef(dict_seed_uref)))
                .collect::<BTreeMap<_, _>>()
                .into(),
            rng.gen(),
            AssociatedKeys::default(),
            ActionThresholds::default(),
        ))),
    ));
    effects.push(TransformV2::new(
        Key::NamedKey(
            NamedKeyAddr::new_from_string(entity_addr, TEST_DICT_NAME.to_owned())
                .expect("should create named key addr"),
        ),
        TransformKindV2::Write(StoredValue::NamedKey(
            NamedKeyValue::from_concrete_values(
                Key::URef(dict_seed_uref),
                TEST_DICT_NAME.to_owned(),
            )
            .expect("should create named key value"),
        )),
    ));
    TestEffects {
        effects,
        test_account_hash: account_hash,
        test_entity_addr: entity_addr,
        test_dict_seed_uref: dict_seed_uref,
    }
}

struct TestEffects {
    effects: Effects,
    test_account_hash: AccountHash,
    test_entity_addr: EntityAddr,
    test_dict_seed_uref: URef,
}

struct TestCase {
    name: &'static str,
    request: BinaryRequest,
    asserter: Box<dyn Fn(&BinaryResponse) -> bool>,
}

fn validate_metadata(
    response: &BinaryResponse,
    expected_payload_type: Option<PayloadType>,
) -> bool {
    response.is_success()
        && response.returned_data_type_tag()
            == expected_payload_type.map(|payload_type| payload_type as u8)
        && expected_payload_type.map_or(true, |_| !response.payload().is_empty())
}

fn validate_deserialization<T>(response: &BinaryResponse) -> Option<T>
where
    T: FromBytes,
{
    FromBytes::from_bytes(response.payload())
        .ok()
        .map(|(data, remainder)| {
            assert!(remainder.is_empty());
            data
        })
}

fn assert_response<T, F>(
    response: &BinaryResponse,
    payload_type: Option<PayloadType>,
    validator: F,
) -> bool
where
    T: FromBytes,
    F: FnOnce(T) -> bool,
{
    validate_metadata(response, payload_type)
        && payload_type.map_or(true, |_| {
            validate_deserialization::<T>(response).map_or(false, validator)
        })
}

#[tokio::test]
async fn binary_port_component() {
    testing::init_logging();

    let (
        client,
        (
            finish_cranking,
            TestData {
                mut rng,
                chainspec_raw_bytes: network_chainspec_raw_bytes,
                highest_block,
                secret_signing_key,
                state_root_hash,
                test_account_hash,
                test_entity_addr,
                test_dict_seed_uref,
            },
        ),
    ) = setup().await;

    let test_cases = &[
        block_header_info(*highest_block.hash()),
        signed_block_info(*highest_block.hash()),
        peers(),
        uptime(),
        last_progress(),
        reactor_state(),
        network_name(),
        consensus_validator_changes(),
        block_synchronizer_status(),
        available_block_range(),
        next_upgrade(),
        consensus_status(),
        chainspec_raw_bytes(network_chainspec_raw_bytes),
        latest_switch_block_header(),
        node_status(),
        get_block_header(highest_block.clone_header()),
        get_block_transfers(highest_block.clone_header()),
        get_era_summary(state_root_hash),
        get_all_bids(state_root_hash),
        get_trie(state_root_hash),
        get_dictionary_item_by_addr(
            state_root_hash,
            *Key::dictionary(test_dict_seed_uref, TEST_DICT_ITEM_KEY.as_bytes())
                .as_dictionary()
                .unwrap(),
        ),
        get_dictionary_item_by_seed_uref(
            state_root_hash,
            test_dict_seed_uref,
            TEST_DICT_ITEM_KEY.to_owned(),
        ),
        get_dictionary_item_by_legacy_named_key(
            state_root_hash,
            test_account_hash,
            TEST_DICT_NAME.to_owned(),
            TEST_DICT_ITEM_KEY.to_owned(),
        ),
        get_dictionary_item_by_named_key(
            state_root_hash,
            test_entity_addr,
            TEST_DICT_NAME.to_owned(),
            TEST_DICT_ITEM_KEY.to_owned(),
        ),
        try_spec_exec_invalid(&mut rng),
        try_accept_transaction_invalid(&mut rng),
        try_accept_transaction(&secret_signing_key),
    ];

    for TestCase {
        name,
        request,
        asserter,
    } in test_cases
    {
        let header = BinaryRequestHeader::new(ProtocolVersion::from_parts(2, 0, 0), request.tag());
        let header_bytes = ToBytes::to_bytes(&header).expect("should serialize");

        let original_request_bytes = header_bytes
            .iter()
            .chain(
                ToBytes::to_bytes(&request)
                    .expect("should serialize")
                    .iter(),
            )
            .cloned()
            .collect::<Vec<_>>();

        let request_guard = client
            .create_request(ChannelId::new(0))
            .with_payload(original_request_bytes.clone().into())
            .queue_for_sending()
            .await;

        let response = timeout(Duration::from_secs(10), request_guard.wait_for_response())
            .await
            .unwrap_or_else(|err| panic!("{}: should complete without timeout: {}", name, err))
            .unwrap_or_else(|err| panic!("{}: should have ok response: {}", name, err))
            .unwrap_or_else(|| panic!("{}: should have bytes", name));
        let (binary_response_and_request, _): (BinaryResponseAndRequest, _) =
            FromBytes::from_bytes(&response).expect("should deserialize response");

        let mirrored_request_bytes = binary_response_and_request.original_request();
        assert_eq!(
            mirrored_request_bytes,
            original_request_bytes.as_slice(),
            "{}",
            name
        );
        assert!(asserter(binary_response_and_request.response()), "{}", name);
    }

    let (_net, _rng) = timeout(Duration::from_secs(10), finish_cranking)
        .await
        .unwrap_or_else(|_| panic!("should finish cranking without timeout"));
}

fn block_header_info(hash: BlockHash) -> TestCase {
    TestCase {
        name: "block_header_info",
        request: BinaryRequest::Get(
            InformationRequest::BlockHeader(Some(BlockIdentifier::Hash(hash)))
                .try_into()
                .expect("should convert"),
        ),
        asserter: Box::new(move |response| {
            assert_response::<BlockHeader, _>(response, Some(PayloadType::BlockHeader), |header| {
                header.block_hash() == hash
            })
        }),
    }
}

fn signed_block_info(hash: BlockHash) -> TestCase {
    TestCase {
        name: "signed_block_info",
        request: BinaryRequest::Get(
            InformationRequest::SignedBlock(Some(BlockIdentifier::Hash(hash)))
                .try_into()
                .expect("should convert"),
        ),
        asserter: Box::new(move |response| {
            assert_response::<SignedBlock, _>(response, Some(PayloadType::SignedBlock), |header| {
                *header.block().hash() == hash
            })
        }),
    }
}

fn peers() -> TestCase {
    TestCase {
        name: "peers",
        request: BinaryRequest::Get(GetRequest::Information {
            info_type_tag: InformationRequestTag::Peers.into(),
            key: vec![],
        }),
        asserter: Box::new(|response| {
            assert_response::<Peers, _>(response, Some(PayloadType::Peers), |peers| {
                !peers.into_inner().is_empty()
            })
        }),
    }
}

fn uptime() -> TestCase {
    TestCase {
        name: "uptime",
        request: BinaryRequest::Get(GetRequest::Information {
            info_type_tag: InformationRequestTag::Uptime.into(),
            key: vec![],
        }),
        asserter: Box::new(|response| {
            assert_response::<Uptime, _>(response, Some(PayloadType::Uptime), |uptime| {
                uptime.into_inner() > 0
            })
        }),
    }
}

fn last_progress() -> TestCase {
    TestCase {
        name: "last_progress",
        request: BinaryRequest::Get(GetRequest::Information {
            info_type_tag: InformationRequestTag::LastProgress.into(),
            key: vec![],
        }),
        asserter: Box::new(|response| {
            assert_response::<LastProgress, _>(
                response,
                Some(PayloadType::LastProgress),
                |last_progress| last_progress.into_inner().millis() > 0,
            )
        }),
    }
}

fn reactor_state() -> TestCase {
    TestCase {
        name: "reactor_state",
        request: BinaryRequest::Get(GetRequest::Information {
            info_type_tag: InformationRequestTag::ReactorState.into(),
            key: vec![],
        }),
        asserter: Box::new(|response| {
            assert_response::<ReactorStateName, _>(
                response,
                Some(PayloadType::ReactorState),
                |reactor_state| matches!(reactor_state.into_inner().as_str(), "Validate"),
            )
        }),
    }
}

fn network_name() -> TestCase {
    TestCase {
        name: "network_name",
        request: BinaryRequest::Get(GetRequest::Information {
            info_type_tag: InformationRequestTag::NetworkName.into(),
            key: vec![],
        }),
        asserter: Box::new(|response| {
            assert_response::<NetworkName, _>(
                response,
                Some(PayloadType::NetworkName),
                |network_name| &network_name.into_inner() == "casper-example",
            )
        }),
    }
}

fn consensus_validator_changes() -> TestCase {
    TestCase {
        name: "consensus_validator_changes",
        request: BinaryRequest::Get(GetRequest::Information {
            info_type_tag: InformationRequestTag::ConsensusValidatorChanges.into(),
            key: vec![],
        }),
        asserter: Box::new(|response| {
            assert_response::<ConsensusValidatorChanges, _>(
                response,
                Some(PayloadType::ConsensusValidatorChanges),
                |cvc| cvc.into_inner().is_empty(),
            )
        }),
    }
}

fn block_synchronizer_status() -> TestCase {
    TestCase {
        name: "block_synchronizer_status",
        request: BinaryRequest::Get(GetRequest::Information {
            info_type_tag: InformationRequestTag::BlockSynchronizerStatus.into(),
            key: vec![],
        }),
        asserter: Box::new(|response| {
            assert_response::<BlockSynchronizerStatus, _>(
                response,
                Some(PayloadType::BlockSynchronizerStatus),
                |bss| bss.historical().is_none() && bss.forward().is_none(),
            )
        }),
    }
}

fn available_block_range() -> TestCase {
    TestCase {
        name: "available_block_range",
        request: BinaryRequest::Get(GetRequest::Information {
            info_type_tag: InformationRequestTag::AvailableBlockRange.into(),
            key: vec![],
        }),
        asserter: Box::new(|response| {
            assert_response::<AvailableBlockRange, _>(
                response,
                Some(PayloadType::AvailableBlockRange),
                |abr| abr.low() == 0 && abr.high() >= GUARANTEED_BLOCK_HEIGHT,
            )
        }),
    }
}

fn next_upgrade() -> TestCase {
    TestCase {
        name: "next_upgrade",
        request: BinaryRequest::Get(GetRequest::Information {
            info_type_tag: InformationRequestTag::NextUpgrade.into(),
            key: vec![],
        }),
        asserter: Box::new(|response| assert_response::<NextUpgrade, _>(response, None, |_| true)),
    }
}

fn consensus_status() -> TestCase {
    TestCase {
        name: "consensus_status",
        request: BinaryRequest::Get(GetRequest::Information {
            info_type_tag: InformationRequestTag::ConsensusStatus.into(),
            key: vec![],
        }),
        asserter: Box::new(|response| {
            assert_response::<ConsensusStatus, _>(
                response,
                Some(PayloadType::ConsensusStatus),
                |_| true,
            )
        }),
    }
}

fn chainspec_raw_bytes(network_chainspec_raw_bytes: ChainspecRawBytes) -> TestCase {
    TestCase {
        name: "chainspec_raw_bytes",
        request: BinaryRequest::Get(GetRequest::Information {
            info_type_tag: InformationRequestTag::ChainspecRawBytes.into(),
            key: vec![],
        }),
        asserter: Box::new(move |response| {
            assert_response::<ChainspecRawBytes, _>(
                response,
                Some(PayloadType::ChainspecRawBytes),
                |crb| crb == network_chainspec_raw_bytes,
            )
        }),
    }
}

fn latest_switch_block_header() -> TestCase {
    TestCase {
        name: "latest_switch_block_header",
        request: BinaryRequest::Get(GetRequest::Information {
            info_type_tag: InformationRequestTag::LatestSwitchBlockHeader.into(),
            key: vec![],
        }),
        asserter: Box::new(move |response| {
            assert_response::<BlockHeader, _>(response, Some(PayloadType::BlockHeader), |header| {
                header.is_switch_block()
            })
        }),
    }
}

fn node_status() -> TestCase {
    TestCase {
        name: "node_status",
        request: BinaryRequest::Get(GetRequest::Information {
            info_type_tag: InformationRequestTag::NodeStatus.into(),
            key: vec![],
        }),
        asserter: Box::new(move |response| {
            assert_response::<NodeStatus, _>(
                response,
                Some(PayloadType::NodeStatus),
                |node_status| {
                    !node_status.peers.into_inner().is_empty()
                        && node_status.chainspec_name == "casper-example"
                        && node_status.last_added_block_info.is_some()
                        && node_status.our_public_signing_key.is_some()
                        && node_status.block_sync.historical().is_none()
                        && node_status.block_sync.forward().is_none()
                        && matches!(node_status.reactor_state.into_inner().as_str(), "Validate")
                        && node_status.latest_switch_block_hash.is_some()
                },
            )
        }),
    }
}

fn get_block_header(expected: BlockHeader) -> TestCase {
    TestCase {
        name: "get_block_header",
        request: BinaryRequest::Get(GetRequest::Record {
            record_type_tag: RecordId::BlockHeader.into(),
            key: expected.block_hash().to_bytes().unwrap(),
        }),
        asserter: Box::new(move |response| {
            assert_response::<BlockHeader, _>(response, Some(PayloadType::BlockHeader), |header| {
                header == expected
            })
        }),
    }
}

fn get_block_transfers(expected: BlockHeader) -> TestCase {
    TestCase {
        name: "get_block_transfers",
        request: BinaryRequest::Get(GetRequest::Record {
            record_type_tag: RecordId::Transfer.into(),
            key: expected.block_hash().to_bytes().unwrap(),
        }),
        asserter: Box::new(move |response| {
            validate_metadata(response, Some(PayloadType::Transfers))
                && bincode::deserialize::<Vec<Transfer>>(response.payload()).is_ok()
        }),
    }
}

fn get_era_summary(state_root_hash: Digest) -> TestCase {
    TestCase {
        name: "get_era_summary",
        request: BinaryRequest::Get(GetRequest::State(GlobalStateRequest::Item {
            state_identifier: Some(GlobalStateIdentifier::StateRootHash(state_root_hash)),
            base_key: Key::EraSummary,
            path: vec![],
        })),
        asserter: Box::new(|response| {
            assert_response::<GlobalStateQueryResult, _>(
                response,
                Some(PayloadType::GlobalStateQueryResult),
                |res| {
                    let (value, _) = res.into_inner();
                    matches!(value, StoredValue::EraInfo(_))
                },
            )
        }),
    }
}

fn get_all_bids(state_root_hash: Digest) -> TestCase {
    TestCase {
        name: "get_all_bids",
        request: BinaryRequest::Get(GetRequest::State(GlobalStateRequest::AllItems {
            state_identifier: Some(GlobalStateIdentifier::StateRootHash(state_root_hash)),
            key_tag: KeyTag::Bid,
        })),
        asserter: Box::new(|response| {
            assert_response::<Vec<StoredValue>, _>(
                response,
                Some(PayloadType::StoredValues),
                |res| res.iter().all(|v| matches!(v, StoredValue::BidKind(_))),
            )
        }),
    }
}

fn get_trie(digest: Digest) -> TestCase {
    TestCase {
        name: "get_trie",
        request: BinaryRequest::Get(GetRequest::State(GlobalStateRequest::Trie {
            trie_key: digest,
        })),
        asserter: Box::new(|response| {
            assert_response::<GetTrieFullResult, _>(
                response,
                Some(PayloadType::GetTrieFullResult),
                |res| matches!(res.into_inner(), Some(_)),
            )
        }),
    }
}

fn get_dictionary_item_by_addr(state_root_hash: Digest, addr: DictionaryAddr) -> TestCase {
    TestCase {
        name: "get_dictionary_item_by_addr",
        request: BinaryRequest::Get(GetRequest::State(GlobalStateRequest::DictionaryItem {
            state_identifier: Some(GlobalStateIdentifier::StateRootHash(state_root_hash)),
            identifier: DictionaryItemIdentifier::DictionaryItem(addr),
        })),
        asserter: Box::new(move |response| {
            assert_response::<DictionaryQueryResult, _>(
                response,
                Some(PayloadType::DictionaryQueryResult),
                |res| {
                    matches!(
                        res.into_inner(),
                        (key, res) if key == Key::Dictionary(addr) && res.value().as_cl_value().is_some()
                    )
                },
            )
        }),
    }
}

fn get_dictionary_item_by_seed_uref(
    state_root_hash: Digest,
    seed_uref: URef,
    dictionary_item_key: String,
) -> TestCase {
    TestCase {
        name: "get_dictionary_item_by_seed_uref",
        request: BinaryRequest::Get(GetRequest::State(GlobalStateRequest::DictionaryItem {
            state_identifier: Some(GlobalStateIdentifier::StateRootHash(state_root_hash)),
            identifier: DictionaryItemIdentifier::URef {
                seed_uref,
                dictionary_item_key: dictionary_item_key.clone(),
            },
        })),
        asserter: Box::new(move |response| {
            assert_response::<DictionaryQueryResult, _>(
                response,
                Some(PayloadType::DictionaryQueryResult),
                |res| {
                    let expected_key = Key::dictionary(seed_uref, dictionary_item_key.as_bytes());
                    matches!(
                        res.into_inner(),
                        (key, res) if key == expected_key && res.value().as_cl_value().is_some()
                    )
                },
            )
        }),
    }
}

fn get_dictionary_item_by_legacy_named_key(
    state_root_hash: Digest,
    hash: AccountHash,
    dictionary_name: String,
    dictionary_item_key: String,
) -> TestCase {
    TestCase {
        name: "get_dictionary_item_by_legacy_named_key",
        request: BinaryRequest::Get(GetRequest::State(GlobalStateRequest::DictionaryItem {
            state_identifier: Some(GlobalStateIdentifier::StateRootHash(state_root_hash)),
            identifier: DictionaryItemIdentifier::AccountNamedKey {
                hash,
                dictionary_name,
                dictionary_item_key,
            },
        })),
        asserter: Box::new(|response| {
            assert_response::<DictionaryQueryResult, _>(
                response,
                Some(PayloadType::DictionaryQueryResult),
                |res| matches!(res.into_inner(),(_, res) if res.value().as_cl_value().is_some()),
            )
        }),
    }
}

fn get_dictionary_item_by_named_key(
    state_root_hash: Digest,
    addr: EntityAddr,
    dictionary_name: String,
    dictionary_item_key: String,
) -> TestCase {
    TestCase {
        name: "get_dictionary_item_by_named_key",
        request: BinaryRequest::Get(GetRequest::State(GlobalStateRequest::DictionaryItem {
            state_identifier: Some(GlobalStateIdentifier::StateRootHash(state_root_hash)),
            identifier: DictionaryItemIdentifier::EntityNamedKey {
                addr,
                dictionary_name,
                dictionary_item_key,
            },
        })),
        asserter: Box::new(|response| {
            assert_response::<DictionaryQueryResult, _>(
                response,
                Some(PayloadType::DictionaryQueryResult),
                |res| matches!(res.into_inner(),(_, res) if res.value().as_cl_value().is_some()),
            )
        }),
    }
}

fn try_accept_transaction(key: &SecretKey) -> TestCase {
    let transaction = Transaction::V1(
        TransactionV1Builder::new_targeting_invocable_entity_via_alias("Test", "call")
            .with_secret_key(key)
            .with_chain_name("casper-example")
            .build()
            .unwrap(),
    );
    TestCase {
        name: "try_accept_transaction",
        request: BinaryRequest::TryAcceptTransaction { transaction },
        asserter: Box::new(|response| response.error_code() == ErrorCode::NoError as u8),
    }
}

fn try_accept_transaction_invalid(rng: &mut TestRng) -> TestCase {
    let transaction = Transaction::V1(TransactionV1Builder::new_random(rng).build().unwrap());
    TestCase {
        name: "try_accept_transaction_invalid",
        request: BinaryRequest::TryAcceptTransaction { transaction },
        asserter: Box::new(|response| response.error_code() == ErrorCode::InvalidTransaction as u8),
    }
}

fn try_spec_exec_invalid(rng: &mut TestRng) -> TestCase {
    let transaction = Transaction::V1(TransactionV1Builder::new_random(rng).build().unwrap());
    TestCase {
        name: "try_spec_exec_invalid",
        request: BinaryRequest::TrySpeculativeExec { transaction },
        asserter: Box::new(|response| response.error_code() == ErrorCode::InvalidTransaction as u8),
    }
}<|MERGE_RESOLUTION|>--- conflicted
+++ resolved
@@ -16,8 +16,6 @@
 use casper_types::{
     account::{AccountHash, ActionThresholds, AssociatedKeys},
     addressable_entity::{NamedKeyAddr, NamedKeyValue},
-<<<<<<< HEAD
-=======
     binary_port::{
         BinaryRequest, BinaryRequestHeader, BinaryResponse, BinaryResponseAndRequest,
         ConsensusStatus, ConsensusValidatorChanges, DictionaryItemIdentifier,
@@ -25,7 +23,6 @@
         GlobalStateRequest, InformationRequest, InformationRequestTag, LastProgress, NetworkName,
         NodeStatus, PayloadType, ReactorStateName, RecordId, Uptime,
     },
->>>>>>> a9afd2e1
     bytesrepr::{FromBytes, ToBytes},
     execution::{Effects, TransformKindV2, TransformV2},
     testing::TestRng,
