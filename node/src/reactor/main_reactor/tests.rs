--- conflicted
+++ resolved
@@ -30,16 +30,10 @@
     },
     testing::TestRng,
     AccountConfig, AccountsConfig, ActivationPoint, AddressableEntityHash, Block, BlockHash,
-<<<<<<< HEAD
     BlockHeader, BlockV2, CLValue, Chainspec, ChainspecRawBytes, ConsensusProtocolName, Deploy,
     EntityAddr, EraId, Key, Motes, ProtocolVersion, PublicKey, Rewards, SecretKey, StoredValue,
-    SystemContractRegistry, TimeDiff, Timestamp, Transaction, TransactionHash, ValidatorConfig,
+    SystemEntityRegistry, TimeDiff, Timestamp, Transaction, TransactionHash, ValidatorConfig,
     U512,
-=======
-    BlockHeader, BlockV2, CLValue, Chainspec, ChainspecRawBytes, Deploy, EraId, Key, Motes,
-    ProtocolVersion, PublicKey, SecretKey, StoredValue, SystemEntityRegistry, TimeDiff, Timestamp,
-    Transaction, TransactionHash, ValidatorConfig, U512,
->>>>>>> 12889f40
 };
 
 use crate::{
