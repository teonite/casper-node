--- conflicted
+++ resolved
@@ -36,21 +36,12 @@
         AUCTION, ENTITY,
     },
     testing::TestRng,
-<<<<<<< HEAD
-    AccountConfig, AccountsConfig, ActivationPoint, AddressableEntity, AddressableEntityHash,
-    AvailableBlockRange, Block, BlockHash, BlockHeader, BlockV2, CLValue, Chainspec,
-    ChainspecRawBytes, ConsensusProtocolName, Deploy, EraId, FeeHandling, Gas, HoldBalanceHandling,
-    Key, Motes, NextUpgrade, PricingHandling, PricingMode, ProtocolVersion, PublicKey,
-    RefundHandling, Rewards, SecretKey, StoredValue, SystemEntityRegistry, TimeDiff, Timestamp,
-    Transaction, TransactionHash, TransactionV1Builder, ValidatorConfig, U512,
-=======
     AccountConfig, AccountsConfig, ActivationPoint, AddressableEntityHash, AvailableBlockRange,
     Block, BlockHash, BlockHeader, BlockV2, CLValue, Chainspec, ChainspecRawBytes,
     ConsensusProtocolName, Deploy, EraId, FeeHandling, Gas, HoldBalanceHandling, Key, Motes,
     NextUpgrade, PricingHandling, PricingMode, ProtocolVersion, PublicKey, RefundHandling, Rewards,
     SecretKey, StoredValue, SystemEntityRegistry, TimeDiff, Timestamp, Transaction,
     TransactionHash, TransactionV1Builder, TransactionV1Config, ValidatorConfig, U512,
->>>>>>> abe46311
 };
 
 use crate::{
@@ -2840,12 +2831,9 @@
     transaction_config.native_mint_lane[4] = 1;
 
     let spec_override = match gas_price_scenario {
-<<<<<<< HEAD
-=======
         GasPriceScenario::SlotUtilization => {
             ConfigsOverride::default().with_transaction_v1_config(transaction_config)
         }
->>>>>>> abe46311
         GasPriceScenario::SizeUtilization(block_size) => {
             ConfigsOverride::default().with_block_size(block_size)
         }
