use std::time::Duration;
use tracing::{debug, error, info, trace, warn};

use casper_hashing::Digest;
use casper_types::{EraId, PublicKey, TimeDiff, Timestamp};

use crate::{
    components::{
        block_accumulator::{StartingWith, SyncInstruction},
        block_synchronizer,
        block_synchronizer::BlockSynchronizerProgress,
        consensus::EraReport,
        contract_runtime::ExecutionPreState,
        deploy_buffer::{self, DeployBuffer},
        diagnostics_port, event_stream_server, rest_server, rpc_server, small_network, sync_leaper,
        sync_leaper::LeapStatus,
        upgrade_watcher, InitializedComponent, ValidatorBoundComponent,
    },
    effect::{
        announcements::ControlAnnouncement, requests::BlockSynchronizerRequest, EffectBuilder,
        EffectExt, Effects,
    },
    reactor::{
        self,
        main_reactor::{
            catch_up_instruction::CatchUpInstruction, keep_up_instruction::KeepUpInstruction,
            upgrading_instruction::UpgradingInstruction, utils,
            validate_instruction::ValidateInstruction, MainEvent, MainReactor, ReactorState,
        },
    },
<<<<<<< HEAD
    types::{ActivationPoint, BlockHash, BlockPayload, FinalizedBlock, Item},
    utils::DisplayIter,
=======
    types::{
        ActivationPoint, BlockHash, BlockHeader, BlockPayload, FinalizedBlock, Item,
        SyncLeapIdentifier,
    },
>>>>>>> 23e1a4c0
    NodeRng,
};

/// Cranking delay when encountered a non-switch block when checking the validator status.
const VALIDATION_STATUS_DELAY_FOR_NON_SWITCH_BLOCK: Duration = Duration::from_secs(2);

/// Allow the runner to shut down cleanly before shutting down the reactor.
const DELAY_BEFORE_SHUTDOWN: Duration = Duration::from_secs(2);

impl MainReactor {
    pub(super) fn crank(
        &mut self,
        effect_builder: EffectBuilder<MainEvent>,
        rng: &mut NodeRng,
    ) -> Effects<MainEvent> {
        let (delay, mut effects) = self.do_crank(effect_builder, rng);
        effects.extend(
            async move {
                if !delay.is_zero() {
                    tokio::time::sleep(delay).await
                }
            }
            .event(|_| MainEvent::ReactorCrank),
        );
        effects
    }

    fn do_crank(
        &mut self,
        effect_builder: EffectBuilder<MainEvent>,
        rng: &mut NodeRng,
    ) -> (Duration, Effects<MainEvent>) {
        match self.state {
            ReactorState::Initialize => match self.initialize_next_component() {
                Some(effects) => (Duration::ZERO, effects),
                None => {
                    if false == self.small_network.has_sufficient_fully_connected_peers() {
                        info!("Initialize: awaiting sufficient fully-connected peers");
                        return (Duration::from_secs(2), Effects::new());
                    }
                    info!("Initialize: switch to CatchUp");
                    self.state = ReactorState::CatchUp;
                    (Duration::ZERO, Effects::new())
                }
            },
            ReactorState::CatchUp => match self.catch_up_instruction(effect_builder, rng) {
                CatchUpInstruction::CommitGenesis => match self.commit_genesis(effect_builder) {
                    Ok(effects) => {
                        info!("CatchUp: switch to Validate at genesis");
                        self.state = ReactorState::Validate;
                        (Duration::ZERO, effects)
                    }
                    Err(msg) => (Duration::ZERO, utils::new_shutdown_effect(msg)),
                },
                CatchUpInstruction::CommitUpgrade => match self.commit_upgrade(effect_builder) {
                    Ok(effects) => {
                        info!("CatchUp: switch to Upgrading");
                        self.state = ReactorState::Upgrading;
                        (Duration::ZERO, effects)
                    }
                    Err(msg) => (Duration::ZERO, utils::new_shutdown_effect(msg)),
                },
                CatchUpInstruction::CaughtUp => {
                    info!("CatchUp: switch to KeepUp");
                    self.state = ReactorState::KeepUp;
                    (Duration::ZERO, Effects::new())
                }
                CatchUpInstruction::Shutdown(msg) => {
                    (Duration::ZERO, utils::new_shutdown_effect(msg))
                }
                CatchUpInstruction::ShutdownForUpgrade => {
                    info!("CatchUp: shutting down for upgrade");
                    self.state = ReactorState::ShutdownForUpgrade;
                    (Duration::ZERO, Effects::new())
                }
                CatchUpInstruction::Do(wait, effects) => {
                    debug!("CatchUp: node is processing effects");
                    (wait, effects)
                }
                CatchUpInstruction::CheckLater(msg, wait) => {
                    debug!("CatchUp: {}", msg);
                    (wait, Effects::new())
                }
            },
            ReactorState::Upgrading => match self.upgrading_instruction() {
                UpgradingInstruction::CheckLater(msg, wait) => {
                    debug!("Upgrading: {}", msg);
                    (wait, Effects::new())
                }
                UpgradingInstruction::CatchUp => {
                    info!("Upgrading: switch to CatchUp");
                    self.state = ReactorState::CatchUp;
                    (Duration::ZERO, Effects::new())
                }
                UpgradingInstruction::Shutdown(msg) => {
                    (Duration::ZERO, utils::new_shutdown_effect(msg))
                }
            },
            ReactorState::KeepUp => {
                match self.keep_up_instruction(effect_builder, rng) {
                    KeepUpInstruction::Validate(effects) => {
                        // node is in validator set and consensus has what it needs to validate
                        info!("KeepUp: switch to Validate");
                        self.state = ReactorState::Validate;
                        self.block_synchronizer.pause();
                        (Duration::ZERO, effects)
                    }
                    KeepUpInstruction::CatchUp => {
                        info!("KeepUp: switch to CatchUp");
                        self.state = ReactorState::CatchUp;
                        (Duration::ZERO, Effects::new())
                    }
                    KeepUpInstruction::Do(wait, effects) => {
                        debug!("KeepUp: node is processing effects");
                        (wait, effects)
                    }
                    KeepUpInstruction::CheckLater(msg, wait) => {
                        debug!("KeepUp: {}", msg);
                        (wait, Effects::new())
                    }
                    KeepUpInstruction::ShutdownForUpgrade => {
                        info!("KeepUp: switch to ShutdownForUpgrade");
                        self.state = ReactorState::ShutdownForUpgrade;
                        (Duration::ZERO, Effects::new())
                    }
                }
            }
            ReactorState::Validate => match self.validate_instruction(effect_builder, rng) {
                ValidateInstruction::NonSwitchBlock => {
                    (VALIDATION_STATUS_DELAY_FOR_NON_SWITCH_BLOCK, Effects::new())
                }
                ValidateInstruction::KeepUp => {
                    info!("Validate: switch to KeepUp");
                    self.state = ReactorState::KeepUp;
                    self.block_synchronizer.resume();
                    (Duration::ZERO, Effects::new())
                }
                ValidateInstruction::Do(wait, effects) => {
                    trace!("Validate: node is processing effects");
                    (wait, effects)
                }
                ValidateInstruction::CheckLater(msg, wait) => {
                    debug!("Validate: {}", msg);
                    (wait, Effects::new())
                }
                ValidateInstruction::ShutdownForUpgrade => {
                    info!("Validate: switch to ShutdownForUpgrade");
                    self.state = ReactorState::ShutdownForUpgrade;
                    (Duration::ZERO, Effects::new())
                }
            },
            ReactorState::ShutdownForUpgrade => {
                let highest_switch_block_era = match self.recent_switch_block_headers.last() {
                    None => {
                        return (
                            Duration::ZERO,
                            utils::new_shutdown_effect(
                                "recent_switch_block_headers cannot be empty in Upgrade state",
                            ),
                        )
                    }
                    Some(block_header) => block_header.era_id(),
                };
                match self
                    .validator_matrix
                    .validator_weights(highest_switch_block_era)
                {
                    Some(validator_weights) => {
                        let should_stop = match self
                            .storage
                            .era_has_sufficient_finality_signatures(&validator_weights)
                        {
                            Ok(should_stop) => should_stop,
                            Err(error) => {
                                return (
                                    Duration::ZERO,
                                    utils::new_shutdown_effect(format!(
                                        "failed check for sufficient finality signatures: {}",
                                        error
                                    )),
                                )
                            }
                        };
                        let effects = if should_stop {
                            // Allow a short delay for further finality signatures to arrive and be
                            // stored.
                            effect_builder
                                .set_timeout(DELAY_BEFORE_SHUTDOWN)
                                .event(|_| {
                                    MainEvent::ControlAnnouncement(
                                        ControlAnnouncement::ShutdownForUpgrade,
                                    )
                                })
                        } else {
                            Effects::new()
                        };
                        (DELAY_BEFORE_SHUTDOWN, effects)
                    }
                    None => (
                        Duration::ZERO,
                        utils::new_shutdown_effect(
                            "validator_weights cannot be missing in Upgrade state",
                        ),
                    ),
                }
            }
        }
    }

    fn initialize_next_component(&mut self) -> Option<Effects<MainEvent>> {
        if let Some(effects) = utils::initialize_component(
            &mut self.diagnostics_port,
            "diagnostics",
            MainEvent::DiagnosticsPort(diagnostics_port::Event::Initialize),
        ) {
            return Some(effects);
        }
        if let Some(effects) = utils::initialize_component(
            &mut self.upgrade_watcher,
            "upgrade_watcher",
            MainEvent::UpgradeWatcher(upgrade_watcher::Event::Initialize),
        ) {
            return Some(effects);
        }
        if let Some(effects) = utils::initialize_component(
            &mut self.small_network,
            "small_network",
            MainEvent::Network(small_network::Event::Initialize),
        ) {
            return Some(effects);
        }
        if let Some(effects) = utils::initialize_component(
            &mut self.event_stream_server,
            "event_stream_server",
            MainEvent::EventStreamServer(event_stream_server::Event::Initialize),
        ) {
            return Some(effects);
        }
        if let Some(effects) = utils::initialize_component(
            &mut self.rest_server,
            "rest_server",
            MainEvent::RestServer(rest_server::Event::Initialize),
        ) {
            return Some(effects);
        }
        if let Some(effects) = utils::initialize_component(
            &mut self.rpc_server,
            "rpc_server",
            MainEvent::RpcServer(rpc_server::Event::Initialize),
        ) {
            return Some(effects);
        }
        if let Some(effects) = utils::initialize_component(
            &mut self.block_synchronizer,
            "block_synchronizer",
            MainEvent::BlockSynchronizer(block_synchronizer::Event::Initialize),
        ) {
            return Some(effects);
        }
        if <DeployBuffer as InitializedComponent<MainEvent>>::is_uninitialized(&self.deploy_buffer)
        {
            let timestamp = self.recent_switch_block_headers.last().map_or_else(
                Timestamp::now,
                |switch_block| {
                    switch_block
                        .timestamp()
                        .saturating_sub(self.chainspec.deploy_config.max_ttl)
                },
            );
            let blocks = match self.storage.read_blocks_since(timestamp) {
                Ok(blocks) => blocks,
                Err(err) => {
                    return Some(utils::new_shutdown_effect(format!(
                        "fatal block store error when attempting to read highest blocks: {}",
                        err
                    )))
                }
            };
            let event = deploy_buffer::Event::Initialize(blocks);
            if let Some(effects) = utils::initialize_component(
                &mut self.deploy_buffer,
                "deploy_buffer",
                MainEvent::DeployBuffer(event),
            ) {
                return Some(effects);
            }
        }
        None
    }

    fn catch_up_instruction(
        &mut self,
        effect_builder: EffectBuilder<MainEvent>,
        rng: &mut NodeRng,
    ) -> CatchUpInstruction {
        let block_sync_progress = self.block_synchronizer.historical_progress();
        debug!("CatchUp: {:?}", block_sync_progress);
        let starting_with = match block_sync_progress {
            BlockSynchronizerProgress::Idle => {
                match self.trusted_hash {
                    None => {
                        // no trusted hash provided use local tip if available
                        match self.storage.read_highest_complete_block() {
                            Ok(Some(block)) => {
                                // -+ : leap w/ local tip
                                info!("CatchUp: local tip detected, no trusted hash");
                                if block.header().is_switch_block() {
                                    self.switch_block = Some(block.header().clone());
                                }
                                StartingWith::LocalTip(
                                    *block.hash(),
                                    block.height(),
                                    block.header().era_id(),
                                )
                            }
                            Ok(None) if self.switch_block.is_none() => {
                                if let ActivationPoint::Genesis(timestamp) =
                                    self.chainspec.protocol_config.activation_point
                                {
                                    let timediff = timestamp.saturating_diff(Timestamp::now());
                                    if timediff > TimeDiff::default() {
                                        return CatchUpInstruction::CheckLater(
                                            "CatchUp: waiting for genesis activation point"
                                                .to_string(),
                                            Duration::from(timediff),
                                        );
                                    } else {
                                        match self.chainspec.network_config.is_genesis_validator(
                                            self.validator_matrix.public_signing_key(),
                                        ) {
                                            Some(true) => {
                                                info!("CatchUp: genesis validator");
                                                return CatchUpInstruction::CommitGenesis;
                                            }
                                            Some(false) | None => {
                                                info!("CatchUp: genesis non-validator");
                                            }
                                        }
                                    }
                                }
                                // -- : no trusted hash, no local block
                                return CatchUpInstruction::Shutdown(
                                    "CatchUp: cannot proceed without trusted hash".to_string(),
                                );
                            }
                            Ok(None) => {
                                debug!("CatchUp: waiting to store genesis immediate switch block");
                                return CatchUpInstruction::CheckLater(
                                    "CatchUp: waiting for genesis immediate switch block to be stored"
                                        .to_string(),
                                    self.control_logic_default_delay.into()
                                );
                            }
                            Err(err) => {
                                return CatchUpInstruction::Shutdown(format!(
                                    "CatchUp: fatal block store error when attempting to read \
                                    highest complete block: {}",
                                    err
                                ));
                            }
                        }
                    }
                    Some(trusted_hash) => {
                        // if we have a trusted hash and we have a local tip, use the higher
                        match self.storage.read_block_header(&trusted_hash) {
                            Ok(Some(trusted_header)) => {
                                match self.storage.read_highest_complete_block() {
                                    Ok(Some(block)) => {
                                        // ++ : leap w/ the higher of local tip or trusted hash
                                        let trusted_height = trusted_header.height();
                                        if trusted_height > block.height() {
                                            StartingWith::BlockIdentifier(
                                                trusted_hash,
                                                trusted_height,
                                            )
                                        } else {
                                            StartingWith::LocalTip(
                                                *block.hash(),
                                                block.height(),
                                                block.header().era_id(),
                                            )
                                        }
                                    }
                                    Ok(None) => {
                                        // should be unreachable if we've gotten this far
                                        StartingWith::Hash(trusted_hash)
                                    }
                                    Err(_) => {
                                        return CatchUpInstruction::Shutdown(
                                            "CatchUp: fatal block store error when attempting to \
                                            read highest complete block"
                                                .to_string(),
                                        );
                                    }
                                }
                            }
                            Ok(None) => {
                                // +- : leap w/ config hash
                                StartingWith::Hash(trusted_hash)
                            }
                            Err(err) => {
                                return CatchUpInstruction::Shutdown(format!(
                                    "CatchUp: fatal block store error when attempting to read \
                                    highest complete block: {}",
                                    err
                                ));
                            }
                        }
                    }
                }
            }
            BlockSynchronizerProgress::Syncing(block_hash, maybe_block_height, last_progress) => {
                // do idleness / reattempt checking
                if Timestamp::now().saturating_diff(last_progress) > self.idle_tolerance {
                    self.attempts += 1;
                    if self.attempts > self.max_attempts {
                        return CatchUpInstruction::Shutdown(
                            "CatchUp: block sync idleness exceeded reattempt tolerance".to_string(),
                        );
                    }
                }
                // if any progress has been made, reset attempts
                if last_progress > self.last_progress {
                    debug!("CatchUp: syncing last_progress: {}", last_progress);
                    self.last_progress = last_progress;
                    self.attempts = 0;
                }
                match maybe_block_height {
                    None => StartingWith::Hash(block_hash),
                    Some(block_height) => StartingWith::BlockIdentifier(block_hash, block_height),
                }
            }
            BlockSynchronizerProgress::Synced(block_hash, block_height) => {
                StartingWith::SyncedBlockIdentifier(block_hash, block_height)
            }
        };
        debug!("CatchUp: starting with {:?}", starting_with);

        // the block accumulator should be receiving blocks via gossiping
        // and usually has some awareness of the chain ahead of our tip
        let sync_instruction = self.block_accumulator.sync_instruction(starting_with);
        debug!("CatchUp: sync_instruction: {:?}", sync_instruction);
        match sync_instruction {
            SyncInstruction::Leap { block_hash } => {
                let leap_status = self.sync_leaper.leap_status();
                trace!("CatchUp: leap_status: {:?}", leap_status);
                return match leap_status {
                    ls @ LeapStatus::Inactive | ls @ LeapStatus::Failed { .. } => {
                        let sync_leap_identifier = SyncLeapIdentifier::sync_to_tip(block_hash);
                        if let LeapStatus::Failed {
                            error,
                            sync_leap_identifier: _,
                            from_peers: _,
                            in_flight: _,
                        } = ls
                        {
                            self.attempts += 1;
                            if self.attempts > self.max_attempts {
                                return CatchUpInstruction::Shutdown(format!(
                                    "CatchUp: failed leap exceeded reattempt tolerance: {}",
                                    error,
                                ));
                            }
                        }
                        let peers_to_ask = self.small_network.fully_connected_peers_random(
                            rng,
                            self.chainspec.core_config.simultaneous_peer_requests as usize,
                        );
                        info!(
                            "CatchUp: initiating sync leap for {} using peers {}",
                            block_hash,
                            DisplayIter::new(&peers_to_ask)
                        );

                        let effects = effect_builder.immediately().event(move |_| {
                            MainEvent::SyncLeaper(sync_leaper::Event::AttemptLeap {
                                sync_leap_identifier,
                                peers_to_ask,
                            })
                        });
<<<<<<< HEAD
                        return CatchUpInstruction::Do(
                            self.control_logic_default_delay.into(),
                            effects,
                        );
=======
                        info!("CatchUp: initiating sync leap for: {}", block_hash);
                        CatchUpInstruction::Do(Duration::ZERO, effects)
>>>>>>> 23e1a4c0
                    }
                    LeapStatus::Awaiting { .. } => {
                        return CatchUpInstruction::CheckLater(
                            "sync leaper is awaiting response".to_string(),
                            self.control_logic_default_delay.into(),
                        );
                    }
                    LeapStatus::Received {
                        best_available,
                        from_peers,
                        ..
                    } => {
<<<<<<< HEAD
                        debug!(
                            "CatchUp: {} received from {}",
                            best_available,
                            DisplayIter::new(&from_peers)
=======
                        debug!(%best_available,"CatchUp: sync leap received");
                        info!(
                            "CatchUp: sync leap received for: {:?}; {:?}",
                            best_available.highest_block_height(),
                            best_available.trusted_block_header.block_hash()
>>>>>>> 23e1a4c0
                        );
                        info!("CatchUp: {}", best_available);
                        for validator_weights in best_available.era_validator_weights(
                            self.validator_matrix.fault_tolerance_threshold(),
                        ) {
                            self.validator_matrix
                                .register_era_validator_weights(validator_weights);
                        }

                        self.block_synchronizer.register_sync_leap(
                            &*best_available,
                            from_peers,
                            true,
                            self.chainspec.core_config.simultaneous_peer_requests,
                        );
                        self.block_accumulator.handle_validators(effect_builder);
                        let effects = effect_builder.immediately().event(|_| {
                            MainEvent::BlockSynchronizerRequest(BlockSynchronizerRequest::NeedNext)
                        });
<<<<<<< HEAD
                        return CatchUpInstruction::Do(
                            self.control_logic_default_delay.into(),
                            effects,
                        );
=======
                        CatchUpInstruction::Do(Duration::ZERO, effects)
>>>>>>> 23e1a4c0
                    }
                };
            }
            SyncInstruction::BlockSync { block_hash } => {
                if self.block_synchronizer.register_block_by_hash(
                    block_hash,
                    true,
                    true,
                    self.chainspec.core_config.simultaneous_peer_requests,
                ) {
                    // once started NeedNext should perpetuate until nothing is needed
                    let mut effects = Effects::new();
                    effects.extend(effect_builder.immediately().event(|_| {
                        MainEvent::BlockSynchronizerRequest(BlockSynchronizerRequest::NeedNext)
                    }));
                    return CatchUpInstruction::Do(Duration::ZERO, effects);
                }
                return CatchUpInstruction::CheckLater(
                    "CatchUp is syncing".to_string(),
                    Duration::from_millis(500),
                );
            }
            SyncInstruction::BlockExec { .. } => {
                return CatchUpInstruction::Shutdown(
                    "BlockExec is not valid while in CatchUp mode".to_string(),
                );
            }
            SyncInstruction::CaughtUp => {
                match self.should_commit_upgrade() {
                    Ok(true) => return CatchUpInstruction::CommitUpgrade,
                    Ok(false) => (),
                    Err(msg) => return CatchUpInstruction::Shutdown(msg),
                }
                if self.should_shutdown_for_upgrade() {
                    return CatchUpInstruction::ShutdownForUpgrade;
                }
            }
        }
        // there are no catch up or shutdown instructions, so we must be caught up
        CatchUpInstruction::CaughtUp
    }

    fn upgrading_instruction(&self) -> UpgradingInstruction {
        match self.should_commit_upgrade() {
            Ok(true) => UpgradingInstruction::CheckLater(
                "awaiting upgrade".to_string(),
                self.control_logic_default_delay.into(),
            ),
            Ok(false) => UpgradingInstruction::CatchUp,
            Err(msg) => UpgradingInstruction::Shutdown(msg),
        }
    }

    fn keep_up_instruction(
        &mut self,
        effect_builder: EffectBuilder<MainEvent>,
        rng: &mut NodeRng,
    ) -> KeepUpInstruction {
        if self.should_shutdown_for_upgrade() {
            return KeepUpInstruction::ShutdownForUpgrade;
        }

        match self.check_should_validate(effect_builder, rng) {
            (true, Some(effects)) => {
                info!("KeepUp: go to Validate");
                return KeepUpInstruction::Validate(effects);
            }
            (_, Some(effects)) => {
                // shutting down per consensus
                return KeepUpInstruction::Do(Duration::ZERO, effects);
            }
            (_, None) => {
                // remain in KeepUp
            }
        }

        let starting_with = match self.block_synchronizer.keep_up_progress() {
            BlockSynchronizerProgress::Idle => match self.storage.read_highest_complete_block() {
                Ok(Some(block)) => {
                    StartingWith::LocalTip(block.id(), block.height(), block.header().era_id())
                }
                Ok(None) => {
                    error!("KeepUp: block synchronizer idle, local storage has no complete blocks");
                    return KeepUpInstruction::CatchUp;
                }
                Err(err) => {
                    return KeepUpInstruction::Do(
                        Duration::ZERO,
                        utils::new_shutdown_effect(format!(
                            "fatal storage error read_highest_complete_block: {}",
                            err
                        )),
                    )
                }
            },
            BlockSynchronizerProgress::Syncing(block_hash, block_height, last_progress) => {
                // do idleness / reattempt checking
                if Timestamp::now().saturating_diff(last_progress) > self.idle_tolerance {
                    self.attempts += 1;
                } else {
                    // if any progress has been made, reset attempts
                    if last_progress > self.last_progress {
                        debug!("KeepUp: syncing last_progress: {}", last_progress);
                        self.last_progress = last_progress;
                        self.attempts = 0;
                    }
                }
                match block_height {
                    None => StartingWith::Hash(block_hash),
                    Some(height) => StartingWith::BlockIdentifier(block_hash, height),
                }
            }
            BlockSynchronizerProgress::Synced(block_hash, block_height) => {
                debug!("KeepUp: executable block: {}", block_hash);
                StartingWith::ExecutableBlock(block_hash, block_height)
            }
        };
        debug!("KeepUp: starting with {:?}", starting_with);
        let sync_instruction = self.block_accumulator.sync_instruction(starting_with);
        debug!("KeepUp: sync_instruction {:?}", sync_instruction);
        match sync_instruction {
            SyncInstruction::Leap { .. } => return KeepUpInstruction::CatchUp,
            SyncInstruction::BlockSync { block_hash } => {
                debug!("KeepUp: BlockSync: {:?}", block_hash);
                if self.block_synchronizer.register_block_by_hash(
                    block_hash,
                    false,
                    true,
                    self.chainspec.core_config.simultaneous_peer_requests,
                ) {
                    return KeepUpInstruction::Do(
                        Duration::ZERO,
                        effect_builder.immediately().event(|_| {
                            MainEvent::BlockSynchronizerRequest(BlockSynchronizerRequest::NeedNext)
                        }),
                    );
                } else {
                    return KeepUpInstruction::CheckLater(
                        "KeepUp is syncing".to_string(),
                        Duration::from_millis(500),
                    );
                }
            }
            SyncInstruction::BlockExec {
                block_hash,
                next_block_hash,
            } => {
                debug!("KeepUp: BlockExec: {:?}", block_hash);
                match self.enqueue_executable_block(effect_builder, block_hash) {
                    Ok(effects) => {
                        if let Some(sync_block_hash) = next_block_hash {
                            debug!("KeepUp: BlockSync: {:?}", sync_block_hash);
                            self.block_synchronizer.register_block_by_hash(
                                sync_block_hash,
                                false,
                                true,
                                self.chainspec.core_config.simultaneous_peer_requests,
                            );
                        }
                        if false == effects.is_empty() {
                            return KeepUpInstruction::Do(Duration::ZERO, effects);
                        }
                    }
                    Err(msg) => {
                        return KeepUpInstruction::Do(
                            Duration::ZERO,
                            utils::new_shutdown_effect(msg),
                        );
                    }
                }
            }
            SyncInstruction::CaughtUp => {
                // noop
            }
        }
        error!(
            "XXX checking historical syncing: {:?}",
            self.sync_to_historical
        );
        if self.sync_to_historical {
            match self.block_synchronizer.historical_progress() {
                ev @ BlockSynchronizerProgress::Idle
                | ev @ BlockSynchronizerProgress::Synced(_, _) => {
                    error!("XXX checking historical syncing: {:?}", ev);
                    if let Some(block_header) = self.storage.get_highest_orphaned_block_header() {
                        error!("XXX starting historical syncing: {:?}", block_header);
                        let parent_hash = block_header.parent_hash();
                        let required_era_id = match self.storage.read_block_header(parent_hash) {
                            Ok(None) => block_header.era_id().predecessor(),
                            Ok(Some(parent_header)) => Some(parent_header.era_id()),
                            Err(err) => {
                                return KeepUpInstruction::Do(
                                    Duration::ZERO,
                                    utils::new_shutdown_effect(format!(
                                        "fatal storage error read_block_header: {}",
                                        err
                                    )),
                                )
                            }
                        };
                        if let Some(previous_era_id) = required_era_id {
                            if false == self.validator_matrix.has_era(&previous_era_id) {
                                error!(
                                    "XXX attempting historical sync leap: {:?}",
                                    previous_era_id
                                );
                                let leap_status = self.sync_leaper.leap_status();
                                match leap_status {
                                    ls @ LeapStatus::Inactive | ls @ LeapStatus::Failed { .. } => {
                                        if let LeapStatus::Failed {
                                            error,
                                            sync_leap_identifier: _,
                                            from_peers: _,
                                            in_flight: _,
                                        } = ls
                                        {
                                            error!("KeepUp: historical leap failed: {:?}", error);
                                        }
                                        let peers_to_ask = self.small_network.peers_random_vec(
                                            rng,
                                            self.chainspec.core_config.simultaneous_peer_requests,
                                        );
                                        let sync_leap_identifier =
                                            SyncLeapIdentifier::sync_to_historical(*parent_hash);
                                        let effects =
                                            effect_builder.immediately().event(move |_| {
                                                MainEvent::SyncLeaper(
                                                    sync_leaper::Event::AttemptLeap {
                                                        sync_leap_identifier,
                                                        peers_to_ask,
                                                    },
                                                )
                                            });
                                        info!("KeepUp: initiating sync leap for: {}", parent_hash);
                                        return KeepUpInstruction::Do(Duration::ZERO, effects);
                                    }
                                    LeapStatus::Awaiting { .. } => {
                                        // noop
                                    }
                                    LeapStatus::Received {
                                        best_available,
                                        from_peers,
                                        ..
                                    } => {
                                        debug!("KeepUp: sync leap received: {:?}", best_available);
                                        info!(
                                            "KeepUp: sync leap received for: {:?}",
                                            best_available.trusted_block_header.block_hash()
                                        );
                                        for validator_weights in best_available
                                            .era_validator_weights(
                                                self.validator_matrix.fault_tolerance_threshold(),
                                            )
                                        {
                                            self.validator_matrix
                                                .register_era_validator_weights(validator_weights);
                                        }
                                        self.block_synchronizer.register_sync_leap(
                                            &*best_available,
                                            from_peers,
                                            true,
                                            self.chainspec.core_config.simultaneous_peer_requests,
                                        );
                                        self.block_accumulator.handle_validators(effect_builder);
                                        let effects = effect_builder.immediately().event(|_| {
                                            MainEvent::BlockSynchronizerRequest(
                                                BlockSynchronizerRequest::NeedNext,
                                            )
                                        });
                                        return KeepUpInstruction::Do(Duration::ZERO, effects);
                                    }
                                }
                            } else if self.block_synchronizer.register_block_by_hash(
                                *block_header.parent_hash(),
                                true,
                                true,
                                self.chainspec.core_config.simultaneous_peer_requests,
                            ) {
                                let effects = effect_builder.immediately().event(|_| {
                                    MainEvent::BlockSynchronizerRequest(
                                        BlockSynchronizerRequest::NeedNext,
                                    )
                                });
                                return KeepUpInstruction::Do(Duration::ZERO, effects);
                            }
                        }
                    }
                }
                BlockSynchronizerProgress::Syncing(_, maybe_block_height, last_progress) => {
                    error!(
                        "XXX attempting historical syncing maybe_block_height: {:?}",
                        maybe_block_height
                    );
                    if self.last_progress < last_progress {
                        self.last_progress = last_progress;
                    }
                }
            }
        }
        KeepUpInstruction::CheckLater(
            "KeepUp: at perceived tip of chain".to_string(),
            self.control_logic_default_delay.into(),
        )
    }

    fn validate_instruction(
        &mut self,
        effect_builder: EffectBuilder<MainEvent>,
        rng: &mut NodeRng,
    ) -> ValidateInstruction {
        if self.switch_block.is_none() {
            // validate status is only checked at switch blocks
            return ValidateInstruction::NonSwitchBlock;
        }

        if self.should_shutdown_for_upgrade() {
            return ValidateInstruction::ShutdownForUpgrade;
        }

        match self.create_required_eras(effect_builder, rng) {
            Ok(Some(effects)) => {
                let last_progress = self.consensus.last_progress();
                if last_progress > self.last_progress {
                    self.last_progress = last_progress;
                }
                if effects.is_empty() {
                    ValidateInstruction::CheckLater(
                        "consensus state is up to date".to_string(),
                        self.control_logic_default_delay.into(),
                    )
                } else {
                    ValidateInstruction::Do(Duration::ZERO, effects)
                }
            }
            Ok(None) => ValidateInstruction::KeepUp,
            Err(msg) => {
                return ValidateInstruction::Do(Duration::ZERO, utils::new_shutdown_effect(msg));
            }
        }
    }

    fn check_should_validate(
        &mut self,
        effect_builder: EffectBuilder<MainEvent>,
        rng: &mut NodeRng,
    ) -> (bool, Option<Effects<MainEvent>>) {
        // if on a switch block, check if we should go to Validate
        if self.switch_block.is_some() {
            match self.create_required_eras(effect_builder, rng) {
                Err(msg) => {
                    return (false, Some(utils::new_shutdown_effect(msg)));
                }
                Ok(Some(effects)) => {
                    return (true, Some(effects));
                }
                Ok(None) => (),
            }
        }
        (false, None)
    }

    fn create_required_eras(
        &mut self,
        effect_builder: EffectBuilder<MainEvent>,
        rng: &mut NodeRng,
    ) -> Result<Option<Effects<MainEvent>>, String> {
        let highest_switch_block_header = match self.recent_switch_block_headers.last() {
            None => {
                debug!("create_required_eras: recent_switch_block_headers is empty");
                return Ok(None);
            }
            Some(header) => header,
        };
        debug!(
            "highest_switch_block_header: {} - {}",
            highest_switch_block_header.era_id(),
            highest_switch_block_header.block_hash(),
        );

        if let Some(current_era) = self.consensus.current_era() {
            debug!("consensus current_era: {}", current_era.value());
            if highest_switch_block_header.next_block_era_id() <= current_era {
                return Ok(Some(Effects::new()));
            }
        }

        let highest_era_weights = match highest_switch_block_header.next_era_validator_weights() {
            None => {
                return Err(format!(
                    "highest switch block has no era end: {}",
                    highest_switch_block_header
                ));
            }
            Some(weights) => weights,
        };
        if !highest_era_weights.contains_key(self.consensus.public_key()) {
            debug!("highest_era_weights does not contain signing_public_key");
            return Ok(None);
        }

        if !self
            .deploy_buffer
            .have_full_ttl_of_deploys(highest_switch_block_header.height())
        {
            info!("currently have insufficient deploy TTL awareness to safely participate in consensus");
            return Ok(None);
        }

        let era_id = highest_switch_block_header.era_id();
        if self.upgrade_watcher.should_upgrade_after(era_id) {
            debug!(%era_id, "upgrade required after given era");
            return Ok(None);
        }

        let create_required_eras = self.consensus.create_required_eras(
            effect_builder,
            rng,
            &self.recent_switch_block_headers,
        );
        if create_required_eras.is_some() {
            info!("will attempt to create required eras for consensus");
        }

        Ok(
            create_required_eras
                .map(|effects| reactor::wrap_effects(MainEvent::Consensus, effects)),
        )
    }

    fn commit_genesis(
        &mut self,
        effect_builder: EffectBuilder<MainEvent>,
    ) -> Result<Effects<MainEvent>, String> {
        match self.contract_runtime.commit_genesis(
            self.chainspec.clone().as_ref(),
            self.chainspec_raw_bytes.clone().as_ref(),
        ) {
            Ok(success) => {
                let post_state_hash = success.post_state_hash;

                let genesis_timestamp = match self
                    .chainspec
                    .protocol_config
                    .activation_point
                    .genesis_timestamp()
                {
                    None => {
                        return Err("must have genesis timestamp".to_string());
                    }
                    Some(timestamp) => timestamp,
                };

                info!(
                    %post_state_hash,
                    %genesis_timestamp,
                    network_name = %self.chainspec.network_config.name,
                    "successfully ran genesis"
                );

                let next_block_height = 0;
                let initial_pre_state = ExecutionPreState::new(
                    next_block_height,
                    post_state_hash,
                    BlockHash::default(),
                    Digest::default(),
                );
                self.contract_runtime
                    .set_initial_state(initial_pre_state)
                    .map_err(|err| err.to_string())?;

                let finalized_block = FinalizedBlock::new(
                    BlockPayload::default(),
                    Some(EraReport::default()),
                    genesis_timestamp,
                    EraId::default(),
                    next_block_height,
                    PublicKey::System,
                );
                Ok(effect_builder
                    .enqueue_block_for_execution(finalized_block, vec![])
                    .ignore())
            }
            Err(err) => Err(format!("failed to commit genesis: {:?}", err)),
        }
    }

    fn should_commit_upgrade(&self) -> Result<bool, String> {
        let highest_switch_block_header = match &self.switch_block {
            None => {
                return Err("switch_block should be Some".to_string());
            }
            Some(header) => header,
        };

        if !self
            .chainspec
            .protocol_config
            .is_last_block_before_activation(highest_switch_block_header)
        {
            return Ok(false);
        }

        match self
            .chainspec
            .is_in_modified_validator_set(self.consensus.public_key())
        {
            None => match highest_switch_block_header.next_era_validator_weights() {
                None => Err("switch_block should have next era validator weights".to_string()),
                Some(next_era_validator_weights) => {
                    Ok(next_era_validator_weights.contains_key(self.consensus.public_key()))
                }
            },
            Some(is_validator) => Ok(is_validator),
        }
    }

    fn commit_upgrade(
        &mut self,
        effect_builder: EffectBuilder<MainEvent>,
    ) -> Result<Effects<MainEvent>, String> {
        info!("{:?}: committing upgrade", self.state);
        let previous_block_header = match &self.switch_block {
            None => {
                return Ok(utils::new_shutdown_effect("switch_block should be Some"));
            }
            Some(header) => header,
        };

        match self.chainspec.ee_upgrade_config(
            *previous_block_header.state_root_hash(),
            previous_block_header.protocol_version(),
            previous_block_header.era_id(),
            self.chainspec_raw_bytes.clone(),
        ) {
            Ok(cfg) => match self.contract_runtime.commit_upgrade(cfg) {
                Ok(success) => {
                    let post_state_hash = success.post_state_hash;
                    info!(
                        network_name = %self.chainspec.network_config.name,
                        %post_state_hash,
                        "upgrade committed"
                    );

                    let next_block_height = previous_block_header.height() + 1;
                    let initial_pre_state = ExecutionPreState::new(
                        next_block_height,
                        post_state_hash,
                        previous_block_header.block_hash(),
                        previous_block_header.accumulated_seed(),
                    );
                    self.contract_runtime
                        .set_initial_state(initial_pre_state)
                        .map_err(|err| err.to_string())?;

                    let finalized_block = FinalizedBlock::new(
                        BlockPayload::default(),
                        Some(EraReport::default()),
                        previous_block_header.timestamp(),
                        previous_block_header.next_block_era_id(),
                        next_block_height,
                        PublicKey::System,
                    );
                    Ok(effect_builder
                        .enqueue_block_for_execution(finalized_block, vec![])
                        .ignore())
                }
                Err(err) => Err(format!("failed to upgrade protocol: {:?}", err)),
            },
            Err(msg) => Err(msg),
        }
    }

    fn should_shutdown_for_upgrade(&self) -> bool {
        if let Some(block_header) = self.recent_switch_block_headers.last() {
            return self
                .upgrade_watcher
                .should_upgrade_after(block_header.era_id());
        }
        false
    }

    fn enqueue_executable_block(
        &mut self,
        effect_builder: EffectBuilder<MainEvent>,
        block_hash: BlockHash,
    ) -> Result<Effects<MainEvent>, String> {
        let mut effects = Effects::new();
        match self.storage.make_executable_block(&block_hash) {
            Ok(Some((finalized_block, deploys))) => {
                debug!("KeepUp: enqueue_executable_block: {:?}", block_hash);
                effects.extend(
                    effect_builder
                        .enqueue_block_for_execution(finalized_block, deploys)
                        .ignore(),
                );
            }
            Ok(None) => {
                // noop
                warn!(
                    "KeepUp: idempotent enqueue_executable_block: {:?}",
                    block_hash
                );
            }
            Err(err) => {
                return Err(format!(
                    "failure to make block {} and approvals hashes into executable block: {}",
                    block_hash, err
                ));
            }
        }
        Ok(effects)
    }
}<|MERGE_RESOLUTION|>--- conflicted
+++ resolved
@@ -28,15 +28,8 @@
             validate_instruction::ValidateInstruction, MainEvent, MainReactor, ReactorState,
         },
     },
-<<<<<<< HEAD
-    types::{ActivationPoint, BlockHash, BlockPayload, FinalizedBlock, Item},
+    types::{ActivationPoint, BlockHash, BlockPayload, FinalizedBlock, Item, SyncLeapIdentifier},
     utils::DisplayIter,
-=======
-    types::{
-        ActivationPoint, BlockHash, BlockHeader, BlockPayload, FinalizedBlock, Item,
-        SyncLeapIdentifier,
-    },
->>>>>>> 23e1a4c0
     NodeRng,
 };
 
@@ -517,39 +510,21 @@
                                 peers_to_ask,
                             })
                         });
-<<<<<<< HEAD
-                        return CatchUpInstruction::Do(
-                            self.control_logic_default_delay.into(),
-                            effects,
-                        );
-=======
-                        info!("CatchUp: initiating sync leap for: {}", block_hash);
-                        CatchUpInstruction::Do(Duration::ZERO, effects)
->>>>>>> 23e1a4c0
-                    }
-                    LeapStatus::Awaiting { .. } => {
-                        return CatchUpInstruction::CheckLater(
-                            "sync leaper is awaiting response".to_string(),
-                            self.control_logic_default_delay.into(),
-                        );
-                    }
+                        CatchUpInstruction::Do(self.control_logic_default_delay.into(), effects)
+                    }
+                    LeapStatus::Awaiting { .. } => CatchUpInstruction::CheckLater(
+                        "sync leaper is awaiting response".to_string(),
+                        self.control_logic_default_delay.into(),
+                    ),
                     LeapStatus::Received {
                         best_available,
                         from_peers,
                         ..
                     } => {
-<<<<<<< HEAD
                         debug!(
                             "CatchUp: {} received from {}",
                             best_available,
                             DisplayIter::new(&from_peers)
-=======
-                        debug!(%best_available,"CatchUp: sync leap received");
-                        info!(
-                            "CatchUp: sync leap received for: {:?}; {:?}",
-                            best_available.highest_block_height(),
-                            best_available.trusted_block_header.block_hash()
->>>>>>> 23e1a4c0
                         );
                         info!("CatchUp: {}", best_available);
                         for validator_weights in best_available.era_validator_weights(
@@ -569,14 +544,7 @@
                         let effects = effect_builder.immediately().event(|_| {
                             MainEvent::BlockSynchronizerRequest(BlockSynchronizerRequest::NeedNext)
                         });
-<<<<<<< HEAD
-                        return CatchUpInstruction::Do(
-                            self.control_logic_default_delay.into(),
-                            effects,
-                        );
-=======
-                        CatchUpInstruction::Do(Duration::ZERO, effects)
->>>>>>> 23e1a4c0
+                        CatchUpInstruction::Do(self.control_logic_default_delay.into(), effects)
                     }
                 };
             }
@@ -795,10 +763,14 @@
                                         {
                                             error!("KeepUp: historical leap failed: {:?}", error);
                                         }
-                                        let peers_to_ask = self.small_network.peers_random_vec(
-                                            rng,
-                                            self.chainspec.core_config.simultaneous_peer_requests,
-                                        );
+                                        let peers_to_ask =
+                                            self.small_network.fully_connected_peers_random(
+                                                rng,
+                                                self.chainspec
+                                                    .core_config
+                                                    .simultaneous_peer_requests
+                                                    as usize,
+                                            );
                                         let sync_leap_identifier =
                                             SyncLeapIdentifier::sync_to_historical(*parent_hash);
                                         let effects =
