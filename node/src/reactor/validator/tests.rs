use std::{
    collections::{BTreeMap, HashSet},
    time::Duration,
};

use anyhow::bail;
use rand::Rng;
use tempfile::TempDir;

use casper_execution_engine::{core::engine_state::genesis::GenesisAccount, shared::motes::Motes};
use casper_types::U512;
use log::info;

use crate::{
    components::{consensus::EraId, small_network, storage},
    crypto::asymmetric_key::{PublicKey, SecretKey},
    reactor::{initializer, joiner, validator, Runner},
    testing::{self, network::Network, ConditionCheckReactor, TestRng},
    types::Timestamp,
    utils::{External, Loadable, WithDir, RESOURCES_PATH},
    Chainspec, NodeRng,
};

struct TestChain {
    // Keys that validator instances will use, can include duplicates
    keys: Vec<SecretKey>,
    storages: Vec<TempDir>,
    chainspec: Chainspec,
}

type Nodes = crate::testing::network::Nodes<validator::Reactor>;

impl TestChain {
    /// Instantiates a new test chain configuration.
    ///
    /// Generates secret keys for `size` validators and creates a matching chainspec.
    fn new(rng: &mut TestRng, size: usize) -> Self {
        let keys: Vec<SecretKey> = (0..size).map(|_| SecretKey::random(rng)).collect();
        let stakes = keys
            .iter()
            .map(|secret_key| (PublicKey::from(secret_key), rng.gen_range(100, 999)))
            .collect();
        Self::new_with_keys(rng, keys, stakes)
    }

    /// Instantiates a new test chain configuration.
    ///
    /// Takes a vector of bonded keys with specified bond amounts.
    fn new_with_keys(
        rng: &mut TestRng,
        keys: Vec<SecretKey>,
        stakes: BTreeMap<PublicKey, u64>,
    ) -> Self {
        // Load the `local` chainspec.
        let mut chainspec: Chainspec = Chainspec::from_resources("local/chainspec.toml");

        // Override accounts with those generated from the keys.
        chainspec.genesis.accounts = stakes
            .iter()
            .map(|(public_key, bounded_amounts_u64)| {
                GenesisAccount::new(
                    (*public_key).into(),
                    public_key.to_account_hash(),
                    Motes::new(U512::from(rng.gen_range(10000, 99999999))),
                    Motes::new(U512::from(*bounded_amounts_u64)),
                )
            })
            .collect();
<<<<<<< HEAD
        // TODO: This is duplicated. Remove the `HighwayConfig` field.
        // Make the genesis timestamp 45 seconds from now, to allow for all validators to start up.
        chainspec.genesis.timestamp = Timestamp::now() + 45000.into();
        chainspec.genesis.highway_config.genesis_era_start_timestamp = chainspec.genesis.timestamp;
=======
        // Make the genesis timestamp 30 seconds from now, to allow for all validators to start up.
        chainspec.genesis.timestamp = Timestamp::now() + 30000.into();
>>>>>>> 4178a813

        chainspec.genesis.highway_config.minimum_era_height = 1;
        chainspec.genesis.highway_config.finality_threshold_percent = 34;
        chainspec.genesis.highway_config.era_duration = 10.into();

        TestChain {
            keys,
            chainspec,
            storages: Vec::new(),
        }
    }

    /// Creates an initializer/validator configuration for the `idx`th validator.
    fn create_node_config(&mut self, idx: usize, first_node_port: u16) -> validator::Config {
        // Set the network configuration.
        let mut cfg = validator::Config {
            network: if idx == 0 {
                small_network::Config::default_local_net_first_node(first_node_port)
            } else {
                small_network::Config::default_local_net(first_node_port)
            },
            ..Default::default()
        };

        // Set the correct chainspec...
        cfg.node.chainspec_config_path = External::value(self.chainspec.clone());

        // ...and the secret key for our validator.
        cfg.consensus.secret_key_path = External::value(self.keys[idx].duplicate());

        // Additionally set up storage in a temporary directory.
        let (storage_cfg, temp_dir) = storage::Config::default_for_tests();
        self.storages.push(temp_dir);
        cfg.storage = storage_cfg;

        cfg
    }

    async fn create_initialized_network(
        &mut self,
        rng: &mut NodeRng,
    ) -> anyhow::Result<Network<validator::Reactor>> {
        let root = RESOURCES_PATH.join("local");

        let mut network: Network<validator::Reactor> = Network::new();
        let first_node_port = testing::unused_port_on_localhost();

        for idx in 0..self.keys.len() {
            let cfg = self.create_node_config(idx, first_node_port);

            // We create an initializer reactor here and run it to completion.
            let mut initializer_runner =
                Runner::<initializer::Reactor>::new(WithDir::new(root.clone(), cfg), rng).await?;
            initializer_runner.run(rng).await;

            // Now we can construct the actual node.
            let initializer = initializer_runner.into_inner();
            if !initializer.stopped_successfully() {
                bail!("failed to initialize successfully");
            }

            let mut joiner_runner =
                Runner::<joiner::Reactor>::new(WithDir::new(root.clone(), initializer), rng)
                    .await?;
            joiner_runner.run(rng).await;

            let config = joiner_runner.into_inner().into_validator_config().await;

            network
                .add_node_with_config(config, rng)
                .await
                .expect("could not add node to reactor");
        }

        Ok(network)
    }
}

/// Get the set of era IDs from a runner.
fn era_ids(runner: &Runner<ConditionCheckReactor<validator::Reactor>>) -> HashSet<EraId> {
    runner
        .reactor()
        .inner()
        .consensus()
        .active_eras()
        .keys()
        .cloned()
        .collect()
}

/// Given an era number, return a predicate to check if all of the nodes are in that specified era.
fn is_in_era(era_num: usize) -> impl Fn(&Nodes) -> bool {
    move |nodes: &Nodes| {
        // check ee's era_validators against consensus' validators
        let first_node = nodes.values().next().expect("need at least one node");

        // Get a list of eras from the first node.
        let expected_eras = era_ids(&first_node);

        // Return if not in expected era yet.
        if expected_eras.len() <= era_num {
            return false;
        }

        // Ensure eras are all the same for all other nodes.
        nodes
            .values()
            .map(era_ids)
            .all(|eras| eras == expected_eras)
    }
}

#[tokio::test]
async fn run_validator_network() {
    testing::init_logging();

    let mut rng = crate::new_rng();

    // Instantiate a new chain with a fixed size.
    const NETWORK_SIZE: usize = 5;
    let mut chain = TestChain::new(&mut rng, NETWORK_SIZE);

    let mut net = chain
        .create_initialized_network(&mut rng)
        .await
        .expect("network initialization failed");

    // Wait for all nodes to agree on one era.
    net.settle_on(&mut rng, is_in_era(1), Duration::from_secs(90))
        .await;

    net.settle_on(&mut rng, is_in_era(2), Duration::from_secs(60))
        .await;
}

#[tokio::test]
async fn run_equivocator_network() {
    testing::init_logging();

    let mut rng = crate::new_rng();

    let alice_sk = SecretKey::random(&mut rng);
    let size: usize = 2;
    let mut keys: Vec<SecretKey> = (1..size).map(|_| SecretKey::random(&mut rng)).collect();
    let mut stakes: BTreeMap<PublicKey, u64> = keys
        .iter()
        .map(|secret_key| (PublicKey::from(secret_key), 100))
        .collect();
    stakes.insert(PublicKey::from(&alice_sk), 1);
    keys.push(alice_sk.clone());
    keys.push(alice_sk);

    let mut chain = TestChain::new_with_keys(&mut rng, keys, stakes);

    let mut net = chain
        .create_initialized_network(&mut rng)
        .await
        .expect("network initialization failed");

    info!("Waiting for Era 1 to end");
    net.settle_on(&mut rng, is_in_era(1), Duration::from_secs(600))
        .await;

    info!("Waiting for Era 2 to end");
    net.settle_on(&mut rng, is_in_era(2), Duration::from_secs(90))
        .await;

    info!("Waiting for Era 3 to end");
    net.settle_on(&mut rng, is_in_era(3), Duration::from_secs(90))
        .await;

    info!("Waiting for Era 4 to end");
    net.settle_on(&mut rng, is_in_era(4), Duration::from_secs(90))
        .await;

    println!("Waiting for Era 5 to end");
    net.settle_on(&mut rng, is_in_era(5), Duration::from_secs(90))
        .await;
}<|MERGE_RESOLUTION|>--- conflicted
+++ resolved
@@ -66,15 +66,9 @@
                 )
             })
             .collect();
-<<<<<<< HEAD
-        // TODO: This is duplicated. Remove the `HighwayConfig` field.
+
         // Make the genesis timestamp 45 seconds from now, to allow for all validators to start up.
         chainspec.genesis.timestamp = Timestamp::now() + 45000.into();
-        chainspec.genesis.highway_config.genesis_era_start_timestamp = chainspec.genesis.timestamp;
-=======
-        // Make the genesis timestamp 30 seconds from now, to allow for all validators to start up.
-        chainspec.genesis.timestamp = Timestamp::now() + 30000.into();
->>>>>>> 4178a813
 
         chainspec.genesis.highway_config.minimum_era_height = 1;
         chainspec.genesis.highway_config.finality_threshold_percent = 34;
