//! Reactor for participating nodes.
//!
//! Participating nodes join the participating-only network upon startup.

mod config;
mod error;
mod memory_metrics;
#[cfg(test)]
mod tests;

use std::{
    fmt::{self, Debug, Display, Formatter},
    path::PathBuf,
    sync::Arc,
    time::Instant,
};

use datasize::DataSize;
use derive_more::From;
use prometheus::Registry;
use reactor::ReactorEvent;
use serde::Serialize;
use tracing::{debug, error, info, trace};

#[cfg(test)]
use crate::testing::network::NetworkedReactor;

use crate::{
    components::{
        block_proposer::{self, BlockProposer},
        block_validator::{self, BlockValidator},
        chainspec_loader::{self, ChainspecLoader},
        consensus::{self, EraReport, EraSupervisor, HighwayProtocol},
        contract_runtime::{ContractRuntime, ExecutionPreState},
        deploy_acceptor::{self, DeployAcceptor},
        event_stream_server::{self, EventStreamServer},
        fetcher::{self, FetchedOrNotFound, Fetcher},
        gossiper::{self, Gossiper},
        linear_chain,
        metrics::Metrics,
        rest_server::{self, RestServer},
        rpc_server::{self, RpcServer},
        small_network::{self, GossipedAddress, SmallNetwork, SmallNetworkIdentity},
        storage::{self, Storage},
        Component,
    },
    effect::{
        announcements::{
<<<<<<< HEAD
            BlocklistAnnouncement, ChainspecLoaderAnnouncement, ConsensusAnnouncement,
            ContractRuntimeAnnouncement, ControlAnnouncement, DeployAcceptorAnnouncement,
            GossiperAnnouncement, LinearChainAnnouncement, LinearChainBlock, RpcServerAnnouncement,
        },
        incoming::{
            ConsensusMessageIncoming, FinalitySignatureIncoming, GossiperIncoming,
            NetRequestIncoming, NetResponse, NetResponseIncoming, TrieRequest, TrieRequestIncoming,
            TrieResponseIncoming,
=======
            BlockProposerAnnouncement, BlocklistAnnouncement, ChainspecLoaderAnnouncement,
            ConsensusAnnouncement, ContractRuntimeAnnouncement, ControlAnnouncement,
            DeployAcceptorAnnouncement, GossiperAnnouncement, LinearChainAnnouncement,
            LinearChainBlock, NetworkAnnouncement, RpcServerAnnouncement,
>>>>>>> 60790fff
        },
        requests::{
            BeginGossipRequest, BlockProposerRequest, BlockValidationRequest,
            ChainspecLoaderRequest, ConsensusRequest, ContractRuntimeRequest, FetcherRequest,
            MetricsRequest, NetworkInfoRequest, NetworkRequest, RestRequest, RpcRequest,
            StorageRequest,
        },
        EffectBuilder, EffectExt, Effects,
    },
    protocol::Message,
    reactor::{self, event_queue_metrics::EventQueueMetrics, EventQueueHandle, ReactorExit},
    types::{
        ActivationPoint, BlockHeader, BlockPayload, Deploy, DeployHash, ExitCode, FinalizedBlock,
        Item, NodeId, Tag,
    },
    utils::{Source, WithDir},
    NodeRng,
};
use casper_execution_engine::core::engine_state::{GenesisSuccess, UpgradeConfig, UpgradeSuccess};
use casper_types::{EraId, ProtocolVersion, PublicKey};
pub(crate) use config::Config;
pub(crate) use error::Error;
use linear_chain::LinearChainComponent;
use memory_metrics::MemoryMetrics;

/// Top-level event for the reactor.
#[derive(Debug, From, Serialize)]
#[must_use]
// Note: The large enum size must be reigned in eventually. This is a stopgap for now.
#[allow(clippy::large_enum_variant)]
pub(crate) enum ParticipatingEvent {
    /// Small network event.
    #[from]
    SmallNetwork(small_network::Event<Message>),
    /// Storage event.
    #[from]
    Storage(storage::Event),
    /// Block proposer event.
    #[from]
    BlockProposer(#[serde(skip_serializing)] block_proposer::Event),
    #[from]
    /// RPC server event.
    RpcServer(#[serde(skip_serializing)] rpc_server::Event),
    #[from]
    /// REST server event.
    RestServer(#[serde(skip_serializing)] rest_server::Event),
    #[from]
    /// Event stream server event.
    EventStreamServer(#[serde(skip_serializing)] event_stream_server::Event),
    #[from]
    /// Chainspec Loader event.
    ChainspecLoader(#[serde(skip_serializing)] chainspec_loader::Event),
    #[from]
    /// Consensus event.
    Consensus(#[serde(skip_serializing)] consensus::Event<NodeId>),
    /// Deploy acceptor event.
    #[from]
    DeployAcceptor(#[serde(skip_serializing)] deploy_acceptor::Event),
    /// Deploy fetcher event.
    #[from]
    DeployFetcher(#[serde(skip_serializing)] fetcher::Event<Deploy>),
    /// Deploy gossiper event.
    #[from]
    DeployGossiper(#[serde(skip_serializing)] gossiper::Event<Deploy>),
    /// Address gossiper event.
    #[from]
    AddressGossiper(gossiper::Event<GossipedAddress>),
    /// Block validator event.
    #[from]
    BlockValidator(#[serde(skip_serializing)] block_validator::Event<NodeId>),
    /// Linear chain event.
    #[from]
    LinearChain(#[serde(skip_serializing)] linear_chain::Event),

    // Requests
    /// Contract runtime request.
    ContractRuntime(#[serde(skip_serializing)] Box<ContractRuntimeRequest>),
    /// Network request.
    #[from]
    NetworkRequest(#[serde(skip_serializing)] NetworkRequest<NodeId, Message>),
    /// Network info request.
    #[from]
    NetworkInfoRequest(#[serde(skip_serializing)] NetworkInfoRequest<NodeId>),
    /// Deploy fetcher request.
    #[from]
    DeployFetcherRequest(#[serde(skip_serializing)] FetcherRequest<NodeId, Deploy>),
    /// Block proposer request.
    #[from]
    BlockProposerRequest(#[serde(skip_serializing)] BlockProposerRequest),
    /// Block validator request.
    #[from]
    BlockValidatorRequest(#[serde(skip_serializing)] BlockValidationRequest<NodeId>),
    /// Metrics request.
    #[from]
    MetricsRequest(#[serde(skip_serializing)] MetricsRequest),
    /// Chainspec info request
    #[from]
    ChainspecLoaderRequest(#[serde(skip_serializing)] ChainspecLoaderRequest),
    /// Storage request.
    #[from]
    StorageRequest(#[serde(skip_serializing)] StorageRequest),
    /// Address gossip request.
    #[from]
    BeginAddressGossipRequest(BeginGossipRequest<GossipedAddress>),

    // Announcements
    /// Control announcement.
    #[from]
    ControlAnnouncement(ControlAnnouncement),
    /// API server announcement.
    #[from]
    RpcServerAnnouncement(#[serde(skip_serializing)] RpcServerAnnouncement),
    /// DeployAcceptor announcement.
    #[from]
    DeployAcceptorAnnouncement(#[serde(skip_serializing)] DeployAcceptorAnnouncement<NodeId>),
    /// Consensus announcement.
    #[from]
    ConsensusAnnouncement(#[serde(skip_serializing)] ConsensusAnnouncement),
    /// ContractRuntime announcement.
    #[from]
    ContractRuntimeAnnouncement(#[serde(skip_serializing)] ContractRuntimeAnnouncement),
    /// Deploy Gossiper announcement.
    #[from]
    DeployGossiperAnnouncement(#[serde(skip_serializing)] GossiperAnnouncement<Deploy>),
    /// Address Gossiper announcement.
    #[from]
    AddressGossiperAnnouncement(#[serde(skip_serializing)] GossiperAnnouncement<GossipedAddress>),
    /// Linear chain announcement.
    #[from]
    LinearChainAnnouncement(#[serde(skip_serializing)] LinearChainAnnouncement),
    /// Chainspec loader announcement.
    #[from]
    ChainspecLoaderAnnouncement(#[serde(skip_serializing)] ChainspecLoaderAnnouncement),
    /// Blocklist announcement.
    #[from]
    BlocklistAnnouncement(BlocklistAnnouncement<NodeId>),
<<<<<<< HEAD
    /// Incoming consensus network message.
    #[from]
    ConsensusMessageIncoming(ConsensusMessageIncoming<NodeId>),
    /// Incoming deploy gossiper network message.
    #[from]
    DeployGossiperIncoming(GossiperIncoming<Deploy>),
    /// Incoming address gossiper network message.
    #[from]
    AddressGossiperIncoming(GossiperIncoming<GossipedAddress>),
    /// Incoming net request network message.
    #[from]
    NetRequestIncoming(NetRequestIncoming),
    /// Incoming net response network message.
    #[from]
    NetResponseIncoming(NetResponseIncoming),
    /// Incoming trie request network message.
    #[from]
    TrieRequestIncoming(TrieRequestIncoming),
    /// Incoming trie response network message.
    #[from]
    TrieResponseIncoming(TrieResponseIncoming),
    /// Incoming finality signature network message.
    #[from]
    FinalitySignatureIncoming(FinalitySignatureIncoming),
=======
    /// Block proposer announcement.
    #[from]
    BlockProposerAnnouncement(#[serde(skip_serializing)] BlockProposerAnnouncement),
>>>>>>> 60790fff
}

impl ReactorEvent for ParticipatingEvent {
    fn as_control(&self) -> Option<&ControlAnnouncement> {
        if let Self::ControlAnnouncement(ref ctrl_ann) = self {
            Some(ctrl_ann)
        } else {
            None
        }
    }
    #[inline]
    fn description(&self) -> &'static str {
        match self {
            ParticipatingEvent::SmallNetwork(_) => "SmallNetwork",
            ParticipatingEvent::BlockProposer(_) => "BlockProposer",
            ParticipatingEvent::RpcServer(_) => "RpcServer",
            ParticipatingEvent::RestServer(_) => "RestServer",
            ParticipatingEvent::EventStreamServer(_) => "EventStreamServer",
            ParticipatingEvent::ChainspecLoader(_) => "ChainspecLoader",
            ParticipatingEvent::Consensus(_) => "Consensus",
            ParticipatingEvent::DeployAcceptor(_) => "DeployAcceptor",
            ParticipatingEvent::DeployFetcher(_) => "DeployFetcher",
            ParticipatingEvent::DeployGossiper(_) => "DeployGossiper",
            ParticipatingEvent::AddressGossiper(_) => "AddressGossiper",
            ParticipatingEvent::BlockValidator(_) => "BlockValidator",
            ParticipatingEvent::LinearChain(_) => "LinearChain",
            ParticipatingEvent::ContractRuntime(_) => "ContractRuntime",
            ParticipatingEvent::NetworkRequest(_) => "NetworkRequest",
            ParticipatingEvent::NetworkInfoRequest(_) => "NetworkInfoRequest",
            ParticipatingEvent::DeployFetcherRequest(_) => "DeployFetcherRequest",
            ParticipatingEvent::BlockProposerRequest(_) => "BlockProposerRequest",
            ParticipatingEvent::BlockValidatorRequest(_) => "BlockValidatorRequest",
            ParticipatingEvent::MetricsRequest(_) => "MetricsRequest",
            ParticipatingEvent::ChainspecLoaderRequest(_) => "ChainspecLoaderRequest",
            ParticipatingEvent::StorageRequest(_) => "StorageRequest",
            ParticipatingEvent::ControlAnnouncement(_) => "ControlAnnouncement",
            ParticipatingEvent::NetworkAnnouncement(_) => "NetworkAnnouncement",
            ParticipatingEvent::RpcServerAnnouncement(_) => "RpcServerAnnouncement",
            ParticipatingEvent::DeployAcceptorAnnouncement(_) => "DeployAcceptorAnnouncement",
            ParticipatingEvent::ConsensusAnnouncement(_) => "ConsensusAnnouncement",
            ParticipatingEvent::ContractRuntimeAnnouncement(_) => "ContractRuntimeAnnouncement",
            ParticipatingEvent::DeployGossiperAnnouncement(_) => "DeployGossiperAnnouncement",
            ParticipatingEvent::AddressGossiperAnnouncement(_) => "AddressGossiperAnnouncement",
            ParticipatingEvent::LinearChainAnnouncement(_) => "LinearChainAnnouncement",
            ParticipatingEvent::ChainspecLoaderAnnouncement(_) => "ChainspecLoaderAnnouncement",
            ParticipatingEvent::BlocklistAnnouncement(_) => "BlocklistAnnouncement",
            ParticipatingEvent::BlockProposerAnnouncement(_) => "BlockProposerAnnouncement",
        }
    }
}

impl From<ContractRuntimeRequest> for ParticipatingEvent {
    fn from(contract_runtime_request: ContractRuntimeRequest) -> Self {
        ParticipatingEvent::ContractRuntime(Box::new(contract_runtime_request))
    }
}

impl From<RpcRequest<NodeId>> for ParticipatingEvent {
    fn from(request: RpcRequest<NodeId>) -> Self {
        ParticipatingEvent::RpcServer(rpc_server::Event::RpcRequest(request))
    }
}

impl From<RestRequest<NodeId>> for ParticipatingEvent {
    fn from(request: RestRequest<NodeId>) -> Self {
        ParticipatingEvent::RestServer(rest_server::Event::RestRequest(request))
    }
}

impl From<NetworkRequest<NodeId, consensus::ConsensusMessage>> for ParticipatingEvent {
    fn from(request: NetworkRequest<NodeId, consensus::ConsensusMessage>) -> Self {
        ParticipatingEvent::NetworkRequest(request.map_payload(Message::from))
    }
}

impl From<NetworkRequest<NodeId, gossiper::Message<Deploy>>> for ParticipatingEvent {
    fn from(request: NetworkRequest<NodeId, gossiper::Message<Deploy>>) -> Self {
        ParticipatingEvent::NetworkRequest(request.map_payload(Message::from))
    }
}

impl From<NetworkRequest<NodeId, gossiper::Message<GossipedAddress>>> for ParticipatingEvent {
    fn from(request: NetworkRequest<NodeId, gossiper::Message<GossipedAddress>>) -> Self {
        ParticipatingEvent::NetworkRequest(request.map_payload(Message::from))
    }
}

impl From<ConsensusRequest> for ParticipatingEvent {
    fn from(request: ConsensusRequest) -> Self {
        ParticipatingEvent::Consensus(consensus::Event::ConsensusRequest(request))
    }
}

impl Display for ParticipatingEvent {
    fn fmt(&self, f: &mut Formatter<'_>) -> fmt::Result {
        match self {
<<<<<<< HEAD
            ParticipatingEvent::Storage(event) => write!(f, "storage: {}", event),
            ParticipatingEvent::Network(event) => write!(f, "network: {}", event),
=======
>>>>>>> 60790fff
            ParticipatingEvent::SmallNetwork(event) => write!(f, "small network: {}", event),
            ParticipatingEvent::BlockProposer(event) => write!(f, "block proposer: {}", event),
            ParticipatingEvent::RpcServer(event) => write!(f, "rpc server: {}", event),
            ParticipatingEvent::RestServer(event) => write!(f, "rest server: {}", event),
            ParticipatingEvent::EventStreamServer(event) => {
                write!(f, "event stream server: {}", event)
            }
            ParticipatingEvent::ChainspecLoader(event) => write!(f, "chainspec loader: {}", event),
            ParticipatingEvent::Consensus(event) => write!(f, "consensus: {}", event),
            ParticipatingEvent::DeployAcceptor(event) => write!(f, "deploy acceptor: {}", event),
            ParticipatingEvent::DeployFetcher(event) => write!(f, "deploy fetcher: {}", event),
            ParticipatingEvent::DeployGossiper(event) => write!(f, "deploy gossiper: {}", event),
            ParticipatingEvent::AddressGossiper(event) => write!(f, "address gossiper: {}", event),
            ParticipatingEvent::ContractRuntime(event) => {
                write!(f, "contract runtime: {:?}", event)
            }
            ParticipatingEvent::LinearChain(event) => write!(f, "linear-chain event {}", event),
            ParticipatingEvent::BlockValidator(event) => write!(f, "block validator: {}", event),
            ParticipatingEvent::NetworkRequest(req) => write!(f, "network request: {}", req),
            ParticipatingEvent::NetworkInfoRequest(req) => {
                write!(f, "network info request: {}", req)
            }
            ParticipatingEvent::ChainspecLoaderRequest(req) => {
                write!(f, "chainspec loader request: {}", req)
            }
            ParticipatingEvent::StorageRequest(req) => write!(f, "storage request: {}", req),

            ParticipatingEvent::DeployFetcherRequest(req) => {
                write!(f, "deploy fetcher request: {}", req)
            }
            ParticipatingEvent::BeginAddressGossipRequest(request) => {
                write!(f, "begin address gossip request: {}", request)
            }
            ParticipatingEvent::BlockProposerRequest(req) => {
                write!(f, "block proposer request: {}", req)
            }
            ParticipatingEvent::BlockValidatorRequest(req) => {
                write!(f, "block validator request: {}", req)
            }
            ParticipatingEvent::MetricsRequest(req) => write!(f, "metrics request: {}", req),
            ParticipatingEvent::ControlAnnouncement(ctrl_ann) => write!(f, "control: {}", ctrl_ann),
            ParticipatingEvent::RpcServerAnnouncement(ann) => {
                write!(f, "api server announcement: {}", ann)
            }
            ParticipatingEvent::DeployAcceptorAnnouncement(ann) => {
                write!(f, "deploy acceptor announcement: {}", ann)
            }
            ParticipatingEvent::ConsensusAnnouncement(ann) => {
                write!(f, "consensus announcement: {}", ann)
            }
            ParticipatingEvent::ContractRuntimeAnnouncement(ann) => {
                write!(f, "block-executor announcement: {}", ann)
            }
            ParticipatingEvent::DeployGossiperAnnouncement(ann) => {
                write!(f, "deploy gossiper announcement: {}", ann)
            }
            ParticipatingEvent::AddressGossiperAnnouncement(ann) => {
                write!(f, "address gossiper announcement: {}", ann)
            }
            ParticipatingEvent::LinearChainAnnouncement(ann) => {
                write!(f, "linear chain announcement: {}", ann)
            }
            ParticipatingEvent::BlockProposerAnnouncement(ann) => {
                write!(f, "block proposer announcement: {}", ann)
            }
            ParticipatingEvent::ChainspecLoaderAnnouncement(ann) => {
                write!(f, "chainspec loader announcement: {}", ann)
            }
            ParticipatingEvent::BlocklistAnnouncement(ann) => {
                write!(f, "blocklist announcement: {}", ann)
            }
            ParticipatingEvent::ConsensusMessageIncoming(inner) => Display::fmt(inner, f),
            ParticipatingEvent::DeployGossiperIncoming(inner) => Display::fmt(inner, f),
            ParticipatingEvent::AddressGossiperIncoming(inner) => Display::fmt(inner, f),
            ParticipatingEvent::NetRequestIncoming(inner) => Display::fmt(inner, f),
            ParticipatingEvent::NetResponseIncoming(inner) => Display::fmt(inner, f),
            ParticipatingEvent::TrieRequestIncoming(inner) => Display::fmt(inner, f),
            ParticipatingEvent::TrieResponseIncoming(inner) => Display::fmt(inner, f),
            ParticipatingEvent::FinalitySignatureIncoming(inner) => Display::fmt(inner, f),
        }
    }
}

/// The configuration needed to initialize a Participating reactor
pub(crate) struct ParticipatingInitConfig {
    pub(super) root: PathBuf,
    pub(super) config: Config,
    pub(super) chainspec_loader: ChainspecLoader,
    pub(super) storage: Storage,
    pub(super) contract_runtime: ContractRuntime,
    pub(super) maybe_latest_block_header: Option<BlockHeader>,
    pub(super) event_stream_server: EventStreamServer,
    pub(super) small_network_identity: SmallNetworkIdentity,
    pub(super) node_startup_instant: Instant,
}

#[cfg(test)]
impl ParticipatingInitConfig {
    /// Inspect storage.
    pub(crate) fn storage(&self) -> &Storage {
        &self.storage
    }

    /// Inspect the contract runtime.
    pub(crate) fn contract_runtime(&self) -> &ContractRuntime {
        &self.contract_runtime
    }
}

impl Debug for ParticipatingInitConfig {
    fn fmt(&self, f: &mut Formatter<'_>) -> fmt::Result {
        write!(f, "ParticipatingInitConfig {{ .. }}")
    }
}

/// Participating node reactor.
#[derive(DataSize, Debug)]
pub(crate) struct Reactor {
    metrics: Metrics,
    small_network: SmallNetwork<ParticipatingEvent, Message>,
    address_gossiper: Gossiper<GossipedAddress, ParticipatingEvent>,
    storage: Storage,
    contract_runtime: ContractRuntime,
    rpc_server: RpcServer,
    rest_server: RestServer,
    event_stream_server: EventStreamServer,
    chainspec_loader: ChainspecLoader,
    consensus: EraSupervisor<NodeId>,
    #[data_size(skip)]
    deploy_acceptor: DeployAcceptor,
    deploy_fetcher: Fetcher<Deploy>,
    deploy_gossiper: Gossiper<Deploy, ParticipatingEvent>,
    block_proposer: BlockProposer,
    block_validator: BlockValidator<NodeId>,
    linear_chain: LinearChainComponent<NodeId>,

    // Non-components.
    #[data_size(skip)] // Never allocates heap data.
    memory_metrics: MemoryMetrics,

    #[data_size(skip)]
    event_queue_metrics: EventQueueMetrics,
}

#[cfg(test)]
impl Reactor {
    /// Inspect consensus.
    pub(crate) fn consensus(&self) -> &EraSupervisor<NodeId> {
        &self.consensus
    }

    /// Inspect storage.
    pub(crate) fn storage(&self) -> &Storage {
        &self.storage
    }

    /// Inspect contract runtime.
    pub(crate) fn contract_runtime(&self) -> &ContractRuntime {
        &self.contract_runtime
    }
}

impl Reactor {
    /// Handles a request to get an item by id.
    fn handle_get_request(
        &self,
        effect_builder: EffectBuilder<<Self as reactor::Reactor>::Event>,
        sender: NodeId,
        tag: Tag,
        serialized_id: &[u8],
    ) -> Effects<<Self as reactor::Reactor>::Event> {
        match tag {
            Tag::Trie => {
                Self::respond_to_fetch(effect_builder, serialized_id, sender, |trie_key| {
                    self.contract_runtime.get_trie(trie_key)
                })
            }
            _ => todo!("already handled"),
        }
    }

    fn respond_to_fetch<T, F, E>(
        effect_builder: EffectBuilder<<Self as reactor::Reactor>::Event>,
        serialized_id: &[u8],
        sender: NodeId,
        fetch_item: F,
    ) -> Effects<<Self as reactor::Reactor>::Event>
    where
        T: Item,
        F: FnOnce(T::Id) -> Result<Option<T>, E>,
        E: Debug,
    {
        let id: T::Id = match bincode::deserialize(serialized_id) {
            Ok(id) => id,
            Err(error) => {
                error!(
                    tag = ?T::TAG,
                    ?serialized_id,
                    ?sender,
                    ?error,
                    "failed to decode item id"
                );
                return Effects::new();
            }
        };
        let fetched_or_not_found = match fetch_item(id) {
            Ok(Some(item)) => FetchedOrNotFound::Fetched(item),
            Ok(None) => {
                debug!(tag = ?T::TAG, ?id, ?sender, "failed to get item");
                FetchedOrNotFound::NotFound(id)
            }
            Err(error) => {
                error!(tag = ?T::TAG, ?id, ?sender, ?error, "error getting item");
                FetchedOrNotFound::NotFound(id)
            }
        };
        match Message::new_get_response(&fetched_or_not_found) {
            Ok(message) => effect_builder.send_message(sender, message).ignore(),
            Err(error) => {
                error!("failed to create get-response: {}", error);
                Effects::new()
            }
        }
    }
}

impl reactor::Reactor for Reactor {
    type Event = ParticipatingEvent;

    // The "configuration" is in fact the whole state of the joiner reactor, which we
    // deconstruct and reuse.
    type Config = ParticipatingInitConfig;
    type Error = Error;

    fn new(
        config: Self::Config,
        registry: &Registry,
        event_queue: EventQueueHandle<Self::Event>,
        rng: &mut NodeRng,
    ) -> Result<(Self, Effects<ParticipatingEvent>), Error> {
        let ParticipatingInitConfig {
            root,
            config,
            chainspec_loader,
            mut storage,
            mut contract_runtime,
            maybe_latest_block_header,
            event_stream_server,
            small_network_identity,
            node_startup_instant,
        } = config;

        let memory_metrics = MemoryMetrics::new(registry.clone())?;

        let event_queue_metrics = EventQueueMetrics::new(registry.clone(), event_queue)?;

        let metrics = Metrics::new(registry.clone());

        let effect_builder = EffectBuilder::new(event_queue);

        let address_gossiper =
            Gossiper::new_for_complete_items("address_gossiper", config.gossip, registry)?;

        let protocol_version = &chainspec_loader.chainspec().protocol_config.version;
        let rpc_server = RpcServer::new(
            config.rpc_server.clone(),
            effect_builder,
            *protocol_version,
            node_startup_instant,
        )?;
        let rest_server = RestServer::new(
            config.rest_server.clone(),
            effect_builder,
            *protocol_version,
            node_startup_instant,
        )?;

        let deploy_acceptor = DeployAcceptor::new(
            config.deploy_acceptor,
            &*chainspec_loader.chainspec(),
            registry,
        )?;
        let deploy_fetcher = Fetcher::new("deploy", config.fetcher, registry)?;
        let deploy_gossiper = Gossiper::new_for_partial_items(
            "deploy_gossiper",
            config.gossip,
            gossiper::get_deploy_from_storage::<Deploy, ParticipatingEvent>,
            registry,
        )?;

        let maybe_next_activation_point = chainspec_loader
            .next_upgrade()
            .map(|next_upgrade| next_upgrade.activation_point());

        let mut effects = Effects::new();

        // If we have a latest block header, we joined via the joiner reactor.
        //
        // If not, run genesis or upgrade and construct a switch block, and use that for the latest
        // block header.
        let latest_block_header = if let Some(latest_block_header) = maybe_latest_block_header {
            latest_block_header
        } else {
            let initial_pre_state;
            let finalized_block;

            let chainspec = chainspec_loader.chainspec();
            match chainspec.protocol_config.activation_point {
                ActivationPoint::Genesis(genesis_timestamp) => {
                    // Do not run genesis on a node which is not protocol version 1.0.0
                    if chainspec.protocol_config.version != ProtocolVersion::V1_0_0 {
                        return Err(Error::GenesisNeedsProtocolVersion1_0_0 {
                            chainspec_protocol_version: chainspec.protocol_config.version,
                        });
                    }

                    // Check that no blocks exist in storage so we don't try to run genesis again on
                    // an existing blockchain.
                    if let Some(highest_block_header) = storage.read_highest_block_header()? {
                        return Err(Error::CannotRunGenesisOnPreExistingBlockchain {
                            highest_block_header: Box::new(highest_block_header),
                        });
                    }
                    let GenesisSuccess {
                        post_state_hash,
                        execution_effect,
                    } = contract_runtime.commit_genesis(chainspec)?;
                    info!("genesis chainspec name {}", chainspec.network_config.name);
                    info!("genesis state root hash {}", post_state_hash);
                    trace!(%post_state_hash, ?execution_effect);
                    initial_pre_state = ExecutionPreState::new(
                        0,
                        post_state_hash,
                        Default::default(),
                        Default::default(),
                    );
                    finalized_block = FinalizedBlock::new(
                        BlockPayload::default(),
                        Some(EraReport::default()),
                        genesis_timestamp,
                        EraId::from(0u64),
                        0,
                        PublicKey::System,
                    );
                }
                ActivationPoint::EraId(upgrade_era_id) => {
                    let upgrade_block_header = storage
                        .read_switch_block_header_by_era_id(upgrade_era_id.saturating_sub(1))?
                        .ok_or(Error::NoSuchSwitchBlockHeaderForUpgradeEra { upgrade_era_id })?;
                    // If it's not an emergency upgrade and there is a block higher than ours, bail
                    // because we will overwrite an existing blockchain.
                    if chainspec.protocol_config.last_emergency_restart
                        != Some(upgrade_block_header.era_id())
                    {
                        if let Some(preexisting_block_header) = storage
                            .read_block_header_by_height(upgrade_block_header.height() + 1)?
                        {
                            return Err(Error::NonEmergencyUpgradeWillClobberExistingBlockChain {
                                preexisting_block_header: Box::new(preexisting_block_header),
                            });
                        }
                    }
                    let global_state_update = chainspec.protocol_config.get_update_mapping()?;
                    let UpgradeSuccess {
                        post_state_hash,
                        execution_effect,
                    } = contract_runtime.commit_upgrade(UpgradeConfig::new(
                        *upgrade_block_header.state_root_hash(),
                        upgrade_block_header.protocol_version(),
                        chainspec.protocol_version(),
                        Some(chainspec.protocol_config.activation_point.era_id()),
                        Some(chainspec.core_config.validator_slots),
                        Some(chainspec.core_config.auction_delay),
                        Some(chainspec.core_config.locked_funds_period.millis()),
                        Some(chainspec.core_config.round_seigniorage_rate),
                        Some(chainspec.core_config.unbonding_delay),
                        global_state_update,
                    ))?;
                    info!(
                        network_name = %chainspec.network_config.name,
                        %post_state_hash,
                        "upgrade committed"
                    );
                    trace!(%post_state_hash, ?execution_effect);
                    initial_pre_state = ExecutionPreState::new(
                        upgrade_block_header.height() + 1,
                        post_state_hash,
                        upgrade_block_header.hash(),
                        upgrade_block_header.accumulated_seed(),
                    );
                    finalized_block = FinalizedBlock::new(
                        BlockPayload::default(),
                        Some(EraReport::default()),
                        upgrade_block_header.timestamp(),
                        upgrade_era_id,
                        upgrade_block_header.height() + 1,
                        PublicKey::System,
                    );
                }
            };
            // Execute the finalized block, creating a new switch block.
            let (new_switch_block, new_effects) = contract_runtime.execute_finalized_block(
                effect_builder,
                chainspec_loader.chainspec().protocol_version(),
                initial_pre_state,
                finalized_block,
                vec![],
                vec![],
            )?;
            // Make sure the new block really is a switch block
            if !new_switch_block.header().is_switch_block() {
                return Err(Error::FailedToCreateSwitchBlockAfterGenesisOrUpgrade {
                    new_bad_block: Box::new(new_switch_block),
                });
            }
            // Write the block to storage so the era supervisor can be initialized properly.
            storage.write_block(&new_switch_block)?;
            // Effects inform other components to make finality signatures, etc.
            effects.extend(reactor::wrap_effects(Into::into, new_effects));
            new_switch_block.take_header()
        };

        let (block_proposer, block_proposer_effects) = BlockProposer::new(
            registry.clone(),
            effect_builder,
            latest_block_header.height() + 1,
            chainspec_loader.chainspec().as_ref(),
            config.block_proposer,
        )?;
        effects.extend(reactor::wrap_effects(
            ParticipatingEvent::BlockProposer,
            block_proposer_effects,
        ));

        let (small_network, small_network_effects) = SmallNetwork::new(
            event_queue,
            config.network,
            Some(WithDir::new(&root, &config.consensus)),
            registry,
            small_network_identity,
            chainspec_loader.chainspec().as_ref(),
        )?;

        let (consensus, init_consensus_effects) = EraSupervisor::new(
            latest_block_header.next_block_era_id(),
            WithDir::new(root, config.consensus),
            effect_builder,
            chainspec_loader.chainspec().clone(),
            &latest_block_header,
            maybe_next_activation_point,
            registry,
            Box::new(HighwayProtocol::new_boxed),
            &storage,
            rng,
        )?;
        effects.extend(reactor::wrap_effects(
            ParticipatingEvent::Consensus,
            init_consensus_effects,
        ));

        contract_runtime.set_initial_state(ExecutionPreState::from(&latest_block_header));

        let block_validator = BlockValidator::new(Arc::clone(chainspec_loader.chainspec()));
        let linear_chain = linear_chain::LinearChainComponent::new(
            registry,
            *protocol_version,
            chainspec_loader.chainspec().core_config.auction_delay,
            chainspec_loader.chainspec().core_config.unbonding_delay,
            chainspec_loader
                .chainspec()
                .highway_config
                .finality_threshold_fraction,
            maybe_next_activation_point,
        )?;

        effects.extend(reactor::wrap_effects(
            ParticipatingEvent::SmallNetwork,
            small_network_effects,
        ));
        effects.extend(reactor::wrap_effects(
            ParticipatingEvent::ChainspecLoader,
            chainspec_loader.start_checking_for_upgrades(effect_builder),
        ));

        event_stream_server.set_participating_effect_builder(effect_builder);

        Ok((
            Reactor {
                metrics,
                small_network,
                address_gossiper,
                storage,
                contract_runtime,
                rpc_server,
                rest_server,
                event_stream_server,
                chainspec_loader,
                consensus,
                deploy_acceptor,
                deploy_fetcher,
                deploy_gossiper,
                block_proposer,
                block_validator,
                linear_chain,
                memory_metrics,
                event_queue_metrics,
            },
            effects,
        ))
    }

    fn dispatch_event(
        &mut self,
        effect_builder: EffectBuilder<Self::Event>,
        rng: &mut NodeRng,
        event: ParticipatingEvent,
    ) -> Effects<Self::Event> {
        match event {
<<<<<<< HEAD
            ParticipatingEvent::Storage(event) => reactor::wrap_effects(
                ParticipatingEvent::Storage,
                self.storage.handle_event(effect_builder, rng, event),
            ),
            ParticipatingEvent::Network(event) => reactor::wrap_effects(
                ParticipatingEvent::Network,
                self.network.handle_event(effect_builder, rng, event),
            ),
=======
>>>>>>> 60790fff
            ParticipatingEvent::SmallNetwork(event) => reactor::wrap_effects(
                ParticipatingEvent::SmallNetwork,
                self.small_network.handle_event(effect_builder, rng, event),
            ),
            ParticipatingEvent::BlockProposer(event) => reactor::wrap_effects(
                ParticipatingEvent::BlockProposer,
                self.block_proposer.handle_event(effect_builder, rng, event),
            ),
            ParticipatingEvent::RpcServer(event) => reactor::wrap_effects(
                ParticipatingEvent::RpcServer,
                self.rpc_server.handle_event(effect_builder, rng, event),
            ),
            ParticipatingEvent::RestServer(event) => reactor::wrap_effects(
                ParticipatingEvent::RestServer,
                self.rest_server.handle_event(effect_builder, rng, event),
            ),
            ParticipatingEvent::EventStreamServer(event) => reactor::wrap_effects(
                ParticipatingEvent::EventStreamServer,
                self.event_stream_server
                    .handle_event(effect_builder, rng, event),
            ),
            ParticipatingEvent::ChainspecLoader(event) => reactor::wrap_effects(
                ParticipatingEvent::ChainspecLoader,
                self.chainspec_loader
                    .handle_event(effect_builder, rng, event),
            ),
            ParticipatingEvent::Consensus(event) => reactor::wrap_effects(
                ParticipatingEvent::Consensus,
                self.consensus.handle_event(effect_builder, rng, event),
            ),
            ParticipatingEvent::DeployAcceptor(event) => reactor::wrap_effects(
                ParticipatingEvent::DeployAcceptor,
                self.deploy_acceptor
                    .handle_event(effect_builder, rng, event),
            ),
            ParticipatingEvent::DeployFetcher(event) => reactor::wrap_effects(
                ParticipatingEvent::DeployFetcher,
                self.deploy_fetcher.handle_event(effect_builder, rng, event),
            ),
            ParticipatingEvent::DeployGossiper(event) => reactor::wrap_effects(
                ParticipatingEvent::DeployGossiper,
                self.deploy_gossiper
                    .handle_event(effect_builder, rng, event),
            ),
            ParticipatingEvent::AddressGossiper(event) => reactor::wrap_effects(
                ParticipatingEvent::AddressGossiper,
                self.address_gossiper
                    .handle_event(effect_builder, rng, event),
            ),
            ParticipatingEvent::ContractRuntime(event) => reactor::wrap_effects(
                Into::into,
                self.contract_runtime
                    .handle_event(effect_builder, rng, *event),
            ),
            ParticipatingEvent::BlockValidator(event) => reactor::wrap_effects(
                ParticipatingEvent::BlockValidator,
                self.block_validator
                    .handle_event(effect_builder, rng, event),
            ),
            ParticipatingEvent::LinearChain(event) => reactor::wrap_effects(
                ParticipatingEvent::LinearChain,
                self.linear_chain.handle_event(effect_builder, rng, event),
            ),

            // Requests:
            ParticipatingEvent::NetworkRequest(req) => {
                let event = ParticipatingEvent::SmallNetwork(small_network::Event::from(req));
                self.dispatch_event(effect_builder, rng, event)
            }
            ParticipatingEvent::NetworkInfoRequest(req) => {
                let event = ParticipatingEvent::SmallNetwork(small_network::Event::from(req));
                self.dispatch_event(effect_builder, rng, event)
            }
            ParticipatingEvent::DeployFetcherRequest(req) => self.dispatch_event(
                effect_builder,
                rng,
                ParticipatingEvent::DeployFetcher(req.into()),
            ),
            ParticipatingEvent::BlockProposerRequest(req) => self.dispatch_event(
                effect_builder,
                rng,
                ParticipatingEvent::BlockProposer(req.into()),
            ),
            ParticipatingEvent::BlockValidatorRequest(req) => self.dispatch_event(
                effect_builder,
                rng,
                ParticipatingEvent::BlockValidator(block_validator::Event::from(req)),
            ),
            ParticipatingEvent::MetricsRequest(req) => reactor::wrap_effects(
                ParticipatingEvent::MetricsRequest,
                self.metrics.handle_event(effect_builder, rng, req),
            ),
            ParticipatingEvent::ChainspecLoaderRequest(req) => self.dispatch_event(
                effect_builder,
                rng,
                ParticipatingEvent::ChainspecLoader(req.into()),
            ),
            ParticipatingEvent::StorageRequest(req) => reactor::wrap_effects(
                ParticipatingEvent::Storage,
                self.storage.handle_event(effect_builder, rng, req.into()),
            ),
            ParticipatingEvent::BeginAddressGossipRequest(req) => reactor::wrap_effects(
                ParticipatingEvent::AddressGossiper,
                self.address_gossiper
                    .handle_event(effect_builder, rng, req.into()),
            ),

            // Announcements:
            ParticipatingEvent::ControlAnnouncement(ctrl_ann) => {
                unreachable!("unhandled control announcement: {}", ctrl_ann)
            }
<<<<<<< HEAD

=======
            ParticipatingEvent::NetworkAnnouncement(NetworkAnnouncement::MessageReceived {
                sender,
                payload,
            }) => {
                let reactor_event = match payload {
                    Message::Consensus(msg) => {
                        ParticipatingEvent::Consensus(consensus::Event::MessageReceived {
                            sender,
                            msg,
                        })
                    }
                    Message::DeployGossiper(message) => {
                        ParticipatingEvent::DeployGossiper(gossiper::Event::MessageReceived {
                            sender,
                            message,
                        })
                    }
                    Message::AddressGossiper(message) => {
                        ParticipatingEvent::AddressGossiper(gossiper::Event::MessageReceived {
                            sender,
                            message,
                        })
                    }
                    Message::GetRequest { tag, serialized_id } => {
                        return self.handle_get_request(effect_builder, sender, tag, &serialized_id)
                    }
                    Message::GetResponse {
                        tag,
                        serialized_item,
                    } => match tag {
                        Tag::Deploy => {
                            let deploy: Box<Deploy> = match bincode::deserialize::<
                                FetchedOrNotFound<Deploy, DeployHash>,
                            >(
                                &serialized_item
                            ) {
                                Ok(FetchedOrNotFound::Fetched(deploy)) => Box::new(deploy),
                                Ok(FetchedOrNotFound::NotFound(deploy_hash)) => {
                                    error!(
                                        "peer did not have deploy with hash {}: {}",
                                        sender, deploy_hash
                                    );
                                    return Effects::new();
                                }
                                Err(error) => {
                                    error!("failed to decode deploy from {}: {}", sender, error);
                                    return Effects::new();
                                }
                            };
                            ParticipatingEvent::DeployAcceptor(deploy_acceptor::Event::Accept {
                                deploy,
                                source: Source::Peer(sender),
                                maybe_responder: None,
                            })
                        }
                        Tag::Block => {
                            error!(
                                "cannot handle get response for block-by-hash from {}",
                                sender
                            );
                            return Effects::new();
                        }
                        Tag::BlockAndMetadataByHeight => {
                            error!(
                                "cannot handle get response for block-by-height from {}",
                                sender
                            );
                            return Effects::new();
                        }
                        Tag::GossipedAddress => {
                            error!(
                                "cannot handle get response for gossiped-address from {}",
                                sender
                            );
                            return Effects::new();
                        }
                        Tag::BlockHeaderByHash => {
                            error!(
                                "cannot handle get response for block-header-by-hash from {}",
                                sender
                            );
                            return Effects::new();
                        }
                        Tag::BlockHeaderAndFinalitySignaturesByHeight => {
                            error!(
                                "cannot handle get response for \
                                 block-header-and-finality-signatures-by-height from {}",
                                sender
                            );
                            return Effects::new();
                        }
                        Tag::Trie => {
                            error!("cannot handle get response for read-trie from {}", sender);
                            return Effects::new();
                        }
                    },
                    Message::FinalitySignature(fs) => ParticipatingEvent::LinearChain(
                        linear_chain::Event::FinalitySignatureReceived(fs, true),
                    ),
                };
                self.dispatch_event(effect_builder, rng, reactor_event)
            }
            ParticipatingEvent::NetworkAnnouncement(NetworkAnnouncement::GossipOurAddress(
                gossiped_address,
            )) => {
                let event = gossiper::Event::ItemReceived {
                    item_id: gossiped_address,
                    source: Source::<NodeId>::Ourself,
                };
                self.dispatch_event(
                    effect_builder,
                    rng,
                    ParticipatingEvent::AddressGossiper(event),
                )
            }
            ParticipatingEvent::NetworkAnnouncement(NetworkAnnouncement::NewPeer(_peer_id)) => {
                trace!("new peer announcement not handled in the participating reactor");
                Effects::new()
            }
>>>>>>> 60790fff
            ParticipatingEvent::RpcServerAnnouncement(RpcServerAnnouncement::DeployReceived {
                deploy,
                responder,
            }) => {
                let event = deploy_acceptor::Event::Accept {
                    deploy,
                    source: Source::<NodeId>::Client,
                    maybe_responder: responder,
                };
                self.dispatch_event(
                    effect_builder,
                    rng,
                    ParticipatingEvent::DeployAcceptor(event),
                )
            }
            ParticipatingEvent::DeployAcceptorAnnouncement(
                DeployAcceptorAnnouncement::AcceptedNewDeploy { deploy, source },
            ) => {
                let deploy_info = match deploy.deploy_info() {
                    Ok(deploy_info) => deploy_info,
                    Err(error) => {
                        error!(%error, "invalid deploy");
                        return Effects::new();
                    }
                };

                let event = block_proposer::Event::BufferDeploy {
                    hash: deploy.deploy_or_transfer_hash(),
                    deploy_info: Box::new(deploy_info),
                };
                let mut effects = self.dispatch_event(
                    effect_builder,
                    rng,
                    ParticipatingEvent::BlockProposer(event),
                );

                let event = gossiper::Event::ItemReceived {
                    item_id: *deploy.id(),
                    source: source.clone(),
                };
                effects.extend(self.dispatch_event(
                    effect_builder,
                    rng,
                    ParticipatingEvent::DeployGossiper(event),
                ));

                let event = event_stream_server::Event::DeployAccepted(*deploy.id());
                effects.extend(self.dispatch_event(
                    effect_builder,
                    rng,
                    ParticipatingEvent::EventStreamServer(event),
                ));

                let event = fetcher::Event::GotRemotely {
                    item: deploy,
                    source,
                };
                effects.extend(self.dispatch_event(
                    effect_builder,
                    rng,
                    ParticipatingEvent::DeployFetcher(event),
                ));

                effects
            }
            ParticipatingEvent::DeployAcceptorAnnouncement(
                DeployAcceptorAnnouncement::InvalidDeploy {
                    deploy: _,
                    source: _,
                },
            ) => Effects::new(),
            ParticipatingEvent::ConsensusAnnouncement(consensus_announcement) => {
                match consensus_announcement {
                    ConsensusAnnouncement::Finalized(block) => {
                        let reactor_event = ParticipatingEvent::BlockProposer(
                            block_proposer::Event::FinalizedBlock(block),
                        );
                        self.dispatch_event(effect_builder, rng, reactor_event)
                    }
                    ConsensusAnnouncement::CreatedFinalitySignature(fs) => self.dispatch_event(
                        effect_builder,
                        rng,
                        ParticipatingEvent::LinearChain(
                            linear_chain::Event::FinalitySignatureReceived(fs, false),
                        ),
                    ),
                    ConsensusAnnouncement::Fault {
                        era_id,
                        public_key,
                        timestamp,
                    } => {
                        let reactor_event = ParticipatingEvent::EventStreamServer(
                            event_stream_server::Event::Fault {
                                era_id,
                                public_key: *public_key,
                                timestamp,
                            },
                        );
                        self.dispatch_event(effect_builder, rng, reactor_event)
                    }
                }
            }
            ParticipatingEvent::ContractRuntimeAnnouncement(
                ContractRuntimeAnnouncement::LinearChainBlock(linear_chain_block),
            ) => {
                let LinearChainBlock {
                    block,
                    execution_results,
                } = *linear_chain_block;
                let mut effects = Effects::new();
                let block_hash = *block.hash();

                // send to linear chain
                let reactor_event =
                    ParticipatingEvent::LinearChain(linear_chain::Event::NewLinearChainBlock {
                        block: Box::new(block),
                        execution_results: execution_results
                            .iter()
                            .map(|(hash, (_header, results))| (*hash, results.clone()))
                            .collect(),
                    });
                effects.extend(self.dispatch_event(effect_builder, rng, reactor_event));

                // send to event stream
                for (deploy_hash, (deploy_header, execution_result)) in execution_results {
                    let reactor_event = ParticipatingEvent::EventStreamServer(
                        event_stream_server::Event::DeployProcessed {
                            deploy_hash,
                            deploy_header: Box::new(deploy_header),
                            block_hash,
                            execution_result: Box::new(execution_result),
                        },
                    );
                    effects.extend(self.dispatch_event(effect_builder, rng, reactor_event));
                }

                effects
            }
            ParticipatingEvent::ContractRuntimeAnnouncement(
                ContractRuntimeAnnouncement::StepSuccess {
                    era_id,
                    execution_effect,
                },
            ) => {
                let reactor_event =
                    ParticipatingEvent::EventStreamServer(event_stream_server::Event::Step {
                        era_id,
                        execution_effect,
                    });
                self.dispatch_event(effect_builder, rng, reactor_event)
            }
            ParticipatingEvent::DeployGossiperAnnouncement(
                GossiperAnnouncement::NewCompleteItem(gossiped_deploy_id),
            ) => {
                error!(%gossiped_deploy_id, "gossiper should not announce new deploy");
                Effects::new()
            }
            ParticipatingEvent::DeployGossiperAnnouncement(
                GossiperAnnouncement::FinishedGossiping(_gossiped_deploy_id),
            ) => {
                // let reactor_event =
                //     ParticipatingEvent::BlockProposer(block_proposer::Event::
                // BufferDeploy(gossiped_deploy_id));
                // self.dispatch_event(effect_builder, rng, reactor_event)
                Effects::new()
            }
            ParticipatingEvent::AddressGossiperAnnouncement(
                GossiperAnnouncement::NewCompleteItem(gossiped_address),
            ) => {
                let reactor_event = ParticipatingEvent::SmallNetwork(
                    small_network::Event::PeerAddressReceived(gossiped_address),
                );
                self.dispatch_event(effect_builder, rng, reactor_event)
            }
            ParticipatingEvent::AddressGossiperAnnouncement(
                GossiperAnnouncement::FinishedGossiping(_),
            ) => {
                // We don't care about completion of gossiping an address.
                Effects::new()
            }
            ParticipatingEvent::LinearChainAnnouncement(LinearChainAnnouncement::BlockAdded(
                block,
            )) => {
                let reactor_event_consensus = ParticipatingEvent::Consensus(
                    consensus::Event::BlockAdded(Box::new(block.header().clone())),
                );
                let reactor_event_es = ParticipatingEvent::EventStreamServer(
                    event_stream_server::Event::BlockAdded(block),
                );
                let mut effects = self.dispatch_event(effect_builder, rng, reactor_event_es);
                effects.extend(self.dispatch_event(effect_builder, rng, reactor_event_consensus));

                effects
            }
            ParticipatingEvent::BlockProposerAnnouncement(
                BlockProposerAnnouncement::DeploysExpired(hashes),
            ) => {
                let reactor_event = ParticipatingEvent::EventStreamServer(
                    event_stream_server::Event::DeploysExpired(hashes),
                );
                self.dispatch_event(effect_builder, rng, reactor_event)
            }
            ParticipatingEvent::LinearChainAnnouncement(
                LinearChainAnnouncement::NewFinalitySignature(fs),
            ) => {
                let reactor_event = ParticipatingEvent::EventStreamServer(
                    event_stream_server::Event::FinalitySignature(fs),
                );
                self.dispatch_event(effect_builder, rng, reactor_event)
            }
            ParticipatingEvent::ChainspecLoaderAnnouncement(
                ChainspecLoaderAnnouncement::UpgradeActivationPointRead(next_upgrade),
            ) => {
                let reactor_event = ParticipatingEvent::ChainspecLoader(
                    chainspec_loader::Event::GotNextUpgrade(next_upgrade.clone()),
                );
                let mut effects = self.dispatch_event(effect_builder, rng, reactor_event);

                let reactor_event = ParticipatingEvent::Consensus(
                    consensus::Event::GotUpgradeActivationPoint(next_upgrade.activation_point()),
                );
                effects.extend(self.dispatch_event(effect_builder, rng, reactor_event));
                let reactor_event = ParticipatingEvent::LinearChain(
                    linear_chain::Event::GotUpgradeActivationPoint(next_upgrade.activation_point()),
                );
                effects.extend(self.dispatch_event(effect_builder, rng, reactor_event));
                effects
            }
            ParticipatingEvent::BlocklistAnnouncement(ann) => self.dispatch_event(
                effect_builder,
                rng,
                ParticipatingEvent::SmallNetwork(ann.into()),
            ),
<<<<<<< HEAD
            ParticipatingEvent::ConsensusMessageIncoming(incoming) => reactor::wrap_effects(
                ParticipatingEvent::Consensus,
                self.consensus
                    .handle_event(effect_builder, rng, incoming.into()),
            ),
            ParticipatingEvent::DeployGossiperIncoming(incoming) => reactor::wrap_effects(
                ParticipatingEvent::DeployGossiper,
                self.deploy_gossiper
                    .handle_event(effect_builder, rng, incoming.into()),
            ),
            ParticipatingEvent::AddressGossiperIncoming(incoming) => reactor::wrap_effects(
                ParticipatingEvent::AddressGossiper,
                self.address_gossiper
                    .handle_event(effect_builder, rng, incoming.into()),
            ),
            ParticipatingEvent::NetRequestIncoming(incoming) => reactor::wrap_effects(
                ParticipatingEvent::Storage,
                self.storage
                    .handle_event(effect_builder, rng, incoming.into()),
            ),
            ParticipatingEvent::NetResponseIncoming(NetResponseIncoming { sender, message }) => {
                // TODO: Code to be refactored, we do not want to handle all this logic inside the
                //       routing function.
                let event = match message {
                    NetResponse::Deploy(ref serialized_item) => {
                        let deploy: Box<Deploy> = match bincode::deserialize::<
                            FetchedOrNotFound<Deploy, DeployHash>,
                        >(serialized_item)
                        {
                            Ok(FetchedOrNotFound::Fetched(deploy)) => Box::new(deploy),
                            Ok(FetchedOrNotFound::NotFound(deploy_hash)) => {
                                error!(
                                    "peer did not have deploy with hash {}: {}",
                                    sender, deploy_hash
                                );
                                return Effects::new();
                            }
                            Err(error) => {
                                error!("failed to decode deploy from {}: {}", sender, error);
                                return Effects::new();
                            }
                        };

                        ParticipatingEvent::DeployAcceptor(deploy_acceptor::Event::Accept {
                            deploy,
                            source: Source::Peer(sender),
                            responder: None,
                        })
                    }
                    NetResponse::Block(_) => {
                        error!(
                            "cannot handle get response for block-by-hash from {}",
                            sender
                        );
                        return Effects::new();
                    }
                    NetResponse::GossipedAddress(_) => {
                        error!(
                            "cannot handle get response for gossiped-address from {}",
                            sender
                        );
                        return Effects::new();
                    }
                    NetResponse::BlockAndMetadataByHeight(_) => {
                        error!(
                            "cannot handle get response for block-by-height from {}",
                            sender
                        );
                        return Effects::new();
                    }
                    NetResponse::BlockHeaderByHash(_) => {
                        error!(
                            "cannot handle get response for block-header-by-hash from {}",
                            sender
                        );
                        return Effects::new();
                    }
                    NetResponse::BlockHeaderAndFinalitySignaturesByHeight(_) => {
                        error!(
                            "cannot handle get response for \
                            block-header-and-finality-signatures-by-height from {}",
                            sender
                        );
                        return Effects::new();
                    }
                };

                self.dispatch_event(effect_builder, rng, event)
            }
            ParticipatingEvent::TrieRequestIncoming(TrieRequestIncoming {
                sender,
                message: TrieRequest(ref serialized_id),
            }) => self.handle_get_request(effect_builder, sender, Tag::Trie, serialized_id),
            ParticipatingEvent::TrieResponseIncoming(TrieResponseIncoming { sender, .. }) => {
                error!("cannot handle get response for read-trie from {}", sender);
                return Effects::new();
            }
            ParticipatingEvent::FinalitySignatureIncoming(incoming) => reactor::wrap_effects(
                ParticipatingEvent::LinearChain,
                self.linear_chain
                    .handle_event(effect_builder, rng, incoming.into()),
=======
            ParticipatingEvent::ContractRuntimeAnnouncement(ann) => self.dispatch_event(
                effect_builder,
                rng,
                ParticipatingEvent::SmallNetwork(ann.into()),
>>>>>>> 60790fff
            ),
        }
    }

    fn update_metrics(&mut self, event_queue_handle: EventQueueHandle<Self::Event>) {
        self.memory_metrics.estimate(self);
        self.event_queue_metrics
            .record_event_queue_counts(&event_queue_handle)
    }

    fn maybe_exit(&self) -> Option<ReactorExit> {
        self.linear_chain
            .stop_for_upgrade()
            .then(|| ReactorExit::ProcessShouldExit(ExitCode::Success))
    }
}

#[cfg(test)]
impl NetworkedReactor for Reactor {
    type NodeId = NodeId;
    fn node_id(&self) -> Self::NodeId {
        self.small_network.node_id()
    }
}<|MERGE_RESOLUTION|>--- conflicted
+++ resolved
@@ -46,21 +46,15 @@
     },
     effect::{
         announcements::{
-<<<<<<< HEAD
-            BlocklistAnnouncement, ChainspecLoaderAnnouncement, ConsensusAnnouncement,
-            ContractRuntimeAnnouncement, ControlAnnouncement, DeployAcceptorAnnouncement,
-            GossiperAnnouncement, LinearChainAnnouncement, LinearChainBlock, RpcServerAnnouncement,
+            BlockProposerAnnouncement, BlocklistAnnouncement, ChainspecLoaderAnnouncement,
+            ConsensusAnnouncement, ContractRuntimeAnnouncement, ControlAnnouncement,
+            DeployAcceptorAnnouncement, GossiperAnnouncement, LinearChainAnnouncement,
+            LinearChainBlock, RpcServerAnnouncement,
         },
         incoming::{
             ConsensusMessageIncoming, FinalitySignatureIncoming, GossiperIncoming,
             NetRequestIncoming, NetResponse, NetResponseIncoming, TrieRequest, TrieRequestIncoming,
             TrieResponseIncoming,
-=======
-            BlockProposerAnnouncement, BlocklistAnnouncement, ChainspecLoaderAnnouncement,
-            ConsensusAnnouncement, ContractRuntimeAnnouncement, ControlAnnouncement,
-            DeployAcceptorAnnouncement, GossiperAnnouncement, LinearChainAnnouncement,
-            LinearChainBlock, NetworkAnnouncement, RpcServerAnnouncement,
->>>>>>> 60790fff
         },
         requests::{
             BeginGossipRequest, BlockProposerRequest, BlockValidationRequest,
@@ -197,7 +191,6 @@
     /// Blocklist announcement.
     #[from]
     BlocklistAnnouncement(BlocklistAnnouncement<NodeId>),
-<<<<<<< HEAD
     /// Incoming consensus network message.
     #[from]
     ConsensusMessageIncoming(ConsensusMessageIncoming<NodeId>),
@@ -222,11 +215,9 @@
     /// Incoming finality signature network message.
     #[from]
     FinalitySignatureIncoming(FinalitySignatureIncoming),
-=======
     /// Block proposer announcement.
     #[from]
     BlockProposerAnnouncement(#[serde(skip_serializing)] BlockProposerAnnouncement),
->>>>>>> 60790fff
 }
 
 impl ReactorEvent for ParticipatingEvent {
@@ -323,11 +314,7 @@
 impl Display for ParticipatingEvent {
     fn fmt(&self, f: &mut Formatter<'_>) -> fmt::Result {
         match self {
-<<<<<<< HEAD
             ParticipatingEvent::Storage(event) => write!(f, "storage: {}", event),
-            ParticipatingEvent::Network(event) => write!(f, "network: {}", event),
-=======
->>>>>>> 60790fff
             ParticipatingEvent::SmallNetwork(event) => write!(f, "small network: {}", event),
             ParticipatingEvent::BlockProposer(event) => write!(f, "block proposer: {}", event),
             ParticipatingEvent::RpcServer(event) => write!(f, "rpc server: {}", event),
@@ -846,17 +833,10 @@
         event: ParticipatingEvent,
     ) -> Effects<Self::Event> {
         match event {
-<<<<<<< HEAD
             ParticipatingEvent::Storage(event) => reactor::wrap_effects(
                 ParticipatingEvent::Storage,
                 self.storage.handle_event(effect_builder, rng, event),
             ),
-            ParticipatingEvent::Network(event) => reactor::wrap_effects(
-                ParticipatingEvent::Network,
-                self.network.handle_event(effect_builder, rng, event),
-            ),
-=======
->>>>>>> 60790fff
             ParticipatingEvent::SmallNetwork(event) => reactor::wrap_effects(
                 ParticipatingEvent::SmallNetwork,
                 self.small_network.handle_event(effect_builder, rng, event),
@@ -968,129 +948,6 @@
             ParticipatingEvent::ControlAnnouncement(ctrl_ann) => {
                 unreachable!("unhandled control announcement: {}", ctrl_ann)
             }
-<<<<<<< HEAD
-
-=======
-            ParticipatingEvent::NetworkAnnouncement(NetworkAnnouncement::MessageReceived {
-                sender,
-                payload,
-            }) => {
-                let reactor_event = match payload {
-                    Message::Consensus(msg) => {
-                        ParticipatingEvent::Consensus(consensus::Event::MessageReceived {
-                            sender,
-                            msg,
-                        })
-                    }
-                    Message::DeployGossiper(message) => {
-                        ParticipatingEvent::DeployGossiper(gossiper::Event::MessageReceived {
-                            sender,
-                            message,
-                        })
-                    }
-                    Message::AddressGossiper(message) => {
-                        ParticipatingEvent::AddressGossiper(gossiper::Event::MessageReceived {
-                            sender,
-                            message,
-                        })
-                    }
-                    Message::GetRequest { tag, serialized_id } => {
-                        return self.handle_get_request(effect_builder, sender, tag, &serialized_id)
-                    }
-                    Message::GetResponse {
-                        tag,
-                        serialized_item,
-                    } => match tag {
-                        Tag::Deploy => {
-                            let deploy: Box<Deploy> = match bincode::deserialize::<
-                                FetchedOrNotFound<Deploy, DeployHash>,
-                            >(
-                                &serialized_item
-                            ) {
-                                Ok(FetchedOrNotFound::Fetched(deploy)) => Box::new(deploy),
-                                Ok(FetchedOrNotFound::NotFound(deploy_hash)) => {
-                                    error!(
-                                        "peer did not have deploy with hash {}: {}",
-                                        sender, deploy_hash
-                                    );
-                                    return Effects::new();
-                                }
-                                Err(error) => {
-                                    error!("failed to decode deploy from {}: {}", sender, error);
-                                    return Effects::new();
-                                }
-                            };
-                            ParticipatingEvent::DeployAcceptor(deploy_acceptor::Event::Accept {
-                                deploy,
-                                source: Source::Peer(sender),
-                                maybe_responder: None,
-                            })
-                        }
-                        Tag::Block => {
-                            error!(
-                                "cannot handle get response for block-by-hash from {}",
-                                sender
-                            );
-                            return Effects::new();
-                        }
-                        Tag::BlockAndMetadataByHeight => {
-                            error!(
-                                "cannot handle get response for block-by-height from {}",
-                                sender
-                            );
-                            return Effects::new();
-                        }
-                        Tag::GossipedAddress => {
-                            error!(
-                                "cannot handle get response for gossiped-address from {}",
-                                sender
-                            );
-                            return Effects::new();
-                        }
-                        Tag::BlockHeaderByHash => {
-                            error!(
-                                "cannot handle get response for block-header-by-hash from {}",
-                                sender
-                            );
-                            return Effects::new();
-                        }
-                        Tag::BlockHeaderAndFinalitySignaturesByHeight => {
-                            error!(
-                                "cannot handle get response for \
-                                 block-header-and-finality-signatures-by-height from {}",
-                                sender
-                            );
-                            return Effects::new();
-                        }
-                        Tag::Trie => {
-                            error!("cannot handle get response for read-trie from {}", sender);
-                            return Effects::new();
-                        }
-                    },
-                    Message::FinalitySignature(fs) => ParticipatingEvent::LinearChain(
-                        linear_chain::Event::FinalitySignatureReceived(fs, true),
-                    ),
-                };
-                self.dispatch_event(effect_builder, rng, reactor_event)
-            }
-            ParticipatingEvent::NetworkAnnouncement(NetworkAnnouncement::GossipOurAddress(
-                gossiped_address,
-            )) => {
-                let event = gossiper::Event::ItemReceived {
-                    item_id: gossiped_address,
-                    source: Source::<NodeId>::Ourself,
-                };
-                self.dispatch_event(
-                    effect_builder,
-                    rng,
-                    ParticipatingEvent::AddressGossiper(event),
-                )
-            }
-            ParticipatingEvent::NetworkAnnouncement(NetworkAnnouncement::NewPeer(_peer_id)) => {
-                trace!("new peer announcement not handled in the participating reactor");
-                Effects::new()
-            }
->>>>>>> 60790fff
             ParticipatingEvent::RpcServerAnnouncement(RpcServerAnnouncement::DeployReceived {
                 deploy,
                 responder,
@@ -1324,7 +1181,6 @@
                 rng,
                 ParticipatingEvent::SmallNetwork(ann.into()),
             ),
-<<<<<<< HEAD
             ParticipatingEvent::ConsensusMessageIncoming(incoming) => reactor::wrap_effects(
                 ParticipatingEvent::Consensus,
                 self.consensus
@@ -1426,12 +1282,11 @@
                 ParticipatingEvent::LinearChain,
                 self.linear_chain
                     .handle_event(effect_builder, rng, incoming.into()),
-=======
+            ),
             ParticipatingEvent::ContractRuntimeAnnouncement(ann) => self.dispatch_event(
                 effect_builder,
                 rng,
                 ParticipatingEvent::SmallNetwork(ann.into()),
->>>>>>> 60790fff
             ),
         }
     }
