--- conflicted
+++ resolved
@@ -71,13 +71,10 @@
     reactor::{self, event_queue_metrics::EventQueueMetrics, EventQueueHandle, ReactorExit},
     types::{
         Block, BlockAndDeploys, BlockHeader, BlockHeaderWithMetadata, BlockHeadersBatch,
-<<<<<<< HEAD
         BlockSignatures, BlockWithMetadata, Deploy, DeployFinalizedApprovals, ExitCode,
         FinalitySignature, Item,
-=======
         BlockSignatures, BlockWithMetadata, Deploy, ExitCode, FinalitySignature,
         FinalizedApprovalsWithId, TrieOrChunk,
->>>>>>> 5e30245d
     },
     utils::{Source, WithDir},
     NodeRng,
