--- conflicted
+++ resolved
@@ -7,15 +7,7 @@
 #[cfg(test)]
 mod tests;
 
-<<<<<<< HEAD
 use std::fmt::{self, Display, Formatter};
-=======
-use std::{
-    convert::TryInto,
-    fmt::{self, Display, Formatter},
-    path::PathBuf,
-};
->>>>>>> 9dee513e
 
 use derive_more::From;
 use fmt::Debug;
@@ -305,39 +297,6 @@
         let address_gossiper = Gossiper::new_for_complete_items(config.gossip);
 
         let api_server = ApiServer::new(config.http_server, effect_builder);
-<<<<<<< HEAD
-=======
-        let timestamp = Timestamp::now();
-        let validator_stakes = chainspec_loader
-            .chainspec()
-            .genesis
-            .accounts
-            .iter()
-            .filter_map(|genesis_account| {
-                if genesis_account.is_genesis_validator() {
-                    let public_key = genesis_account
-                        .public_key()
-                        .expect("should have genesis public key");
-
-                    let crypto_public_key = public_key
-                        .try_into()
-                        .expect("should have valid genesis public key");
-
-                    Some((crypto_public_key, genesis_account.bonded_amount()))
-                } else {
-                    None
-                }
-            })
-            .collect();
-        let (consensus, consensus_effects) = EraSupervisor::new(
-            timestamp,
-            WithDir::new(root, config.consensus),
-            effect_builder,
-            validator_stakes,
-            &chainspec_loader.chainspec().genesis.highway_config,
-            rng,
-        )?;
->>>>>>> 9dee513e
         let deploy_acceptor = DeployAcceptor::new();
         let deploy_fetcher = Fetcher::new(config.gossip);
         let deploy_gossiper = Gossiper::new_for_partial_items(
