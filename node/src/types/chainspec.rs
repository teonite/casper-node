--- conflicted
+++ resolved
@@ -88,9 +88,8 @@
 
 impl Chainspec {
     /// Returns `false` and logs errors if the values set in the config don't make sense.
-<<<<<<< HEAD
     #[tracing::instrument(ret, level = "info", skip(self), fields(hash=%self.hash()))]
-    pub(crate) fn is_valid(&self) -> bool {
+    pub fn is_valid(&self) -> bool {
         info!("begin chainspec validation");
         // Ensure the size of the largest message generated under these chainspec settings does not
         // exceed the configured message size limit.
@@ -100,16 +99,6 @@
         if serialized.len() > self.network_config.maximum_net_message_size as usize {
             warn!(calculated_length=serialized.len(), configured_maximum=self.network_config.maximum_net_message_size,
                 "config value [network][maximum_net_message_size] is too small to accomodate the maximum message size",
-=======
-    pub fn is_valid(&self) -> bool {
-        if (self.network_config.maximum_net_message_size as usize)
-            < ChunkWithProof::CHUNK_SIZE_BYTES * 3
-        {
-            warn!(
-                "config value [network][maximum_net_message_size] should be set to at least
-            CHUNK_SIZE_BYTES * 3 ({})",
-                ChunkWithProof::CHUNK_SIZE_BYTES * 3
->>>>>>> da2ae6bf
             );
         }
 
