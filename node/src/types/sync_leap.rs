use std::{
    collections::{BTreeMap, HashMap},
    fmt::{self, Display, Formatter},
    iter,
};

use datasize::DataSize;
use itertools::Itertools;
use num_rational::Ratio;
use serde::{Deserialize, Serialize};
use thiserror::Error;
use tracing::error;

use casper_types::{
    crypto, BlockHash, BlockHeader, BlockSignatures, Digest, EraId, ProtocolConfig,
    ProtocolVersion, SignedBlockHeader, SignedBlockHeaderValidationError,
};

use crate::{
    components::fetcher::{FetchItem, Tag},
    types::EraValidatorWeights,
    utils::{self, BlockSignatureError},
};

use super::sync_leap_validation_metadata::SyncLeapValidationMetaData;

#[derive(Error, Debug)]
pub(crate) enum SyncLeapValidationError {
    #[error("No ancestors of the trusted block provided.")]
    MissingTrustedAncestors,
    #[error("The SyncLeap does not contain proof that all its headers are on the right chain.")]
    IncompleteProof,
    #[error(transparent)]
    HeadersNotSufficientlySigned(BlockSignatureError),
    #[error("The block signatures are not cryptographically valid: {0}")]
    Crypto(crypto::Error),
    #[error(transparent)]
    SignedBlockHeader(SignedBlockHeaderValidationError),
    #[error("Too many switch blocks: leaping across that many eras is not allowed.")]
    TooManySwitchBlocks,
    #[error("Trusted ancestor headers must be in reverse chronological order.")]
    TrustedAncestorsNotSorted,
    #[error("Last trusted ancestor is not a switch block.")]
    MissingAncestorSwitchBlock,
    #[error(
        "Only the last trusted ancestor is allowed to be a switch block or the genesis block."
    )]
    UnexpectedAncestorSwitchBlock,
    #[error("Signed block headers present despite trusted_ancestor_only flag.")]
    UnexpectedSignedBlockHeaders,
}

/// Identifier for a SyncLeap.
#[derive(Debug, Serialize, Deserialize, Copy, Clone, Hash, PartialEq, Eq, DataSize)]
pub(crate) struct SyncLeapIdentifier {
    /// The block hash of the initial trusted block.
    block_hash: BlockHash,
    /// If true, signed_block_headers are not required.
    trusted_ancestor_only: bool,
}

impl SyncLeapIdentifier {
    pub(crate) fn sync_to_tip(block_hash: BlockHash) -> Self {
        SyncLeapIdentifier {
            block_hash,
            trusted_ancestor_only: false,
        }
    }

    pub(crate) fn sync_to_historical(block_hash: BlockHash) -> Self {
        SyncLeapIdentifier {
            block_hash,
            trusted_ancestor_only: true,
        }
    }

    pub(crate) fn block_hash(&self) -> BlockHash {
        self.block_hash
    }

    pub(crate) fn trusted_ancestor_only(&self) -> bool {
        self.trusted_ancestor_only
    }
}

impl Display for SyncLeapIdentifier {
    fn fmt(&self, f: &mut Formatter<'_>) -> std::fmt::Result {
        write!(
            f,
            "{} trusted_ancestor_only: {}",
            self.block_hash, self.trusted_ancestor_only
        )
    }
}

// Additional data for syncing blocks immediately after upgrades
#[derive(Debug, Clone, Copy)]
pub(crate) struct GlobalStatesMetadata {
    // Hash, era ID, global state and protocol version of the block after upgrade
    pub(crate) after_hash: BlockHash,
    pub(crate) after_era_id: EraId,
    pub(crate) after_state_hash: Digest,
    pub(crate) after_protocol_version: ProtocolVersion,
    // Hash, global state and protocol version of the block before upgrade
    pub(crate) before_hash: BlockHash,
    pub(crate) before_state_hash: Digest,
    pub(crate) before_protocol_version: ProtocolVersion,
}

/// Headers and signatures required to prove that if a given trusted block hash is on the correct
/// chain, then so is a later header, which should be the most recent one according to the sender.
#[derive(Debug, Serialize, Deserialize, Clone, PartialEq, Eq, DataSize)]
pub(crate) struct SyncLeap {
    /// Requester indicates if they want only the header and ancestor headers,
    /// of if they want everything.
    pub trusted_ancestor_only: bool,
    /// The header of the trusted block specified by hash by the requester.
    pub trusted_block_header: BlockHeader,
    /// The block headers of the trusted block's ancestors, back to the most recent switch block.
    pub trusted_ancestor_headers: Vec<BlockHeader>,
    /// The headers of all switch blocks known to the sender, after the trusted block but before
    /// their highest block, with signatures, plus the signed highest block.
    pub signed_block_headers: Vec<SignedBlockHeader>,
}

impl SyncLeap {
    pub(crate) fn era_validator_weights(
        &self,
        fault_tolerance_fraction: Ratio<u64>,
        protocol_config: &ProtocolConfig,
    ) -> impl Iterator<Item = EraValidatorWeights> + '_ {
        // determine if the validator set has been updated in the
        // current protocol version through an emergency upgrade
        let validators_changed_in_current_protocol = protocol_config
            .global_state_update
            .as_ref()
            .map_or(false, |global_state_update| {
                global_state_update.validators.is_some()
            });
        let current_protocol_version = protocol_config.version;

        let block_protocol_versions: HashMap<_, _> = self
            .headers()
            .map(|hdr| (hdr.height(), hdr.protocol_version()))
            .collect();
        self.switch_blocks_headers()
            .find(|block_header| block_header.is_genesis())
            .into_iter()
            .flat_map(move |block_header| {
                Some(EraValidatorWeights::new(
                    EraId::default(),
                    block_header.next_era_validator_weights().cloned()?,
                    fault_tolerance_fraction,
                ))
            })
            .chain(
                self.switch_blocks_headers()
                    // filter out switch blocks preceding upgrades - we don't want to read the era
                    // validators directly from them, as they might have been altered by the
                    // upgrade, we'll get them from the blocks' global states instead
                    //
                    // we can reliably determine if the validator set was changed by an upgrade to
                    // the current protocol version by looking at the chainspec. If validators have
                    // not been altered in any way, then we can use the set reported in the sync
                    // leap by the previous switch block and not read the global states
                    .filter(move |block_header| {
                        block_protocol_versions
                            .get(&(block_header.height() + 1))
                            .map_or(true, |other_protocol_version| {
                                if block_header.protocol_version() == *other_protocol_version {
                                    true
                                } else if *other_protocol_version == current_protocol_version {
                                    !validators_changed_in_current_protocol
                                } else {
                                    false
                                }
                            })
                    })
                    .flat_map(move |block_header| {
                        Some(EraValidatorWeights::new(
                            block_header.next_block_era_id(),
                            block_header.next_era_validator_weights().cloned()?,
                            fault_tolerance_fraction,
                        ))
                    }),
            )
    }

    pub(crate) fn global_states_for_sync_across_upgrade(&self) -> Option<GlobalStatesMetadata> {
        let headers_by_height: HashMap<_, _> =
            self.headers().map(|hdr| (hdr.height(), hdr)).collect();

        let maybe_header_before_upgrade = self.switch_blocks_headers().find(|header| {
            headers_by_height
                .get(&(header.height() + 1))
                .map_or(false, |other_header| {
                    other_header.protocol_version() != header.protocol_version()
                })
        });

        maybe_header_before_upgrade.map(|before_header| {
            let after_header = headers_by_height
                .get(&(before_header.height() + 1))
                .unwrap(); // safe, because it had to be Some when we checked it above
            GlobalStatesMetadata {
                after_hash: after_header.block_hash(),
                after_era_id: after_header.era_id(),
                after_state_hash: *after_header.state_root_hash(),
                after_protocol_version: after_header.protocol_version(),
                before_hash: before_header.block_hash(),
                before_state_hash: *before_header.state_root_hash(),
                before_protocol_version: before_header.protocol_version(),
            }
        })
    }

    pub(crate) fn highest_block_height(&self) -> u64 {
        self.headers()
            .map(BlockHeader::height)
            .max()
            .unwrap_or_else(|| self.trusted_block_header.height())
    }

    pub(crate) fn highest_block_header_and_signatures(
        &self,
    ) -> (&BlockHeader, Option<&BlockSignatures>) {
        let header = self
            .headers()
            .max_by_key(|header| header.height())
            .unwrap_or(&self.trusted_block_header);
        let signatures = self
            .signed_block_headers
            .iter()
            .find(|signed_block_header| {
                signed_block_header.block_header().height() == header.height()
            })
            .map(|signed_block_header| signed_block_header.block_signatures());
        (header, signatures)
    }

    pub(crate) fn highest_block_hash(&self) -> BlockHash {
        self.highest_block_header_and_signatures().0.block_hash()
    }

    pub(crate) fn headers(&self) -> impl Iterator<Item = &BlockHeader> {
        iter::once(&self.trusted_block_header)
            .chain(&self.trusted_ancestor_headers)
            .chain(self.signed_block_headers.iter().map(|sh| sh.block_header()))
    }

    pub(crate) fn switch_blocks_headers(&self) -> impl Iterator<Item = &BlockHeader> {
        self.headers().filter(|header| header.is_switch_block())
    }
}

impl Display for SyncLeap {
    fn fmt(&self, f: &mut Formatter<'_>) -> fmt::Result {
        write!(
            f,
            "sync leap message for trusted {}",
            self.trusted_block_header.block_hash()
        )
    }
}

impl FetchItem for SyncLeap {
    type Id = SyncLeapIdentifier;
    type ValidationError = SyncLeapValidationError;
    type ValidationMetadata = SyncLeapValidationMetaData;

    const TAG: Tag = Tag::SyncLeap;

    fn fetch_id(&self) -> Self::Id {
        SyncLeapIdentifier {
            block_hash: self.trusted_block_header.block_hash(),
            trusted_ancestor_only: self.trusted_ancestor_only,
        }
    }

    fn validate(
        &self,
        validation_metadata: &SyncLeapValidationMetaData,
    ) -> Result<(), Self::ValidationError> {
        if self.trusted_ancestor_headers.is_empty() && self.trusted_block_header.height() > 0 {
            return Err(SyncLeapValidationError::MissingTrustedAncestors);
        }
        if self.signed_block_headers.len() as u64
            > validation_metadata.recent_era_count.saturating_add(1)
        {
            return Err(SyncLeapValidationError::TooManySwitchBlocks);
        }
        if self
            .trusted_ancestor_headers
            .iter()
            .tuple_windows()
            .any(|(child, parent)| *child.parent_hash() != parent.block_hash())
        {
            return Err(SyncLeapValidationError::TrustedAncestorsNotSorted);
        }
        let mut trusted_ancestor_iter = self.trusted_ancestor_headers.iter().rev();
        if let Some(last_ancestor) = trusted_ancestor_iter.next() {
            if !last_ancestor.is_switch_block() && !last_ancestor.is_genesis() {
                return Err(SyncLeapValidationError::MissingAncestorSwitchBlock);
            }
        }
        if trusted_ancestor_iter.any(BlockHeader::is_switch_block) {
            return Err(SyncLeapValidationError::UnexpectedAncestorSwitchBlock);
        }
        if self.trusted_ancestor_only && !self.signed_block_headers.is_empty() {
            return Err(SyncLeapValidationError::UnexpectedSignedBlockHeaders);
        }

        let mut headers: BTreeMap<BlockHash, &BlockHeader> = self
            .headers()
            .map(|header| (header.block_hash(), header))
            .collect();
        let mut signatures: BTreeMap<EraId, Vec<&BlockSignatures>> = BTreeMap::new();
        for signed_header in &self.signed_block_headers {
            signatures
                .entry(signed_header.block_signatures().era_id())
                .or_default()
                .push(signed_header.block_signatures());
        }

        let mut headers_with_sufficient_finality: Vec<BlockHash> =
            vec![self.trusted_block_header.block_hash()];

        while let Some(hash) = headers_with_sufficient_finality.pop() {
            if let Some(header) = headers.remove(&hash) {
                headers_with_sufficient_finality.push(*header.parent_hash());
                if let Some(mut validator_weights) = header.next_era_validator_weights() {
                    // If this is a switch block right before the upgrade to the current protocol
                    // version, and if this upgrade changes the validator set, use the validator
                    // weights from the chainspec.
                    if header.next_block_era_id() == validation_metadata.activation_point.era_id() {
                        if let Some(updated_weights) = validation_metadata
                            .global_state_update
                            .as_ref()
                            .and_then(|update| update.validators.as_ref())
                        {
                            validator_weights = updated_weights
                        }
                    }

                    if let Some(era_sigs) = signatures.remove(&header.next_block_era_id()) {
                        for sigs in era_sigs {
                            if let Err(err) = utils::check_sufficient_block_signatures(
                                validator_weights,
                                validation_metadata.finality_threshold_fraction,
                                Some(sigs),
                            ) {
                                return Err(SyncLeapValidationError::HeadersNotSufficientlySigned(
                                    err,
                                ));
                            }
                            headers_with_sufficient_finality.push(*sigs.block_hash());
                        }
                    }
                }
            }
        }

        // any orphaned headers == incomplete proof
        let incomplete_headers_proof = !headers.is_empty();
        // any orphaned signatures == incomplete proof
        let incomplete_signatures_proof = !signatures.is_empty();

        if incomplete_headers_proof || incomplete_signatures_proof {
            return Err(SyncLeapValidationError::IncompleteProof);
        }

        for signed_header in &self.signed_block_headers {
            signed_header
                .is_valid()
                .map_err(SyncLeapValidationError::SignedBlockHeader)?;
        }

        // defer cryptographic verification until last to avoid unnecessary computation
        for signed_header in &self.signed_block_headers {
            signed_header
                .block_signatures()
                .is_verified()
                .map_err(SyncLeapValidationError::Crypto)?;
        }

        Ok(())
    }
}

mod specimen_support {
    use crate::utils::specimen::{
        estimator_max_rounds_per_era, vec_of_largest_specimen, vec_prop_specimen,
        BlockHeaderWithoutEraEnd, Cache, LargestSpecimen, SizeEstimator,
    };

    use super::{SyncLeap, SyncLeapIdentifier};

    impl LargestSpecimen for SyncLeap {
        fn largest_specimen<E: SizeEstimator>(estimator: &E, cache: &mut Cache) -> Self {
            // Will at most contain as many blocks as a single era. And how many blocks can
            // there be in an era is determined by the chainspec: it's the
            // maximum of minimum_era_height and era_duration / minimum_block_time
            let count = estimator_max_rounds_per_era(estimator).saturating_sub(1);

            let non_switch_block_ancestors: Vec<BlockHeaderWithoutEraEnd> =
                vec_of_largest_specimen(estimator, count, cache);

            let mut trusted_ancestor_headers =
                vec![LargestSpecimen::largest_specimen(estimator, cache)];
            trusted_ancestor_headers.extend(
                non_switch_block_ancestors
                    .into_iter()
                    .map(BlockHeaderWithoutEraEnd::into_block_header),
            );

            let signed_block_headers = vec_prop_specimen(estimator, "recent_era_count", cache);
            SyncLeap {
                trusted_ancestor_only: LargestSpecimen::largest_specimen(estimator, cache),
                trusted_block_header: LargestSpecimen::largest_specimen(estimator, cache),
                trusted_ancestor_headers,
                signed_block_headers,
            }
        }
    }

    impl LargestSpecimen for SyncLeapIdentifier {
        fn largest_specimen<E: SizeEstimator>(estimator: &E, cache: &mut Cache) -> Self {
            SyncLeapIdentifier {
                block_hash: LargestSpecimen::largest_specimen(estimator, cache),
                trusted_ancestor_only: true,
            }
        }
    }
}

#[cfg(test)]
mod tests {
    // The `FetchItem::<SyncLeap>::validate()` function can potentially return the
    // `SyncLeapValidationError::BlockWithMetadata` error as a result of calling
    // `BlockHeaderWithMetadata::validate()`, but in practice this will always be detected earlier
    // as an `SyncLeapValidationError::IncompleteProof` error. Hence, there is no explicit test for
    // `SyncLeapValidationError::BlockWithMetadata`.

    use std::{
        collections::{BTreeMap, BTreeSet},
        iter,
    };

    use num_rational::Ratio;
    use rand::Rng;

    use casper_types::{
        crypto, testing::TestRng, ActivationPoint, Block, BlockHash, BlockHeader,
        BlockSignaturesV2, BlockV2, ChainNameDigest, EraEndV2, EraId, FinalitySignatureV2,
        GlobalStateUpdate, ProtocolConfig, ProtocolVersion, PublicKey, SecretKey,
        SignedBlockHeader, TestBlockBuilder, Timestamp, TransactionHash, TransactionV1Hash,
        AUCTION_LANE_ID, INSTALL_UPGRADE_LANE_ID, MINT_LANE_ID, U512,
    };

    use super::SyncLeap;
    use crate::{
        components::fetcher::FetchItem,
        types::{
            sync_leap::SyncLeapValidationError,
            sync_leap_validation_metadata::SyncLeapValidationMetaData, EraValidatorWeights,
            SyncLeapIdentifier,
        },
        utils::BlockSignatureError,
    };

    fn make_signed_block_header_from_height(
        height: usize,
        test_chain: &[BlockV2],
        validators: &[ValidatorSpec],
        chain_name_hash: ChainNameDigest,
        add_proofs: bool,
    ) -> SignedBlockHeader {
        let header = Block::from(test_chain.get(height).unwrap()).clone_header();
        make_signed_block_header_from_header(&header, validators, chain_name_hash, add_proofs)
    }

    fn make_signed_block_header_from_header(
        block_header: &BlockHeader,
        validators: &[ValidatorSpec],
        chain_name_hash: ChainNameDigest,
        add_proofs: bool,
    ) -> SignedBlockHeader {
        let hash = block_header.block_hash();
        let height = block_header.height();
        let era_id = block_header.era_id();
        let mut block_signatures = BlockSignaturesV2::new(hash, height, era_id, chain_name_hash);
        validators.iter().for_each(
            |ValidatorSpec {
                 secret_key,
                 public_key: _,
                 weight: _,
             }| {
                let fin_sig =
                    FinalitySignatureV2::create(hash, height, era_id, chain_name_hash, secret_key);
                if add_proofs {
                    block_signatures
                        .insert_signature(fin_sig.public_key().clone(), *fin_sig.signature());
                }
            },
        );

        SignedBlockHeader::new(block_header.clone(), block_signatures.into())
    }

    fn make_test_sync_leap_with_chain(
        validators: &[ValidatorSpec],
        test_chain: &[BlockV2],
        query: usize,
        trusted_ancestor_headers: &[usize],
        signed_block_headers: &[usize],
        chain_name_hash: ChainNameDigest,
        add_proofs: bool,
    ) -> SyncLeap {
        let trusted_block_header = Block::from(test_chain.get(query).unwrap()).clone_header();

        let trusted_ancestor_headers: Vec<_> = trusted_ancestor_headers
            .iter()
            .map(|height| Block::from(test_chain.get(*height).unwrap()).clone_header())
            .collect();

        let signed_block_headers: Vec<_> = signed_block_headers
            .iter()
            .map(|height| {
                make_signed_block_header_from_height(
                    *height,
                    test_chain,
                    validators,
                    chain_name_hash,
                    add_proofs,
                )
            })
            .collect();

        SyncLeap {
            trusted_ancestor_only: false,
            trusted_block_header,
            trusted_ancestor_headers,
            signed_block_headers,
        }
    }

    // Each generated era gets two validators pulled from the provided `validators` set.
    fn make_test_sync_leap_with_validators(
        rng: &mut TestRng,
        validators: &[ValidatorSpec],
        switch_blocks: &[u64],
        query: usize,
        trusted_ancestor_headers: &[usize],
        signed_block_headers: &[usize],
        add_proofs: bool,
    ) -> SyncLeap {
        let mut test_chain_spec =
            TestChainSpec::new(rng, Some(switch_blocks.to_vec()), None, validators);
        let test_chain: Vec<_> = test_chain_spec.iter().take(12).collect();
        let chain_name_hash = ChainNameDigest::random(rng);

        make_test_sync_leap_with_chain(
            validators,
            &test_chain,
            query,
            trusted_ancestor_headers,
            signed_block_headers,
            chain_name_hash,
            add_proofs,
        )
    }

    fn make_test_sync_leap(
        rng: &mut TestRng,
        switch_blocks: &[u64],
        query: usize,
        trusted_ancestor_headers: &[usize],
        signed_block_headers: &[usize],
        add_proofs: bool,
    ) -> SyncLeap {
        const DEFAULT_VALIDATOR_WEIGHT: u32 = 100;

        let validators: Vec<_> = iter::repeat_with(crypto::generate_ed25519_keypair)
            .take(2)
            .map(|(secret_key, public_key)| ValidatorSpec {
                secret_key,
                public_key,
                weight: Some(DEFAULT_VALIDATOR_WEIGHT.into()),
            })
            .collect();
        make_test_sync_leap_with_validators(
            rng,
            &validators,
            switch_blocks,
            query,
            trusted_ancestor_headers,
            signed_block_headers,
            add_proofs,
        )
    }

    fn test_sync_leap_validation_metadata() -> SyncLeapValidationMetaData {
        let unbonding_delay = 7;
        let auction_delay = 1;
        let activation_point = ActivationPoint::EraId(3000.into());
        let finality_threshold_fraction = Ratio::new(1, 3);

        SyncLeapValidationMetaData::new(
            unbonding_delay - auction_delay, // As per `CoreConfig::recent_era_count()`.
            activation_point,
            None,
            finality_threshold_fraction,
        )
    }

    #[test]
    fn should_validate_correct_sync_leap() {
        // Chain
        // 0   1   2   3   4   5   6   7   8   9   10   11
        // S           S           S           S
        let switch_blocks = [0, 3, 6, 9];
        let validation_metadata = test_sync_leap_validation_metadata();

        let mut rng = TestRng::new();

        // Querying for a non-switch block.
        let query = 5;
        let trusted_ancestor_headers = [4, 3];
        let signed_block_headers = [6, 9, 11];
        let add_proofs = true;
        let sync_leap = make_test_sync_leap(
            &mut rng,
            &switch_blocks,
            query,
            &trusted_ancestor_headers,
            &signed_block_headers,
            add_proofs,
        );

        let result = sync_leap.validate(&validation_metadata);
        assert!(result.is_ok());

        // Querying for a switch block.
        let query = 6;
        let trusted_ancestor_headers = [5, 4, 3];
        let signed_block_headers = [9, 11];
        let add_proofs = true;
        let sync_leap = make_test_sync_leap(
            &mut rng,
            &switch_blocks,
            query,
            &trusted_ancestor_headers,
            &signed_block_headers,
            add_proofs,
        );

        let result = sync_leap.validate(&validation_metadata);
        assert!(result.is_ok());
    }

    #[test]
    fn should_check_trusted_ancestors() {
        let mut rng = TestRng::new();
        let validation_metadata = test_sync_leap_validation_metadata();

        // Trusted ancestors can't be empty when trusted block height is greater than 0.
        let block = TestBlockBuilder::new().height(1).build(&mut rng);

        let sync_leap = SyncLeap {
            trusted_ancestor_only: false,
            trusted_block_header: block.take_header().into(),
            trusted_ancestor_headers: Default::default(),
            signed_block_headers: Default::default(),
        };
        let result = sync_leap.validate(&validation_metadata);
        assert!(matches!(
            result,
            Err(SyncLeapValidationError::MissingTrustedAncestors)
        ));

        // When trusted block height is 0, validation should not fail due trusted ancestors being
        // empty.
        let block = TestBlockBuilder::new().height(0).build(&mut rng);

        let sync_leap = SyncLeap {
            trusted_ancestor_only: false,
            trusted_block_header: block.take_header().into(),
            trusted_ancestor_headers: Default::default(),
            signed_block_headers: Default::default(),
        };
        let result = sync_leap.validate(&validation_metadata);
        assert!(!matches!(
            result,
            Err(SyncLeapValidationError::MissingTrustedAncestors)
        ));
        assert!(result.is_ok());
    }

    #[test]
    fn should_check_signed_block_headers_size() {
        let mut rng = TestRng::new();
        let validation_metadata = test_sync_leap_validation_metadata();

        let max_allowed_size = validation_metadata.recent_era_count + 1;

        // Max allowed size should NOT trigger the `TooManySwitchBlocks` error.
        let generated_block_count = max_allowed_size;

        let block = TestBlockBuilder::new().height(0).build_versioned(&mut rng);
        let chain_name_hash = ChainNameDigest::random(&mut rng);
        let sync_leap = SyncLeap {
            trusted_ancestor_only: false,
            trusted_block_header: block.clone_header(),
            trusted_ancestor_headers: Default::default(),
            signed_block_headers: iter::repeat_with(|| {
                let block = TestBlockBuilder::new().build_versioned(&mut rng);
                let hash = block.hash();
                let height = block.height();
                SignedBlockHeader::new(
                    block.clone_header(),
                    BlockSignaturesV2::new(*hash, height, 0.into(), chain_name_hash).into(),
                )
            })
            .take(generated_block_count as usize)
            .collect(),
        };
        let result = sync_leap.validate(&validation_metadata);
        assert!(!matches!(
            result,
            Err(SyncLeapValidationError::TooManySwitchBlocks)
        ));

        // Generating one more block should trigger the `TooManySwitchBlocks` error.
        let generated_block_count = max_allowed_size + 1;

        let block = TestBlockBuilder::new().height(0).build_versioned(&mut rng);
        let sync_leap = SyncLeap {
            trusted_ancestor_only: false,
            trusted_block_header: block.take_header(),
            trusted_ancestor_headers: Default::default(),
            signed_block_headers: iter::repeat_with(|| {
                let block = TestBlockBuilder::new().build_versioned(&mut rng);
                let hash = block.hash();
                let height = block.height();
                SignedBlockHeader::new(
                    block.clone_header(),
                    BlockSignaturesV2::new(*hash, height, 0.into(), chain_name_hash).into(),
                )
            })
            .take(generated_block_count as usize)
            .collect(),
        };
        let result = sync_leap.validate(&validation_metadata);
        assert!(matches!(
            result,
            Err(SyncLeapValidationError::TooManySwitchBlocks)
        ));
    }

    #[test]
    fn should_detect_unsorted_trusted_ancestors() {
        let mut rng = TestRng::new();
        let validation_metadata = test_sync_leap_validation_metadata();

        // Test block iterator produces blocks in order, however, the `trusted_ancestor_headers` is
        // expected to be sorted backwards (from the most recent ancestor back to the switch block).
        // Therefore, the generated blocks should cause the `TrustedAncestorsNotSorted` error to be
        // triggered.
        let block = TestBlockBuilder::new().height(0).build(&mut rng);
        let block_iterator =
            TestBlockIterator::new(block.clone(), &mut rng, None, None, Default::default());
        let block = Block::from(block);

        let trusted_ancestor_headers = block_iterator
            .take(3)
            .map(|block| block.take_header().into())
            .collect();

        let sync_leap = SyncLeap {
            trusted_ancestor_only: false,
            trusted_block_header: block.take_header(),
            trusted_ancestor_headers,
            signed_block_headers: Default::default(),
        };
        let result = sync_leap.validate(&validation_metadata);
        assert!(matches!(
            result,
            Err(SyncLeapValidationError::TrustedAncestorsNotSorted)
        ));

        // Single trusted ancestor header it should never trigger the `TrustedAncestorsNotSorted`
        // error.
        let block = TestBlockBuilder::new().height(0).build(&mut rng);
        let block_iterator =
            TestBlockIterator::new(block.clone(), &mut rng, None, None, Default::default());

        let trusted_ancestor_headers = block_iterator
            .take(1)
            .map(|block| block.take_header().into())
            .collect();

        let block = Block::from(block);
        let sync_leap = SyncLeap {
            trusted_ancestor_only: false,
            trusted_block_header: block.take_header(),
            trusted_ancestor_headers,
            signed_block_headers: Default::default(),
        };
        let result = sync_leap.validate(&validation_metadata);
        assert!(!matches!(
            result,
            Err(SyncLeapValidationError::TrustedAncestorsNotSorted)
        ));
    }

    #[test]
    fn should_detect_missing_ancestor_switch_block() {
        let mut rng = TestRng::new();
        let validation_metadata = test_sync_leap_validation_metadata();

        // Make sure `TestBlockIterator` creates no switch blocks.
        let switch_blocks = None;

        let block = TestBlockBuilder::new().height(0).build(&mut rng);
        let block_iterator = TestBlockIterator::new(
            block.clone(),
            &mut rng,
            switch_blocks,
            None,
            Default::default(),
        );

        let trusted_ancestor_headers: Vec<_> = block_iterator
            .take(3)
            .map(|block| block.take_header().into())
            .collect::<Vec<_>>()
            .into_iter()
            .rev()
            .collect();

        let block = Block::from(block);
        let sync_leap = SyncLeap {
            trusted_ancestor_only: false,
            trusted_block_header: block.take_header(),
            trusted_ancestor_headers,
            signed_block_headers: Default::default(),
        };
        let result = sync_leap.validate(&validation_metadata);
        assert!(matches!(
            result,
            Err(SyncLeapValidationError::MissingAncestorSwitchBlock)
        ));
    }

    #[test]
    fn should_detect_unexpected_ancestor_switch_block() {
        // Chain
        // 0   1   2   3   4   5   6   7   8   9   10   11
        // S       S   S           S           S
        let switch_blocks = [0, 2, 3, 6, 9];
        let validation_metadata = test_sync_leap_validation_metadata();

        let mut rng = TestRng::new();

        // Intentionally include two consecutive switch blocks (3, 2) in the
        // `trusted_ancestor_headers`, which should trigger the error.
        let trusted_ancestor_headers = [4, 3, 2];

        let query = 5;
        let signed_block_headers = [6, 9, 11];
        let add_proofs = true;
        let sync_leap = make_test_sync_leap(
            &mut rng,
            &switch_blocks,
            query,
            &trusted_ancestor_headers,
            &signed_block_headers,
            add_proofs,
        );

        let result = sync_leap.validate(&validation_metadata);
        assert!(matches!(
            result,
            Err(SyncLeapValidationError::UnexpectedAncestorSwitchBlock)
        ));
    }

    #[test]
    fn should_detect_unexpected_signed_block_header() {
        // Chain
        // 0   1   2   3   4   5   6   7   8   9   10   11
        // S           S           S           S
        let switch_blocks = [0, 3, 6, 9];
        let validation_metadata = test_sync_leap_validation_metadata();

        let mut rng = TestRng::new();

        let query = 5;
        let trusted_ancestor_headers = [4, 3];
        let signed_block_headers = [6, 9, 11];
        let add_proofs = true;
        let mut sync_leap = make_test_sync_leap(
            &mut rng,
            &switch_blocks,
            query,
            &trusted_ancestor_headers,
            &signed_block_headers,
            add_proofs,
        );

        // When `trusted_ancestor_only` we expect an error when `signed_block_headers` is not empty.
        sync_leap.trusted_ancestor_only = true;

        let result = sync_leap.validate(&validation_metadata);
        assert!(matches!(
            result,
            Err(SyncLeapValidationError::UnexpectedSignedBlockHeaders)
        ));
    }

    #[test]
    fn should_detect_not_sufficiently_signed_headers() {
        // Chain
        // 0   1   2   3   4   5   6   7   8   9   10   11
        // S           S           S           S
        let switch_blocks = [0, 3, 6, 9];
        let validation_metadata = test_sync_leap_validation_metadata();

        let mut rng = TestRng::new();

        let query = 5;
        let trusted_ancestor_headers = [4, 3];
        let signed_block_headers = [6, 9, 11];
        let add_proofs = false;
        let sync_leap = make_test_sync_leap(
            &mut rng,
            &switch_blocks,
            query,
            &trusted_ancestor_headers,
            &signed_block_headers,
            add_proofs,
        );

        let result = sync_leap.validate(&validation_metadata);
        assert!(
            matches!(result, Err(SyncLeapValidationError::HeadersNotSufficientlySigned(inner))
             if matches!(&inner, BlockSignatureError::InsufficientWeightForFinality{
                trusted_validator_weights: _,
                block_signatures: _,
                signature_weight,
                total_validator_weight:_,
                fault_tolerance_fraction:_ } if signature_weight == &Some(Box::new(0.into()))))
        );
    }

    #[test]
    fn should_detect_orphaned_headers() {
        // Chain
        // 0   1   2   3   4   5   6   7   8   9   10   11
        // S           S           S           S
        let switch_blocks = [0, 3, 6, 9];
        let validation_metadata = test_sync_leap_validation_metadata();

        let mut rng = TestRng::new();

        let query = 5;
        let trusted_ancestor_headers = [4, 3];
        let signed_block_headers = [6, 9, 11];
        let add_proofs = true;
        let mut sync_leap = make_test_sync_leap(
            &mut rng,
            &switch_blocks,
            query,
            &trusted_ancestor_headers,
            &signed_block_headers,
            add_proofs,
        );

        // Add single orphaned block. Signatures are cloned from a legit block to avoid bailing on
        // the signature validation check.
        let orphaned_block = TestBlockBuilder::new().build_versioned(&mut rng);
        let orphaned_signed_block_header = SignedBlockHeader::new(
            orphaned_block.clone_header(),
            sync_leap
                .signed_block_headers
                .first()
                .unwrap()
                .block_signatures()
                .clone(),
        );
        sync_leap
            .signed_block_headers
            .push(orphaned_signed_block_header);

        let result = sync_leap.validate(&validation_metadata);
        assert!(matches!(
            result,
            Err(SyncLeapValidationError::IncompleteProof)
        ));
    }

    #[test]
    fn should_detect_orphaned_signatures() {
        // Chain
        // 0   1   2   3   4   5   6   7   8   9   10   11
        // S           S           S           S
        let switch_blocks = [0, 3, 6, 9];
        let validation_metadata = test_sync_leap_validation_metadata();

        let mut rng = TestRng::new();

        let query = 5;
        let trusted_ancestor_headers = [4, 3];
        let signed_block_headers = [6, 9, 11];
        let add_proofs = true;
        let mut sync_leap = make_test_sync_leap(
            &mut rng,
            &switch_blocks,
            query,
            &trusted_ancestor_headers,
            &signed_block_headers,
            add_proofs,
        );

        // Insert signature from an era nowhere near the sync leap data. Base it on one of the
        // existing signatures to avoid bailing on the signature validation check.
        let mut invalid_signed_block_header =
            sync_leap.signed_block_headers.first_mut().unwrap().clone();
        invalid_signed_block_header.invalidate_era();
        sync_leap
            .signed_block_headers
            .push(invalid_signed_block_header);

        let result = sync_leap.validate(&validation_metadata);
        assert!(matches!(
            result,
            Err(SyncLeapValidationError::IncompleteProof)
        ));
    }

    #[test]
    fn should_fail_when_signature_fails_crypto_verification() {
        // Chain
        // 0   1   2   3   4   5   6   7   8   9   10   11
        // S           S           S           S
        let switch_blocks = [0, 3, 6, 9];
        let validation_metadata = test_sync_leap_validation_metadata();

        let mut rng = TestRng::new();

        let query = 5;
        let trusted_ancestor_headers = [4, 3];
        let signed_block_headers = [6, 9, 11];
        let add_proofs = true;
        let mut sync_leap = make_test_sync_leap(
            &mut rng,
            &switch_blocks,
            query,
            &trusted_ancestor_headers,
            &signed_block_headers,
            add_proofs,
        );

        let mut invalid_signed_block_header = sync_leap.signed_block_headers.pop().unwrap();
        invalid_signed_block_header.invalidate_last_signature();
        sync_leap
            .signed_block_headers
            .push(invalid_signed_block_header);

        let result = sync_leap.validate(&validation_metadata);
        assert!(matches!(result, Err(SyncLeapValidationError::Crypto(_))));
    }

    #[test]
    fn should_use_correct_validator_weights_on_upgrade() {
        // Chain
        // 0   1   2   3   4   5   6   7   8   9   10   11
        // S           S           S           S
        let switch_blocks = [0, 3, 6, 9];

        let mut rng = TestRng::new();

        let query = 5;
        let trusted_ancestor_headers = [4, 3];

        const INDEX_OF_THE_LAST_SWITCH_BLOCK: usize = 1;
        let signed_block_headers = [6, 9, 11];

        let add_proofs = true;
        let sync_leap = make_test_sync_leap(
            &mut rng,
            &switch_blocks,
            query,
            &trusted_ancestor_headers,
            &signed_block_headers,
            add_proofs,
        );

        // Setup upgrade after the last switch block.
        let upgrade_block = sync_leap
            .signed_block_headers
            .get(INDEX_OF_THE_LAST_SWITCH_BLOCK)
            .unwrap();
        let upgrade_era = upgrade_block.block_header().era_id().successor();
        let activation_point = ActivationPoint::EraId(upgrade_era);

        // Set up validator change.
        const DEFAULT_VALIDATOR_WEIGHT: u64 = 100;
        let new_validators: BTreeMap<_, _> = iter::repeat_with(crypto::generate_ed25519_keypair)
            .take(2)
            .map(|(_, public_key)| (public_key, DEFAULT_VALIDATOR_WEIGHT.into()))
            .collect();
        let global_state_update = GlobalStateUpdate {
            validators: Some(new_validators),
            entries: Default::default(),
        };

        let unbonding_delay = 7;
        let auction_delay = 1;
        let finality_threshold_fraction = Ratio::new(1, 3);
        let validation_metadata = SyncLeapValidationMetaData::new(
            unbonding_delay - auction_delay, // As per `CoreConfig::recent_era_count()`.
            activation_point,
            Some(global_state_update),
            finality_threshold_fraction,
        );

        let result = sync_leap.validate(&validation_metadata);

        // By asserting on the `HeadersNotSufficientlySigned` error (with bogus validators set to
        // the original validators from the chain) we can prove that the validators smuggled in the
        // validation metadata were actually used in the verification process.
        let expected_bogus_validators: Vec<_> = sync_leap
            .signed_block_headers
            .last()
            .unwrap()
            .block_signatures()
            .signers()
            .cloned()
            .collect();
        assert!(
            matches!(result, Err(SyncLeapValidationError::HeadersNotSufficientlySigned(inner))
                 if matches!(&inner, BlockSignatureError::BogusValidators{
                    trusted_validator_weights: _,
                    block_signatures: _,
                    bogus_validators
                } if bogus_validators == &expected_bogus_validators))
        );
    }

    #[test]
    fn should_return_headers() {
        let mut rng = TestRng::new();
        let chain_name_hash = ChainNameDigest::random(&mut rng);

        let trusted_block = TestBlockBuilder::new()
            .switch_block(false)
            .build_versioned(&mut rng);

        let trusted_ancestor_1 = TestBlockBuilder::new()
            .switch_block(true)
            .build_versioned(&mut rng);
        let trusted_ancestor_2 = TestBlockBuilder::new()
            .switch_block(false)
            .build_versioned(&mut rng);
        let trusted_ancestor_3 = TestBlockBuilder::new()
            .switch_block(false)
            .build_versioned(&mut rng);

        let signed_block_1 = TestBlockBuilder::new()
            .switch_block(true)
            .build_versioned(&mut rng);
        let signed_block_2 = TestBlockBuilder::new()
            .switch_block(true)
            .build_versioned(&mut rng);
        let signed_block_3 = TestBlockBuilder::new()
            .switch_block(false)
            .build_versioned(&mut rng);
        let signed_block_header_1 = make_signed_block_header_from_header(
            &signed_block_1.clone_header(),
            &[],
            chain_name_hash,
            false,
        );
        let signed_block_header_2 = make_signed_block_header_from_header(
            &signed_block_2.clone_header(),
            &[],
            chain_name_hash,
            false,
        );
        let signed_block_header_3 = make_signed_block_header_from_header(
            &signed_block_3.clone_header(),
            &[],
            chain_name_hash,
            false,
        );

        let sync_leap = SyncLeap {
            trusted_ancestor_only: false,
            trusted_block_header: trusted_block.clone_header(),
            trusted_ancestor_headers: vec![
                trusted_ancestor_1.clone_header(),
                trusted_ancestor_2.clone_header(),
                trusted_ancestor_3.clone_header(),
            ],
            signed_block_headers: vec![
                signed_block_header_1,
                signed_block_header_2,
                signed_block_header_3,
            ],
        };

        let actual_headers: BTreeSet<_> = sync_leap
            .headers()
            .map(|header| header.block_hash())
            .collect();
        let expected_headers: BTreeSet<_> = [
            trusted_block,
            trusted_ancestor_1,
            trusted_ancestor_2,
            trusted_ancestor_3,
            signed_block_1,
            signed_block_2,
            signed_block_3,
        ]
        .iter()
        .map(|block| *block.hash())
        .collect();
        assert_eq!(expected_headers, actual_headers);
    }

    #[test]
    fn should_return_switch_block_headers() {
        let mut rng = TestRng::new();

        let chain_name_hash = ChainNameDigest::random(&mut rng);

        let trusted_block = TestBlockBuilder::new()
            .switch_block(false)
            .build_versioned(&mut rng);

        let trusted_ancestor_1 = TestBlockBuilder::new()
            .switch_block(true)
            .build_versioned(&mut rng);
        let trusted_ancestor_2 = TestBlockBuilder::new()
            .switch_block(false)
            .build_versioned(&mut rng);
        let trusted_ancestor_3 = TestBlockBuilder::new()
            .switch_block(false)
            .build_versioned(&mut rng);

        let signed_block_1 = TestBlockBuilder::new()
            .switch_block(true)
            .build_versioned(&mut rng);
        let signed_block_2 = TestBlockBuilder::new()
            .switch_block(true)
            .build_versioned(&mut rng);
        let signed_block_3 = TestBlockBuilder::new()
            .switch_block(false)
            .build_versioned(&mut rng);
        let signed_block_header_1 = make_signed_block_header_from_header(
            &signed_block_1.clone_header(),
            &[],
            chain_name_hash,
            false,
        );
        let signed_block_header_2 = make_signed_block_header_from_header(
            &signed_block_2.clone_header(),
            &[],
            chain_name_hash,
            false,
        );
        let signed_block_header_3 = make_signed_block_header_from_header(
            &signed_block_3.clone_header(),
            &[],
            chain_name_hash,
            false,
        );

        let sync_leap = SyncLeap {
            trusted_ancestor_only: false,
            trusted_block_header: trusted_block.clone_header(),
            trusted_ancestor_headers: vec![
                trusted_ancestor_1.clone_header(),
                trusted_ancestor_2.clone_header(),
                trusted_ancestor_3.clone_header(),
            ],
            signed_block_headers: vec![
                signed_block_header_1.clone(),
                signed_block_header_2.clone(),
                signed_block_header_3.clone(),
            ],
        };

        let actual_headers: BTreeSet<_> = sync_leap
            .switch_blocks_headers()
            .map(|header| header.block_hash())
            .collect();
        let expected_headers: BTreeSet<_> = [
            trusted_ancestor_1.clone(),
            signed_block_1.clone(),
            signed_block_2.clone(),
        ]
        .iter()
        .map(|block| *block.hash())
        .collect();
        assert_eq!(expected_headers, actual_headers);

        // Also test when the trusted block is a switch block.
        let trusted_block = TestBlockBuilder::new()
            .switch_block(true)
            .build_versioned(&mut rng);
        let sync_leap = SyncLeap {
            trusted_ancestor_only: false,
            trusted_block_header: trusted_block.clone_header(),
            trusted_ancestor_headers: vec![
                trusted_ancestor_1.clone_header(),
                trusted_ancestor_2.clone_header(),
                trusted_ancestor_3.clone_header(),
            ],
            signed_block_headers: vec![
                signed_block_header_1,
                signed_block_header_2,
                signed_block_header_3,
            ],
        };
        let actual_headers: BTreeSet<_> = sync_leap
            .switch_blocks_headers()
            .map(|header| header.block_hash())
            .collect();
        let expected_headers: BTreeSet<_> = [
            trusted_block,
            trusted_ancestor_1,
            signed_block_1,
            signed_block_2,
        ]
        .iter()
        .map(|block| *block.hash())
        .collect();
        assert_eq!(expected_headers, actual_headers);
    }

    #[test]
    fn should_return_highest_block_header_from_trusted_block() {
        // Chain
        // 0   1   2   3   4   5   6   7   8   9   10   11
        // S           S           S           S
        let switch_blocks = [0, 3, 6, 9];

        let mut rng = TestRng::new();

        let query = 5;
        let trusted_ancestor_headers = [4, 3];
        let signed_block_headers = [6, 9, 11];
        let add_proofs = true;
        let valid_sync_leap = make_test_sync_leap(
            &mut rng,
            &switch_blocks,
            query,
            &trusted_ancestor_headers,
            &signed_block_headers,
            add_proofs,
        );

        // `valid_sync_leap` created above is a well formed SyncLeap structure for the test chain.
        // We can use the blocks it contains to generate SyncLeap structures as required for
        // the test, because we know the heights of the blocks in the test chain as well as
        // their sigs.
        let highest_block = valid_sync_leap
            .signed_block_headers
            .last()
            .unwrap()
            .block_header()
            .clone();
        let lowest_blocks: Vec<_> = valid_sync_leap
            .trusted_ancestor_headers
            .iter()
            .take(2)
            .cloned()
            .collect();
        let middle_blocks: Vec<_> = valid_sync_leap
            .signed_block_headers
            .iter()
            .take(2)
            .cloned()
            .collect();

        let highest_block_height = highest_block.height();
        let highest_block_hash = highest_block.block_hash();

        let sync_leap = SyncLeap {
            trusted_ancestor_only: false,
            trusted_block_header: highest_block.clone(),
            trusted_ancestor_headers: lowest_blocks,
            signed_block_headers: middle_blocks,
        };
        assert_eq!(
            sync_leap
                .highest_block_header_and_signatures()
                .0
                .block_hash(),
            highest_block.block_hash()
        );
        assert_eq!(sync_leap.highest_block_hash(), highest_block_hash);
        assert_eq!(sync_leap.highest_block_height(), highest_block_height);
    }

    #[test]
    fn should_return_highest_block_header_from_trusted_ancestors() {
        // Chain
        // 0   1   2   3   4   5   6   7   8   9   10   11
        // S           S           S           S
        let switch_blocks = [0, 3, 6, 9];

        let mut rng = TestRng::new();

        let query = 5;
        let trusted_ancestor_headers = [4, 3];
        let signed_block_headers = [6, 9, 11];
        let add_proofs = true;
        let valid_sync_leap = make_test_sync_leap(
            &mut rng,
            &switch_blocks,
            query,
            &trusted_ancestor_headers,
            &signed_block_headers,
            add_proofs,
        );

        // `valid_sync_leap` created above is a well formed SyncLeap structure for the test chain.
        // We can use the blocks it contains to generate SyncLeap structures as required for
        // the test, because we know the heights of the blocks in the test chain as well as
        // their sigs.
        let highest_block = valid_sync_leap
            .signed_block_headers
            .last()
            .unwrap()
            .block_header()
            .clone();
        let lowest_blocks: Vec<_> = valid_sync_leap
            .trusted_ancestor_headers
            .iter()
            .take(2)
            .cloned()
            .collect();
        let middle_blocks: Vec<_> = valid_sync_leap
            .signed_block_headers
            .iter()
            .take(2)
            .cloned()
            .collect();

        let highest_block_height = highest_block.height();
        let highest_block_hash = highest_block.block_hash();

        let sync_leap = SyncLeap {
            trusted_ancestor_only: false,
            trusted_block_header: lowest_blocks.first().unwrap().clone(),
            trusted_ancestor_headers: vec![highest_block],
            signed_block_headers: middle_blocks,
        };
        assert_eq!(
            sync_leap
                .highest_block_header_and_signatures()
                .0
                .block_hash(),
            highest_block_hash
        );
        assert_eq!(sync_leap.highest_block_hash(), highest_block_hash);
        assert_eq!(sync_leap.highest_block_height(), highest_block_height);
    }

    #[test]
    fn should_return_highest_block_header_from_signed_block_headers() {
        // Chain
        // 0   1   2   3   4   5   6   7   8   9   10   11
        // S           S           S           S
        let switch_blocks = [0, 3, 6, 9];

        let mut rng = TestRng::new();

        let query = 5;
        let trusted_ancestor_headers = [4, 3];
        let signed_block_headers = [6, 9, 11];
        let add_proofs = true;
        let valid_sync_leap = make_test_sync_leap(
            &mut rng,
            &switch_blocks,
            query,
            &trusted_ancestor_headers,
            &signed_block_headers,
            add_proofs,
        );

        // `valid_sync_leap` created above is a well formed SyncLeap structure for the test chain.
        // We can use the blocks it contains to generate SyncLeap structures as required for
        // the test, because we know the heights of the blocks in the test chain as well as
        // their sigs.
        let highest_block = valid_sync_leap.signed_block_headers.last().unwrap().clone();
        let lowest_blocks: Vec<_> = valid_sync_leap
            .trusted_ancestor_headers
            .iter()
            .take(2)
            .cloned()
            .collect();
        let middle_blocks: Vec<_> = valid_sync_leap
            .signed_block_headers
            .iter()
            .take(2)
            .cloned()
            .map(|signed_block_header| signed_block_header.block_header().clone())
            .collect();

        let highest_block_height = highest_block.block_header().height();
        let highest_block_hash = highest_block.block_header().block_hash();

        let sync_leap = SyncLeap {
            trusted_ancestor_only: false,
            trusted_block_header: lowest_blocks.first().unwrap().clone(),
            trusted_ancestor_headers: middle_blocks,
            signed_block_headers: vec![highest_block.clone()],
        };
        assert_eq!(
            sync_leap
                .highest_block_header_and_signatures()
                .0
                .block_hash(),
            highest_block.block_header().block_hash()
        );
        assert_eq!(sync_leap.highest_block_hash(), highest_block_hash);
        assert_eq!(sync_leap.highest_block_height(), highest_block_height);
    }

    #[test]
    fn should_return_sigs_when_highest_block_is_signed() {
        // Chain
        // 0   1   2   3   4   5   6   7   8   9   10   11
        // S           S           S           S
        let switch_blocks = [0, 3, 6, 9];

        let mut rng = TestRng::new();

        let query = 5;
        let trusted_ancestor_headers = [4, 3];
        let signed_block_headers = [6, 9, 11];
        let add_proofs = true;
        let sync_leap = make_test_sync_leap(
            &mut rng,
            &switch_blocks,
            query,
            &trusted_ancestor_headers,
            &signed_block_headers,
            add_proofs,
        );

        assert!(sync_leap.highest_block_header_and_signatures().1.is_some());
    }

    #[test]
    fn should_not_return_sigs_when_highest_block_is_not_signed() {
        // Chain
        // 0   1   2   3   4   5   6   7   8   9   10   11
        // S           S           S           S
        let switch_blocks = [0, 3, 6, 9];

        let mut rng = TestRng::new();

        let query = 5;
        let trusted_ancestor_headers = [4, 3];
        let signed_block_headers = [6, 9, 11];
        let add_proofs = true;
        let sync_leap = make_test_sync_leap(
            &mut rng,
            &switch_blocks,
            query,
            &trusted_ancestor_headers,
            &signed_block_headers,
            add_proofs,
        );

        // `sync_leap` is a well formed SyncLeap structure for the test chain. We can use the blocks
        // it contains to generate SyncLeap structures as required for the test, because we know the
        // heights of the blocks in the test chain as well as their sigs.
        let highest_block = sync_leap.signed_block_headers.last().unwrap().clone();
        let lowest_blocks: Vec<_> = sync_leap
            .trusted_ancestor_headers
            .iter()
            .take(2)
            .cloned()
            .collect();
        let middle_blocks: Vec<_> = sync_leap
            .signed_block_headers
            .iter()
            .take(2)
            .cloned()
            .collect();
        let sync_leap = SyncLeap {
            trusted_ancestor_only: false,
            trusted_block_header: highest_block.block_header().clone(),
            trusted_ancestor_headers: lowest_blocks,
            signed_block_headers: middle_blocks,
        };
        assert!(sync_leap.highest_block_header_and_signatures().1.is_none());
    }

    #[test]
    fn should_return_era_validator_weights_for_correct_sync_leap() {
        // Chain
        // 0   1   2   3   4   5   6   7   8   9   10   11
        // S           S           S           S
        let switch_blocks = [0, 3, 6, 9];

        let mut rng = TestRng::new();

        // Test block iterator will pull 2 validators for each created block. Indices 0 and 1 are
        // used for validators for the trusted ancestor headers.
        const FIRST_SIGNED_BLOCK_HEADER_VALIDATOR_OFFSET: usize = 2;

        let validators: Vec<_> = (1..100)
            .map(|weight| {
                let (secret_key, public_key) = crypto::generate_ed25519_keypair();
                ValidatorSpec {
                    secret_key,
                    public_key,
                    weight: Some(U512::from(weight)),
                }
            })
            .collect();

        let query = 5;
        let trusted_ancestor_headers = [4, 3];
        let signed_block_headers = [6, 9, 11];
        let add_proofs = true;
        let sync_leap = make_test_sync_leap_with_validators(
            &mut rng,
            &validators,
            &switch_blocks,
            query,
            &trusted_ancestor_headers,
            &signed_block_headers,
            add_proofs,
        );

        let fault_tolerance_fraction = Ratio::new_raw(1, 3);

        let mut block_iter = sync_leap.signed_block_headers.iter();
        let first_switch_block = block_iter.next().unwrap().clone();
        let protocol_version = first_switch_block.block_header().protocol_version();
        let validator_1 = validators
            .get(FIRST_SIGNED_BLOCK_HEADER_VALIDATOR_OFFSET)
            .unwrap();
        let validator_2 = validators
            .get(FIRST_SIGNED_BLOCK_HEADER_VALIDATOR_OFFSET + 1)
            .unwrap();
        let first_era_validator_weights = EraValidatorWeights::new(
            first_switch_block.block_header().era_id(),
            [validator_1, validator_2]
                .iter()
                .map(
                    |ValidatorSpec {
                         secret_key: _,
                         public_key,
                         weight,
                     }| (public_key.clone(), weight.unwrap()),
                )
                .collect(),
            fault_tolerance_fraction,
        );

        let second_switch_block = block_iter.next().unwrap().clone();
        let validator_1 = validators
            .get(FIRST_SIGNED_BLOCK_HEADER_VALIDATOR_OFFSET + 2)
            .unwrap();
        let validator_2 = validators
            .get(FIRST_SIGNED_BLOCK_HEADER_VALIDATOR_OFFSET + 3)
            .unwrap();
        let second_era_validator_weights = EraValidatorWeights::new(
            second_switch_block.block_header().era_id(),
            [validator_1, validator_2]
                .iter()
                .map(
                    |ValidatorSpec {
                         secret_key: _,
                         public_key,
                         weight,
                     }| (public_key.clone(), weight.unwrap()),
                )
                .collect(),
            fault_tolerance_fraction,
        );

        let third_block = block_iter.next().unwrap().clone();
        let validator_1 = validators
            .get(FIRST_SIGNED_BLOCK_HEADER_VALIDATOR_OFFSET + 4)
            .unwrap();
        let validator_2 = validators
            .get(FIRST_SIGNED_BLOCK_HEADER_VALIDATOR_OFFSET + 5)
            .unwrap();
        let third_era_validator_weights = EraValidatorWeights::new(
            third_block.block_header().era_id(),
            [validator_1, validator_2]
                .iter()
                .map(
                    |ValidatorSpec {
                         secret_key: _,
                         public_key,
                         weight,
                     }| (public_key.clone(), weight.unwrap()),
                )
                .collect(),
            fault_tolerance_fraction,
        );

        let protocol_config = ProtocolConfig {
            version: protocol_version,
            global_state_update: None,
            activation_point: ActivationPoint::EraId(EraId::random(&mut rng)),
            hard_reset: rng.gen(),
        };

        let result: Vec<_> = sync_leap
            .era_validator_weights(fault_tolerance_fraction, &protocol_config)
            .collect();
        assert_eq!(
            result,
            vec![
                first_era_validator_weights,
                second_era_validator_weights,
                third_era_validator_weights,
            ]
        )
    }

    #[test]
    fn should_not_return_global_states_when_no_upgrade() {
        let mut rng = TestRng::new();

        const DEFAULT_VALIDATOR_WEIGHT: u32 = 100;

        let chain_name_hash = ChainNameDigest::random(&mut rng);

        let validators: Vec<_> = iter::repeat_with(crypto::generate_ed25519_keypair)
            .take(2)
            .map(|(secret_key, public_key)| ValidatorSpec {
                secret_key,
                public_key,
                weight: Some(DEFAULT_VALIDATOR_WEIGHT.into()),
            })
            .collect();

        let mut test_chain_spec = TestChainSpec::new(&mut rng, Some(vec![4, 8]), None, &validators);
        let chain: Vec<_> = test_chain_spec.iter().take(12).collect();

        let sync_leap = make_test_sync_leap_with_chain(
            &validators,
            &chain,
            11,
            &[10, 9, 8],
            &[],
            chain_name_hash,
            false,
        );

        let global_states_metadata = sync_leap.global_states_for_sync_across_upgrade();
        assert!(global_states_metadata.is_none());
    }

    #[test]
    fn should_return_global_states_when_upgrade() {
        let mut rng = TestRng::new();

        const DEFAULT_VALIDATOR_WEIGHT: u32 = 100;

        let chain_name_hash = ChainNameDigest::random(&mut rng);

        let validators: Vec<_> = iter::repeat_with(crypto::generate_ed25519_keypair)
            .take(2)
            .map(|(secret_key, public_key)| ValidatorSpec {
                secret_key,
                public_key,
                weight: Some(DEFAULT_VALIDATOR_WEIGHT.into()),
            })
            .collect();

        let mut test_chain_spec =
            TestChainSpec::new(&mut rng, Some(vec![4, 8]), Some(vec![8]), &validators);
        let chain: Vec<_> = test_chain_spec.iter().take(12).collect();

        let sync_leap = make_test_sync_leap_with_chain(
            &validators,
            &chain,
            11,
            &[10, 9, 8],
            &[],
            chain_name_hash,
            false,
        );

        let global_states_metadata = sync_leap
            .global_states_for_sync_across_upgrade()
            .expect("should be Some");

        assert_eq!(global_states_metadata.after_hash, *chain[9].hash());
        assert_eq!(global_states_metadata.after_era_id, chain[9].era_id());
        assert_eq!(
            global_states_metadata.after_protocol_version,
            chain[9].protocol_version()
        );
        assert_eq!(
            global_states_metadata.after_state_hash,
            *chain[9].state_root_hash()
        );

        assert_eq!(global_states_metadata.before_hash, *chain[8].hash());
        assert_eq!(
            global_states_metadata.before_protocol_version,
            chain[8].protocol_version()
        );
        assert_eq!(
            global_states_metadata.before_state_hash,
            *chain[8].state_root_hash()
        );

        assert_ne!(
            global_states_metadata.before_protocol_version,
            global_states_metadata.after_protocol_version
        );
    }

    #[test]
    fn should_return_global_states_when_immediate_switch_block() {
        let mut rng = TestRng::new();

        const DEFAULT_VALIDATOR_WEIGHT: u32 = 100;

        let chain_name_hash = ChainNameDigest::random(&mut rng);

        let validators: Vec<_> = iter::repeat_with(crypto::generate_ed25519_keypair)
            .take(2)
            .map(|(secret_key, public_key)| ValidatorSpec {
                secret_key,
                public_key,
                weight: Some(DEFAULT_VALIDATOR_WEIGHT.into()),
            })
            .collect();

        let mut test_chain_spec =
            TestChainSpec::new(&mut rng, Some(vec![4, 8, 9]), Some(vec![8]), &validators);
        let chain: Vec<_> = test_chain_spec.iter().take(12).collect();

        let sync_leap = make_test_sync_leap_with_chain(
            &validators,
            &chain,
            9,
            &[8],
            &[],
            chain_name_hash,
            false,
        );

        let global_states_metadata = sync_leap
            .global_states_for_sync_across_upgrade()
            .expect("should be Some");

        assert_eq!(global_states_metadata.after_hash, *chain[9].hash());
        assert_eq!(global_states_metadata.after_era_id, chain[9].era_id());
        assert_eq!(
            global_states_metadata.after_protocol_version,
            chain[9].protocol_version()
        );
        assert_eq!(
            global_states_metadata.after_state_hash,
            *chain[9].state_root_hash()
        );

        assert_eq!(global_states_metadata.before_hash, *chain[8].hash());
        assert_eq!(
            global_states_metadata.before_protocol_version,
            chain[8].protocol_version()
        );
        assert_eq!(
            global_states_metadata.before_state_hash,
            *chain[8].state_root_hash()
        );

        assert_ne!(
            global_states_metadata.before_protocol_version,
            global_states_metadata.after_protocol_version
        );
    }

    #[test]
    fn era_validator_weights_without_genesis_without_upgrade() {
        let mut rng = TestRng::new();

        let trusted_block = TestBlockBuilder::new()
            .switch_block(false)
            .build_versioned(&mut rng);

        let version = ProtocolVersion::from_parts(1, 5, 0);

        let (signed_block_header_1, signed_block_header_2, signed_block_header_3) =
            make_three_switch_blocks_at_era_and_height_and_version(
                &mut rng,
                (1, 10, version),
                (2, 20, version),
                (3, 30, version),
            );

        let sync_leap = SyncLeap {
            trusted_ancestor_only: false,
            trusted_block_header: trusted_block.clone_header(),
            trusted_ancestor_headers: vec![],
            signed_block_headers: vec![
                signed_block_header_1,
                signed_block_header_2,
                signed_block_header_3,
            ],
        };

        let fault_tolerance_fraction = Ratio::new_raw(1, 3);

        // Assert only if correct eras are selected, since the
        // `should_return_era_validator_weights_for_correct_sync_leap` test already covers the
        // actual weight validation.

        let protocol_config = ProtocolConfig {
            version,
            global_state_update: None,
            hard_reset: false,
            activation_point: ActivationPoint::EraId(EraId::random(&mut rng)),
        };

        let actual_eras: BTreeSet<u64> = sync_leap
            .era_validator_weights(fault_tolerance_fraction, &protocol_config)
            .map(|era_validator_weights| era_validator_weights.era_id().into())
            .collect();
        let mut expected_eras: BTreeSet<u64> = BTreeSet::new();
        // Expect successors of the eras of switch blocks.
        expected_eras.extend([2, 3, 4]);
        assert_eq!(expected_eras, actual_eras);
    }

    #[test]
    fn era_validator_weights_without_genesis_with_switch_block_preceding_immediate_switch_block() {
        let mut rng = TestRng::new();

        let trusted_block = TestBlockBuilder::new()
            .switch_block(false)
            .build_versioned(&mut rng);

        let version_1 = ProtocolVersion::from_parts(1, 4, 0);
        let version_2 = ProtocolVersion::from_parts(1, 5, 0);

        let (signed_block_header_1, signed_block_header_2, signed_block_header_3) =
            make_three_switch_blocks_at_era_and_height_and_version(
                &mut rng,
                (1, 10, version_1),
                (2, 20, version_1),
                (3, 21, version_2),
            );

        let sync_leap = SyncLeap {
            trusted_ancestor_only: false,
            trusted_block_header: trusted_block.clone_header(),
            trusted_ancestor_headers: vec![],
            signed_block_headers: vec![
                signed_block_header_1,
                signed_block_header_2,
                signed_block_header_3,
            ],
        };

        let fault_tolerance_fraction = Ratio::new_raw(1, 3);

        // Assert only if correct eras are selected, since the
        // `should_return_era_validator_weights_for_correct_sync_leap` test already covers the
        // actual weight validation.

        let protocol_config = ProtocolConfig {
            version: version_2,
            global_state_update: Some(GlobalStateUpdate {
                validators: Some(BTreeMap::new()),
                entries: BTreeMap::new(),
            }),
            hard_reset: false,
            activation_point: ActivationPoint::EraId(EraId::random(&mut rng)),
        };

        let actual_eras: BTreeSet<u64> = sync_leap
            .era_validator_weights(fault_tolerance_fraction, &protocol_config)
            .map(|era_validator_weights| era_validator_weights.era_id().into())
            .collect();
        let mut expected_eras: BTreeSet<u64> = BTreeSet::new();

        // Block #1 (era=1, height=10)
        // Block #2 (era=2, height=20) - block preceding immediate switch block
        // Block #3 (era=3, height=21) - immediate switch block.
        // Expect the successor of block #2 to be not present.
        expected_eras.extend([2, 4]);
        assert_eq!(expected_eras, actual_eras);

        let protocol_config = ProtocolConfig {
            version: version_2,
            global_state_update: None,
            hard_reset: rng.gen(),
            activation_point: ActivationPoint::EraId(EraId::random(&mut rng)),
        };

        let actual_eras: BTreeSet<u64> = sync_leap
            .era_validator_weights(fault_tolerance_fraction, &protocol_config)
            .map(|era_validator_weights| era_validator_weights.era_id().into())
            .collect();
        let mut expected_eras: BTreeSet<u64> = BTreeSet::new();

        // Block #1 (era=1, height=10)
        // Block #2 (era=2, height=20) - block preceding immediate switch block
        // Block #3 (era=3, height=21) - immediate switch block.
        // Expect era 3 to be present since the upgrade did not change the validators in any way.
        expected_eras.extend([2, 3, 4]);
        assert_eq!(expected_eras, actual_eras);
    }

    #[test]
    fn era_validator_weights_with_genesis_without_upgrade() {
        let mut rng = TestRng::new();

        let trusted_block = TestBlockBuilder::new()
            .switch_block(false)
            .build_versioned(&mut rng);

        let version = ProtocolVersion::from_parts(1, 5, 0);

        let (signed_block_header_1, signed_block_header_2, signed_block_header_3) =
            make_three_switch_blocks_at_era_and_height_and_version(
                &mut rng,
                (0, 0, version),
                (1, 10, version),
                (2, 20, version),
            );

        let sync_leap = SyncLeap {
            trusted_ancestor_only: false,
            trusted_block_header: trusted_block.clone_header(),
            trusted_ancestor_headers: vec![],
            signed_block_headers: vec![
                signed_block_header_1,
                signed_block_header_2,
                signed_block_header_3,
            ],
        };

        let fault_tolerance_fraction = Ratio::new_raw(1, 3);

        // Assert only if correct eras are selected, since the the
        // `should_return_era_validator_weights_for_correct_sync_leap` test already covers the
        // actual weight validation.
        let protocol_config = ProtocolConfig {
            version,
            global_state_update: None,
            hard_reset: false,
            activation_point: ActivationPoint::EraId(EraId::random(&mut rng)),
        };

        let actual_eras: BTreeSet<u64> = sync_leap
            .era_validator_weights(fault_tolerance_fraction, &protocol_config)
            .map(|era_validator_weights| era_validator_weights.era_id().into())
            .collect();
        let mut expected_eras: BTreeSet<u64> = BTreeSet::new();
        // Expect genesis era id and its successor as well as the successors of the eras of
        // non-genesis switch blocks.
        expected_eras.extend([0, 1, 2, 3]);
        assert_eq!(expected_eras, actual_eras);
    }

    fn make_three_switch_blocks_at_era_and_height_and_version(
        rng: &mut TestRng,
        (era_1, height_1, version_1): (u64, u64, ProtocolVersion),
        (era_2, height_2, version_2): (u64, u64, ProtocolVersion),
        (era_3, height_3, version_3): (u64, u64, ProtocolVersion),
    ) -> (SignedBlockHeader, SignedBlockHeader, SignedBlockHeader) {
        let chain_name_hash = ChainNameDigest::random(rng);
        let signed_block_1 = TestBlockBuilder::new()
            .height(height_1)
            .era(era_1)
            .protocol_version(version_1)
            .switch_block(true)
            .build_versioned(rng);
        let signed_block_2 = TestBlockBuilder::new()
            .height(height_2)
            .era(era_2)
            .protocol_version(version_2)
            .switch_block(true)
            .build_versioned(rng);
        let signed_block_3 = TestBlockBuilder::new()
            .height(height_3)
            .era(era_3)
            .protocol_version(version_3)
            .switch_block(true)
            .build_versioned(rng);

        let signed_block_header_1 = make_signed_block_header_from_header(
            &signed_block_1.clone_header(),
            &[],
            chain_name_hash,
            false,
        );
        let signed_block_header_2 = make_signed_block_header_from_header(
            &signed_block_2.clone_header(),
            &[],
            chain_name_hash,
            false,
        );
        let signed_block_header_3 = make_signed_block_header_from_header(
            &signed_block_3.clone_header(),
            &[],
            chain_name_hash,
            false,
        );
        (
            signed_block_header_1,
            signed_block_header_2,
            signed_block_header_3,
        )
    }

    #[test]
    fn should_construct_proper_sync_leap_identifier() {
        let mut rng = TestRng::new();

        let sync_leap_identifier = SyncLeapIdentifier::sync_to_tip(BlockHash::random(&mut rng));
        assert!(!sync_leap_identifier.trusted_ancestor_only());

        let sync_leap_identifier =
            SyncLeapIdentifier::sync_to_historical(BlockHash::random(&mut rng));
        assert!(sync_leap_identifier.trusted_ancestor_only());
    }

    // Describes a single item from the set of validators that will be used for switch blocks
    // created by TestChainSpec.
    pub(crate) struct ValidatorSpec {
        pub(crate) secret_key: SecretKey,
        pub(crate) public_key: PublicKey,
        // If `None`, weight will be chosen randomly.
        pub(crate) weight: Option<U512>,
    }

    // Utility struct that can be turned into an iterator that generates
    // continuous and descending blocks (i.e. blocks that have consecutive height
    // and parent hashes are correctly set). The height of the first block
    // in a series is chosen randomly.
    //
    // Additionally, this struct allows to generate switch blocks at a specific location in the
    // chain, for example: Setting `switch_block_indices` to [1, 3] and generating 5 blocks will
    // cause the 2nd and 4th blocks to be switch blocks. Validators for all eras are filled from
    // the `validators` parameter.
    pub(crate) struct TestChainSpec<'a> {
        block: BlockV2,
        rng: &'a mut TestRng,
        switch_block_indices: Option<Vec<u64>>,
        upgrades_indices: Option<Vec<u64>>,
        validators: &'a [ValidatorSpec],
    }

    impl<'a> TestChainSpec<'a> {
        pub(crate) fn new(
            test_rng: &'a mut TestRng,
            switch_block_indices: Option<Vec<u64>>,
            upgrades_indices: Option<Vec<u64>>,
            validators: &'a [ValidatorSpec],
        ) -> Self {
            let block = TestBlockBuilder::new().build(test_rng);
            Self {
                block,
                rng: test_rng,
                switch_block_indices,
                upgrades_indices,
                validators,
            }
        }

        pub(crate) fn iter(&mut self) -> TestBlockIterator {
            let block_height = self.block.height();

            const DEFAULT_VALIDATOR_WEIGHT: u64 = 100;

            TestBlockIterator::new(
                self.block.clone(),
                self.rng,
                self.switch_block_indices
                    .clone()
                    .map(|switch_block_indices| {
                        switch_block_indices
                            .iter()
                            .map(|index| index + block_height)
                            .collect()
                    }),
                self.upgrades_indices.clone().map(|upgrades_indices| {
                    upgrades_indices
                        .iter()
                        .map(|index| index + block_height)
                        .collect()
                }),
                self.validators
                    .iter()
                    .map(
                        |ValidatorSpec {
                             secret_key: _,
                             public_key,
                             weight,
                         }| {
                            (
                                public_key.clone(),
                                weight.unwrap_or(DEFAULT_VALIDATOR_WEIGHT.into()),
                            )
                        },
                    )
                    .collect(),
            )
        }
    }

    pub(crate) struct TestBlockIterator<'a> {
        block: BlockV2,
        protocol_version: ProtocolVersion,
        rng: &'a mut TestRng,
        switch_block_indices: Option<Vec<u64>>,
        upgrades_indices: Option<Vec<u64>>,
        validators: Vec<(PublicKey, U512)>,
        next_validator_index: usize,
    }

    impl<'a> TestBlockIterator<'a> {
        pub fn new(
            block: BlockV2,
            rng: &'a mut TestRng,
            switch_block_indices: Option<Vec<u64>>,
            upgrades_indices: Option<Vec<u64>>,
            validators: Vec<(PublicKey, U512)>,
        ) -> Self {
            let protocol_version = block.protocol_version();
            Self {
                block,
                protocol_version,
                rng,
                switch_block_indices,
                upgrades_indices,
                validators,
                next_validator_index: 0,
            }
        }
    }

    impl<'a> Iterator for TestBlockIterator<'a> {
        type Item = BlockV2;

        fn next(&mut self) -> Option<Self::Item> {
            let (is_successor_of_switch_block, is_upgrade, maybe_validators) = match &self
                .switch_block_indices
            {
                Some(switch_block_heights)
                    if switch_block_heights.contains(&self.block.height()) =>
                {
                    let prev_height = self.block.height().saturating_sub(1);
                    let is_successor_of_switch_block = switch_block_heights.contains(&prev_height);
                    let is_upgrade = is_successor_of_switch_block
                        && self
                            .upgrades_indices
                            .as_ref()
                            .map_or(false, |upgrades_indices| {
                                upgrades_indices.contains(&prev_height)
                            });
                    (
                        is_successor_of_switch_block,
                        is_upgrade,
                        Some(self.validators.clone()),
                    )
                }
                Some(switch_block_heights) => {
                    let prev_height = self.block.height().saturating_sub(1);
                    let is_successor_of_switch_block = switch_block_heights.contains(&prev_height);
                    let is_upgrade = is_successor_of_switch_block
                        && self
                            .upgrades_indices
                            .as_ref()
                            .map_or(false, |upgrades_indices| {
                                upgrades_indices.contains(&prev_height)
                            });
                    (is_successor_of_switch_block, is_upgrade, None)
                }
                None => (false, false, None),
            };

            let maybe_validators = if let Some(validators) = maybe_validators {
                let first_validator = validators.get(self.next_validator_index).unwrap();
                let second_validator = validators.get(self.next_validator_index + 1).unwrap();

                // Put two validators in each switch block.
                let mut validators_for_block = BTreeMap::new();
                validators_for_block.insert(first_validator.0.clone(), first_validator.1);
                validators_for_block.insert(second_validator.0.clone(), second_validator.1);
                self.next_validator_index += 2;

                // If we're out of validators, do round robin on the provided list.
                if self.next_validator_index >= self.validators.len() {
                    self.next_validator_index = 0;
                }
                Some(validators_for_block)
            } else {
                None
            };

            if is_upgrade {
                self.protocol_version = ProtocolVersion::from_parts(
                    self.protocol_version.value().major,
                    self.protocol_version.value().minor + 1,
                    self.protocol_version.value().patch,
                );
            }

            let gas_price: u8 = 1u8;

            let era_end = maybe_validators.map(|validators| {
                let rnd = EraEndV2::random(self.rng);
                EraEndV2::new(
                    Vec::from(rnd.equivocators()),
                    Vec::from(rnd.inactive_validators()),
                    validators,
                    rnd.rewards().clone(),
                    gas_price,
                )
            });
            let next_block_era_id = if is_successor_of_switch_block {
                self.block.era_id().successor()
            } else {
                self.block.era_id()
            };
            let count = self.rng.gen_range(0..6);
            let mint_hashes =
                iter::repeat_with(|| TransactionHash::V1(TransactionV1Hash::random(self.rng)))
                    .take(count)
                    .collect();
            let count = self.rng.gen_range(0..6);
            let auction_hashes =
                iter::repeat_with(|| TransactionHash::V1(TransactionV1Hash::random(self.rng)))
                    .take(count)
                    .collect();
            let count = self.rng.gen_range(0..6);
            let install_upgrade_hashes =
                iter::repeat_with(|| TransactionHash::V1(TransactionV1Hash::random(self.rng)))
                    .take(count)
                    .collect();
            let count = self.rng.gen_range(0..6);
            let standard_hashes =
                iter::repeat_with(|| TransactionHash::V1(TransactionV1Hash::random(self.rng)))
                    .take(count)
                    .collect();
            let count = self.rng.gen_range(0..6);
            let entity_hashes =
                iter::repeat_with(|| TransactionHash::V1(TransactionV1Hash::random(self.rng)))
                    .take(count)
                    .collect();

            let transactions = {
                let mut ret = BTreeMap::new();
<<<<<<< HEAD
                ret.insert(TransactionCategory::Mint as u8, mint_hashes);
                ret.insert(TransactionCategory::Auction as u8, auction_hashes);
                ret.insert(
                    TransactionCategory::InstallUpgrade as u8,
                    install_upgrade_hashes,
                );
                ret.insert(TransactionCategory::Standard as u8, standard_hashes);
                ret.insert(TransactionCategory::Entity as u8, entity_hashes);
=======
                ret.insert(MINT_LANE_ID, mint_hashes);
                ret.insert(AUCTION_LANE_ID, auction_hashes);
                ret.insert(INSTALL_UPGRADE_LANE_ID, install_upgrade_hashes);
                ret.insert(3, standard_hashes);
>>>>>>> abe46311
                ret
            };

            let next = BlockV2::new(
                *self.block.hash(),
                *self.block.accumulated_seed(),
                *self.block.state_root_hash(),
                self.rng.gen(),
                era_end,
                Timestamp::now(),
                next_block_era_id,
                self.block.height() + 1,
                self.protocol_version,
                PublicKey::random(self.rng),
                transactions,
                Default::default(),
                gas_price,
                Default::default(),
            );

            self.block = next.clone();
            Some(next)
        }
    }

    #[test]
    fn should_create_valid_chain() {
        let mut rng = TestRng::new();
        let mut test_block = TestChainSpec::new(&mut rng, None, None, &[]);
        let mut block_batch = test_block.iter().take(100);
        let mut parent_block: BlockV2 = block_batch.next().unwrap();
        for current_block in block_batch {
            assert_eq!(
                current_block.height(),
                parent_block.height() + 1,
                "height should grow monotonically"
            );
            assert_eq!(
                current_block.parent_hash(),
                parent_block.hash(),
                "block's parent should point at previous block"
            );
            parent_block = current_block;
        }
    }

    #[test]
    fn should_create_switch_blocks() {
        let switch_block_indices = vec![0, 10, 76];

        let validators: Vec<_> = iter::repeat_with(crypto::generate_ed25519_keypair)
            .take(2)
            .map(|(secret_key, public_key)| ValidatorSpec {
                secret_key,
                public_key,
                weight: None,
            })
            .collect();

        let mut rng = TestRng::new();
        let mut test_block = TestChainSpec::new(
            &mut rng,
            Some(switch_block_indices.clone()),
            None,
            &validators,
        );
        let block_batch: Vec<_> = test_block.iter().take(100).collect();

        let base_height = block_batch.first().expect("should have block").height();

        for block in block_batch {
            if switch_block_indices
                .iter()
                .map(|index| index + base_height)
                .any(|index| index == block.height())
            {
                assert!(block.is_switch_block())
            } else {
                assert!(!block.is_switch_block())
            }
        }
    }
}<|MERGE_RESOLUTION|>--- conflicted
+++ resolved
@@ -454,7 +454,7 @@
         BlockSignaturesV2, BlockV2, ChainNameDigest, EraEndV2, EraId, FinalitySignatureV2,
         GlobalStateUpdate, ProtocolConfig, ProtocolVersion, PublicKey, SecretKey,
         SignedBlockHeader, TestBlockBuilder, Timestamp, TransactionHash, TransactionV1Hash,
-        AUCTION_LANE_ID, INSTALL_UPGRADE_LANE_ID, MINT_LANE_ID, U512,
+        AUCTION_LANE_ID, ENTITY_LANE_ID, INSTALL_UPGRADE_LANE_ID, MINT_LANE_ID, U512,
     };
 
     use super::SyncLeap;
@@ -2363,21 +2363,11 @@
 
             let transactions = {
                 let mut ret = BTreeMap::new();
-<<<<<<< HEAD
-                ret.insert(TransactionCategory::Mint as u8, mint_hashes);
-                ret.insert(TransactionCategory::Auction as u8, auction_hashes);
-                ret.insert(
-                    TransactionCategory::InstallUpgrade as u8,
-                    install_upgrade_hashes,
-                );
-                ret.insert(TransactionCategory::Standard as u8, standard_hashes);
-                ret.insert(TransactionCategory::Entity as u8, entity_hashes);
-=======
                 ret.insert(MINT_LANE_ID, mint_hashes);
                 ret.insert(AUCTION_LANE_ID, auction_hashes);
                 ret.insert(INSTALL_UPGRADE_LANE_ID, install_upgrade_hashes);
                 ret.insert(3, standard_hashes);
->>>>>>> abe46311
+                ret.insert(ENTITY_LANE_ID, entity_hashes);
                 ret
             };
 
