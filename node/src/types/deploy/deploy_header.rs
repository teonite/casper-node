use std::fmt::{self, Display, Formatter};

use datasize::DataSize;
use schemars::JsonSchema;
use serde::{Deserialize, Serialize};
use tracing::debug;

use casper_types::{
    bytesrepr::{self, FromBytes, ToBytes},
    DeployConfig, Digest, PublicKey, TimeDiff, Timestamp,
};

#[cfg(doc)]
use super::Deploy;
<<<<<<< HEAD
use super::DeployHash;
use crate::utils::DisplayIter;
=======
use super::{DeployConfigurationFailure, DeployHash};
use crate::{types::chainspec::DeployConfig, utils::DisplayIter};
>>>>>>> ff9e2ccc

/// The header portion of a [`Deploy`].
#[derive(
    Clone, DataSize, Ord, PartialOrd, Eq, PartialEq, Hash, Serialize, Deserialize, Debug, JsonSchema,
)]
#[serde(deny_unknown_fields)]
pub struct DeployHeader {
    account: PublicKey,
    timestamp: Timestamp,
    ttl: TimeDiff,
    gas_price: u64,
    body_hash: Digest,
    dependencies: Vec<DeployHash>,
    chain_name: String,
}

impl DeployHeader {
    pub(super) fn new(
        account: PublicKey,
        timestamp: Timestamp,
        ttl: TimeDiff,
        gas_price: u64,
        body_hash: Digest,
        dependencies: Vec<DeployHash>,
        chain_name: String,
    ) -> Self {
        DeployHeader {
            account,
            timestamp,
            ttl,
            gas_price,
            body_hash,
            dependencies,
            chain_name,
        }
    }

    /// The account within which the deploy will be run.
    pub fn account(&self) -> &PublicKey {
        &self.account
    }

    /// When the deploy was created.
    pub fn timestamp(&self) -> Timestamp {
        self.timestamp
    }

    /// How long the deploy will stay valid.
    pub fn ttl(&self) -> TimeDiff {
        self.ttl
    }

    /// Has this deploy expired?
    pub fn expired(&self, current_instant: Timestamp) -> bool {
        self.expires() < current_instant
    }

    /// Price per gas unit for this deploy.
    pub fn gas_price(&self) -> u64 {
        self.gas_price
    }

    /// Hash of the Wasm code.
    pub fn body_hash(&self) -> &Digest {
        &self.body_hash
    }

    /// Other deploys that have to be run before this one.
    pub fn dependencies(&self) -> &Vec<DeployHash> {
        &self.dependencies
    }

    /// Which chain the deploy is supposed to be run on.
    pub fn chain_name(&self) -> &str {
        &self.chain_name
    }

<<<<<<< HEAD
    /// Determine if this deploy header has valid values based on a `DeployConfig` and timestamp.
    pub fn is_valid(&self, deploy_config: &DeployConfig, current_timestamp: Timestamp) -> bool {
        let ttl_valid = self.ttl() <= deploy_config.max_ttl;
        let timestamp_valid = self.timestamp() <= current_timestamp;
        let not_expired = !self.expired(current_timestamp);
        #[allow(deprecated)]
        let num_deps_valid = self.dependencies().len() <= deploy_config.max_dependencies as usize;
        ttl_valid && timestamp_valid && not_expired && num_deps_valid
=======
    /// Returns Ok if and only if the dependencies count and TTL are within limits, and the
    /// timestamp is not later than `at`.  Does NOT check for expiry.
    pub fn is_valid(
        &self,
        config: &DeployConfig,
        at: Timestamp,
        deploy_hash: &DeployHash,
    ) -> Result<(), DeployConfigurationFailure> {
        if self.dependencies.len() > config.max_dependencies as usize {
            debug!(
                %deploy_hash,
                deploy_header = %self,
                max_dependencies = %config.max_dependencies,
                "deploy dependency ceiling exceeded"
            );
            return Err(DeployConfigurationFailure::ExcessiveDependencies {
                max_dependencies: config.max_dependencies,
                got: self.dependencies().len(),
            });
        }

        if self.ttl() > config.max_ttl {
            debug!(
                %deploy_hash,
                deploy_header = %self,
                max_ttl = %config.max_ttl,
                "deploy ttl excessive"
            );
            return Err(DeployConfigurationFailure::ExcessiveTimeToLive {
                max_ttl: config.max_ttl,
                got: self.ttl(),
            });
        }

        if self.timestamp() > at {
            debug!(%deploy_hash, deploy_header = %self, %at, "deploy timestamp in the future");
            return Err(DeployConfigurationFailure::TimestampInFuture {
                validation_timestamp: at,
                got: self.timestamp(),
            });
        }

        Ok(())
>>>>>>> ff9e2ccc
    }

    /// Returns the timestamp of when the deploy expires, i.e. `self.timestamp + self.ttl`.
    pub fn expires(&self) -> Timestamp {
        self.timestamp.saturating_add(self.ttl)
    }
}

impl ToBytes for DeployHeader {
    fn write_bytes(&self, writer: &mut Vec<u8>) -> Result<(), bytesrepr::Error> {
        self.account.write_bytes(writer)?;
        self.timestamp.write_bytes(writer)?;
        self.ttl.write_bytes(writer)?;
        self.gas_price.write_bytes(writer)?;
        self.body_hash.write_bytes(writer)?;
        self.dependencies.write_bytes(writer)?;
        self.chain_name.write_bytes(writer)
    }

    fn to_bytes(&self) -> Result<Vec<u8>, bytesrepr::Error> {
        let mut buffer = bytesrepr::allocate_buffer(self)?;
        self.write_bytes(&mut buffer)?;
        Ok(buffer)
    }

    fn serialized_length(&self) -> usize {
        self.account.serialized_length()
            + self.timestamp.serialized_length()
            + self.ttl.serialized_length()
            + self.gas_price.serialized_length()
            + self.body_hash.serialized_length()
            + self.dependencies.serialized_length()
            + self.chain_name.serialized_length()
    }
}

impl FromBytes for DeployHeader {
    fn from_bytes(bytes: &[u8]) -> Result<(Self, &[u8]), bytesrepr::Error> {
        let (account, remainder) = PublicKey::from_bytes(bytes)?;
        let (timestamp, remainder) = Timestamp::from_bytes(remainder)?;
        let (ttl, remainder) = TimeDiff::from_bytes(remainder)?;
        let (gas_price, remainder) = u64::from_bytes(remainder)?;
        let (body_hash, remainder) = Digest::from_bytes(remainder)?;
        let (dependencies, remainder) = Vec::<DeployHash>::from_bytes(remainder)?;
        let (chain_name, remainder) = String::from_bytes(remainder)?;
        let deploy_header = DeployHeader {
            account,
            timestamp,
            ttl,
            gas_price,
            body_hash,
            dependencies,
            chain_name,
        };
        Ok((deploy_header, remainder))
    }
}

impl Display for DeployHeader {
    fn fmt(&self, formatter: &mut Formatter) -> fmt::Result {
        write!(
            formatter,
            "deploy-header[account: {}, timestamp: {}, ttl: {}, gas_price: {}, body_hash: {}, dependencies: [{}], chain_name: {}]",
            self.account,
            self.timestamp,
            self.ttl,
            self.gas_price,
            self.body_hash,
            DisplayIter::new(self.dependencies.iter()),
            self.chain_name,
        )
    }
}

#[cfg(test)]
impl DeployHeader {
    pub(super) fn invalidate(&mut self) {
        self.chain_name.clear();
    }
}<|MERGE_RESOLUTION|>--- conflicted
+++ resolved
@@ -12,13 +12,8 @@
 
 #[cfg(doc)]
 use super::Deploy;
-<<<<<<< HEAD
-use super::DeployHash;
+use super::{DeployConfigurationFailure, DeployHash};
 use crate::utils::DisplayIter;
-=======
-use super::{DeployConfigurationFailure, DeployHash};
-use crate::{types::chainspec::DeployConfig, utils::DisplayIter};
->>>>>>> ff9e2ccc
 
 /// The header portion of a [`Deploy`].
 #[derive(
@@ -96,16 +91,6 @@
         &self.chain_name
     }
 
-<<<<<<< HEAD
-    /// Determine if this deploy header has valid values based on a `DeployConfig` and timestamp.
-    pub fn is_valid(&self, deploy_config: &DeployConfig, current_timestamp: Timestamp) -> bool {
-        let ttl_valid = self.ttl() <= deploy_config.max_ttl;
-        let timestamp_valid = self.timestamp() <= current_timestamp;
-        let not_expired = !self.expired(current_timestamp);
-        #[allow(deprecated)]
-        let num_deps_valid = self.dependencies().len() <= deploy_config.max_dependencies as usize;
-        ttl_valid && timestamp_valid && not_expired && num_deps_valid
-=======
     /// Returns Ok if and only if the dependencies count and TTL are within limits, and the
     /// timestamp is not later than `at`.  Does NOT check for expiry.
     pub fn is_valid(
@@ -114,6 +99,7 @@
         at: Timestamp,
         deploy_hash: &DeployHash,
     ) -> Result<(), DeployConfigurationFailure> {
+        #[allow(deprecated)]
         if self.dependencies.len() > config.max_dependencies as usize {
             debug!(
                 %deploy_hash,
@@ -149,7 +135,6 @@
         }
 
         Ok(())
->>>>>>> ff9e2ccc
     }
 
     /// Returns the timestamp of when the deploy expires, i.e. `self.timestamp + self.ttl`.
