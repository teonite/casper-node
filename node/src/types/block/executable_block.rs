use std::{collections::BTreeMap, fmt};

use datasize::DataSize;
use serde::Serialize;

use casper_types::{
    BlockV2, EraId, PublicKey, RewardedSignatures, Timestamp, Transaction, TransactionHash,
    AUCTION_LANE_ID, INSTALL_UPGRADE_LANE_ID, MINT_LANE_ID, U512,
};

use super::{FinalizedBlock, InternalEraReport};

/// Data necessary for a block to be executed.
#[derive(DataSize, Debug, Clone, PartialEq, Serialize)]
pub struct ExecutableBlock {
    pub(crate) rewarded_signatures: RewardedSignatures,
    pub(crate) timestamp: Timestamp,
    pub(crate) random_bit: bool,
    pub(crate) era_report: Option<InternalEraReport>,
    pub(crate) era_id: EraId,
    pub(crate) height: u64,
    pub(crate) proposer: Box<PublicKey>,
    /// The transactions for the `FinalizedBlock`.
    pub(crate) transactions: Vec<Transaction>,
    pub(crate) transaction_map: BTreeMap<u8, Vec<TransactionHash>>,
    /// `None` may indicate that the rewards have not been computed yet,
    /// or that the block is not a switch one.
    pub(crate) rewards: Option<BTreeMap<PublicKey, Vec<U512>>>,
    /// `None` may indicate that the next era gas has not been computed yet,
    /// or that the block is not a switch one.
    pub(crate) next_era_gas_price: Option<u8>,
}

impl ExecutableBlock {
    pub(crate) fn mint(&self) -> Vec<TransactionHash> {
        self.transaction_map
            .get(&MINT_LANE_ID)
            .cloned()
            .unwrap_or_default()
    }

    pub(crate) fn auction(&self) -> Vec<TransactionHash> {
        self.transaction_map
            .get(&AUCTION_LANE_ID)
            .cloned()
            .unwrap_or_default()
    }

    pub(crate) fn install_upgrade(&self) -> Vec<TransactionHash> {
        self.transaction_map
<<<<<<< HEAD
            .get(&(TransactionCategory::InstallUpgrade as u8))
            .cloned()
            .unwrap_or_default()
    }

    pub(crate) fn standard(&self) -> Vec<TransactionHash> {
        self.transaction_map
            .get(&(TransactionCategory::Standard as u8))
=======
            .get(&INSTALL_UPGRADE_LANE_ID)
>>>>>>> abe46311
            .cloned()
            .unwrap_or_default()
    }

    pub(crate) fn entity(&self) -> Vec<TransactionHash> {
        self.transaction_map
            .get(&(TransactionCategory::Entity as u8))
            .cloned()
            .unwrap_or_default()
    }

    /// Creates a new `ExecutedBlock` from a `FinalizedBlock` and its transactions.
    pub fn from_finalized_block_and_transactions(
        finalized_block: FinalizedBlock,
        transactions: Vec<Transaction>,
    ) -> Self {
        Self {
            rewarded_signatures: finalized_block.rewarded_signatures,
            timestamp: finalized_block.timestamp,
            random_bit: finalized_block.random_bit,
            era_report: finalized_block.era_report,
            era_id: finalized_block.era_id,
            height: finalized_block.height,
            proposer: finalized_block.proposer,
            transactions,
            transaction_map: finalized_block.transactions,
            rewards: None,
            next_era_gas_price: None,
        }
    }

    /// Creates a new `ExecutedBlock` from a `BlockV2` and its deploys.
    pub fn from_block_and_transactions(block: BlockV2, transactions: Vec<Transaction>) -> Self {
        let era_report = block.era_end().map(|ee| InternalEraReport {
            equivocators: ee.equivocators().into(),
            inactive_validators: ee.inactive_validators().into(),
        });

        Self {
            rewarded_signatures: block.rewarded_signatures().clone(),
            timestamp: block.timestamp(),
            random_bit: block.random_bit(),
            era_report,
            era_id: block.era_id(),
            height: block.height(),
            proposer: Box::new(block.proposer().clone()),
            transactions,
            transaction_map: block.transactions().clone(),
            rewards: block.era_end().map(|era_end| era_end.rewards().clone()),
            next_era_gas_price: block.era_end().map(|era_end| era_end.next_era_gas_price()),
        }
    }
}

impl fmt::Display for ExecutableBlock {
    fn fmt(&self, formatter: &mut fmt::Formatter<'_>) -> fmt::Result {
        write!(
            formatter,
            "executable block #{} in {}, timestamp {}, {} transfers, {} staking txns, {} \
<<<<<<< HEAD
            install/upgrade txns, {} standard txns, {} entity txns",
=======
            install/upgrade txns",
>>>>>>> abe46311
            self.height,
            self.era_id,
            self.timestamp,
            self.mint().len(),
            self.auction().len(),
            self.install_upgrade().len(),
<<<<<<< HEAD
            self.standard().len(),
            self.entity().len()
=======
>>>>>>> abe46311
        )?;
        for (category, wasm_transaction) in self.transaction_map.iter() {
            if *category < 3 {
                continue;
            }
            write!(
                formatter,
                ", category: {} with {} transactions",
                *category,
                wasm_transaction.len()
            )?;
        }
        if let Some(ref ee) = self.era_report {
            write!(formatter, ", era_end: {:?}", ee)?;
        }
        if let Some(ref next_era_gas_price) = self.next_era_gas_price {
            write!(formatter, ", next_era_gas_price: {}", next_era_gas_price)?;
        }
        Ok(())
    }
}<|MERGE_RESOLUTION|>--- conflicted
+++ resolved
@@ -4,8 +4,7 @@
 use serde::Serialize;
 
 use casper_types::{
-    BlockV2, EraId, PublicKey, RewardedSignatures, Timestamp, Transaction, TransactionHash,
-    AUCTION_LANE_ID, INSTALL_UPGRADE_LANE_ID, MINT_LANE_ID, U512,
+    BlockV2, EraId, PublicKey, RewardedSignatures, Timestamp, Transaction, TransactionHash, AUCTION_LANE_ID, ENTITY_LANE_ID, INSTALL_UPGRADE_LANE_ID, MINT_LANE_ID, U512
 };
 
 use super::{FinalizedBlock, InternalEraReport};
@@ -48,25 +47,14 @@
 
     pub(crate) fn install_upgrade(&self) -> Vec<TransactionHash> {
         self.transaction_map
-<<<<<<< HEAD
-            .get(&(TransactionCategory::InstallUpgrade as u8))
-            .cloned()
-            .unwrap_or_default()
-    }
-
-    pub(crate) fn standard(&self) -> Vec<TransactionHash> {
-        self.transaction_map
-            .get(&(TransactionCategory::Standard as u8))
-=======
             .get(&INSTALL_UPGRADE_LANE_ID)
->>>>>>> abe46311
             .cloned()
             .unwrap_or_default()
     }
 
     pub(crate) fn entity(&self) -> Vec<TransactionHash> {
         self.transaction_map
-            .get(&(TransactionCategory::Entity as u8))
+            .get(&ENTITY_LANE_ID)
             .cloned()
             .unwrap_or_default()
     }
@@ -119,22 +107,14 @@
         write!(
             formatter,
             "executable block #{} in {}, timestamp {}, {} transfers, {} staking txns, {} \
-<<<<<<< HEAD
-            install/upgrade txns, {} standard txns, {} entity txns",
-=======
-            install/upgrade txns",
->>>>>>> abe46311
+            install/upgrade txns, {} entity txns",
             self.height,
             self.era_id,
             self.timestamp,
             self.mint().len(),
             self.auction().len(),
             self.install_upgrade().len(),
-<<<<<<< HEAD
-            self.standard().len(),
             self.entity().len()
-=======
->>>>>>> abe46311
         )?;
         for (category, wasm_transaction) in self.transaction_map.iter() {
             if *category < 3 {
