use std::{
    cmp::{Ord, PartialOrd},
    collections::BTreeMap,
    fmt::{self, Display, Formatter},
    hash::Hash,
};

#[cfg(test)]
use std::collections::BTreeSet;

use datasize::DataSize;
use serde::{Deserialize, Serialize};

#[cfg(test)]
use casper_types::{SecretKey, Transaction};
#[cfg(test)]
use {casper_types::testing::TestRng, rand::Rng};

use casper_types::{
    BlockV2, EraId, PublicKey, RewardedSignatures, Timestamp, TransactionHash, AUCTION_LANE_ID,
    INSTALL_UPGRADE_LANE_ID, MINT_LANE_ID,
};

use super::BlockPayload;

/// The piece of information that will become the content of a future block after it was finalized
/// and before execution happened yet.
#[derive(Clone, DataSize, Debug, PartialOrd, Ord, PartialEq, Eq, Hash, Serialize, Deserialize)]
pub struct FinalizedBlock {
    pub(crate) transactions: BTreeMap<u8, Vec<TransactionHash>>,
    pub(crate) rewarded_signatures: RewardedSignatures,
    pub(crate) timestamp: Timestamp,
    pub(crate) random_bit: bool,
    pub(crate) era_report: Option<InternalEraReport>,
    pub(crate) era_id: EraId,
    pub(crate) height: u64,
    pub(crate) proposer: Box<PublicKey>,
}

/// `EraReport` used only internally. The one in types is a part of `EraEndV1`.
#[derive(
    Clone, DataSize, Debug, PartialOrd, Ord, PartialEq, Eq, Hash, Serialize, Deserialize, Default,
)]
pub struct InternalEraReport {
    /// The set of equivocators.
    pub equivocators: Vec<PublicKey>,
    /// Validators that haven't produced any unit during the era.
    pub inactive_validators: Vec<PublicKey>,
}

impl FinalizedBlock {
    pub(crate) fn new(
        block_payload: BlockPayload,
        era_report: Option<InternalEraReport>,
        timestamp: Timestamp,
        era_id: EraId,
        height: u64,
        proposer: PublicKey,
    ) -> Self {
<<<<<<< HEAD
        let transactions = {
            let mut ret = BTreeMap::new();
            ret.insert(
                TransactionCategory::Mint as u8,
                block_payload.mint().map(|(x, _)| x).copied().collect(),
            );
            ret.insert(
                TransactionCategory::Auction as u8,
                block_payload.auction().map(|(x, _)| x).copied().collect(),
            );
            ret.insert(
                TransactionCategory::Standard as u8,
                block_payload.standard().map(|(x, _)| x).copied().collect(),
            );
            ret.insert(
                TransactionCategory::InstallUpgrade as u8,
                block_payload
                    .install_upgrade()
                    .map(|(x, _)| x)
                    .copied()
                    .collect(),
            );
            ret.insert(
                TransactionCategory::Entity as u8,
                block_payload.entity().map(|(x, _)| x).copied().collect(),
            );
            ret
        };
=======
        let transactions = block_payload.finalized_payload();
>>>>>>> abe46311

        FinalizedBlock {
            transactions,
            rewarded_signatures: block_payload.rewarded_signatures().clone(),
            timestamp,
            random_bit: block_payload.random_bit(),
            era_report,
            era_id,
            height,
            proposer: Box::new(proposer),
        }
    }

    pub(crate) fn mint(&self) -> Vec<TransactionHash> {
        self.transactions
            .get(&MINT_LANE_ID)
            .map(|transactions| transactions.to_vec())
            .unwrap_or_default()
    }

    pub(crate) fn auction(&self) -> Vec<TransactionHash> {
        self.transactions
            .get(&AUCTION_LANE_ID)
            .map(|transactions| transactions.to_vec())
            .unwrap_or_default()
    }

    pub(crate) fn install_upgrade(&self) -> Vec<TransactionHash> {
        self.transactions
            .get(&INSTALL_UPGRADE_LANE_ID)
            .map(|transactions| transactions.to_vec())
            .unwrap_or_default()
<<<<<<< HEAD
    }

    pub(crate) fn standard(&self) -> Vec<TransactionHash> {
        self.transactions
            .get(&(TransactionCategory::Standard as u8))
            .map(|transactions| transactions.to_vec())
            .unwrap_or_default()
    }

    pub(crate) fn entity(&self) -> Vec<TransactionHash> {
        self.transactions
            .get(&(TransactionCategory::Entity as u8))
            .map(|transactions| transactions.to_vec())
            .unwrap_or_default()
=======
>>>>>>> abe46311
    }

    /// The list of deploy hashes chained with the list of transfer hashes.
    pub(crate) fn all_transactions(&self) -> impl Iterator<Item = &TransactionHash> {
        self.transactions.values().flatten()
    }

    /// Generates a random instance using a `TestRng` and includes specified deploys.
    #[cfg(test)]
    pub(crate) fn random<'a, I: IntoIterator<Item = &'a Transaction>>(
        rng: &mut TestRng,
        txns_iter: I,
    ) -> Self {
        let era = rng.gen_range(0..5);
        let height = era * 10 + rng.gen_range(0..10);
        let is_switch = rng.gen_bool(0.1);

        FinalizedBlock::random_with_specifics(
            rng,
            EraId::from(era),
            height,
            is_switch,
            Timestamp::now(),
            txns_iter,
        )
    }

    /// Generates a random instance using a `TestRng`, but using the specified values.
    /// If `deploy` is `None`, random deploys will be generated, otherwise, the provided `deploy`
    /// will be used.
    #[cfg(test)]
    pub(crate) fn random_with_specifics<'a, I: IntoIterator<Item = &'a Transaction>>(
        rng: &mut TestRng,
        era_id: EraId,
        height: u64,
        is_switch: bool,
        timestamp: Timestamp,
        txns_iter: I,
    ) -> Self {
        let mut transactions = BTreeMap::new();
        let mut standard = vec![];
        for transaction in txns_iter {
            standard.push((transaction.hash(), BTreeSet::new()));
        }
        transactions.insert(3, standard);
        let rewarded_signatures = Default::default();
        let random_bit = rng.gen();
        let block_payload =
            BlockPayload::new(transactions, vec![], rewarded_signatures, random_bit);

        let era_report = if is_switch {
            Some(InternalEraReport::random(rng))
        } else {
            None
        };
        let secret_key: SecretKey = SecretKey::ed25519_from_bytes(rng.gen::<[u8; 32]>()).unwrap();
        let public_key = PublicKey::from(&secret_key);

        FinalizedBlock::new(
            block_payload,
            era_report,
            timestamp,
            era_id,
            height,
            public_key,
        )
    }
}

impl From<BlockV2> for FinalizedBlock {
    fn from(block: BlockV2) -> Self {
        FinalizedBlock {
            transactions: block.transactions().clone(),
            timestamp: block.timestamp(),
            random_bit: block.random_bit(),
            era_report: block.era_end().map(|era_end| InternalEraReport {
                equivocators: Vec::from(era_end.equivocators()),
                inactive_validators: Vec::from(era_end.inactive_validators()),
            }),
            era_id: block.era_id(),
            height: block.height(),
            proposer: Box::new(block.proposer().clone()),
            rewarded_signatures: block.rewarded_signatures().clone(),
        }
    }
}

impl Display for FinalizedBlock {
    fn fmt(&self, formatter: &mut Formatter<'_>) -> fmt::Result {
        write!(
            formatter,
            "finalized block #{} in {}, timestamp {}, {} transfers, {} staking txns, {} \
<<<<<<< HEAD
            install/upgrade txns, {} standard txns, {} entity txns",
=======
            install/upgrade txns,",
>>>>>>> abe46311
            self.height,
            self.era_id,
            self.timestamp,
            self.mint().len(),
            self.auction().len(),
            self.install_upgrade().len(),
<<<<<<< HEAD
            self.standard().len(),
            self.entity().len(),
=======
>>>>>>> abe46311
        )?;
        for (category, transactions) in self.transactions.iter() {
            write!(
                formatter,
                "category: {} has {} transactions",
                category,
                transactions.len()
            )?;
        }
        if let Some(ref ee) = self.era_report {
            write!(formatter, ", era_end: {:?}", ee)?;
        }
        Ok(())
    }
}

impl InternalEraReport {
    /// Returns a random `InternalEraReport`.
    #[cfg(test)]
    pub fn random(rng: &mut TestRng) -> Self {
        let equivocators_count = rng.gen_range(0..5);
        let inactive_count = rng.gen_range(0..5);
        let equivocators = core::iter::repeat_with(|| PublicKey::random(rng))
            .take(equivocators_count)
            .collect();
        let inactive_validators = core::iter::repeat_with(|| PublicKey::random(rng))
            .take(inactive_count)
            .collect();

        InternalEraReport {
            equivocators,
            inactive_validators,
        }
    }
}

#[cfg(test)]
mod tests {
    use super::*;
    use casper_types::Deploy;

    #[test]
    fn should_convert_from_proposable_to_finalized_without_dropping_hashes() {
        let mut rng = TestRng::new();

        let large_lane_id = 3;
        let standard = Transaction::Deploy(Deploy::random(&mut rng));
        let hash = standard.hash();
        let transactions = {
            let mut ret = BTreeMap::new();
<<<<<<< HEAD
            ret.insert(TransactionCategory::Standard, vec![(hash, BTreeSet::new())]);
            ret.insert(TransactionCategory::Mint, vec![]);
            ret.insert(TransactionCategory::InstallUpgrade, vec![]);
            ret.insert(TransactionCategory::Auction, vec![]);
            ret.insert(TransactionCategory::Entity, vec![]);
=======
            ret.insert(large_lane_id, vec![(hash, BTreeSet::new())]);
            ret.insert(MINT_LANE_ID, vec![]);
            ret.insert(INSTALL_UPGRADE_LANE_ID, vec![]);
            ret.insert(AUCTION_LANE_ID, vec![]);
>>>>>>> abe46311
            ret
        };
        let block_payload = BlockPayload::new(transactions, vec![], Default::default(), false);

        let fb = FinalizedBlock::new(
            block_payload,
            None,
            Timestamp::now(),
            EraId::random(&mut rng),
            90,
            PublicKey::random(&mut rng),
        );

        let transactions = fb.transactions.get(&large_lane_id).unwrap();
        assert!(!transactions.is_empty())
    }
}<|MERGE_RESOLUTION|>--- conflicted
+++ resolved
@@ -18,7 +18,7 @@
 
 use casper_types::{
     BlockV2, EraId, PublicKey, RewardedSignatures, Timestamp, TransactionHash, AUCTION_LANE_ID,
-    INSTALL_UPGRADE_LANE_ID, MINT_LANE_ID,
+    ENTITY_LANE_ID, INSTALL_UPGRADE_LANE_ID, MINT_LANE_ID,
 };
 
 use super::BlockPayload;
@@ -57,38 +57,7 @@
         height: u64,
         proposer: PublicKey,
     ) -> Self {
-<<<<<<< HEAD
-        let transactions = {
-            let mut ret = BTreeMap::new();
-            ret.insert(
-                TransactionCategory::Mint as u8,
-                block_payload.mint().map(|(x, _)| x).copied().collect(),
-            );
-            ret.insert(
-                TransactionCategory::Auction as u8,
-                block_payload.auction().map(|(x, _)| x).copied().collect(),
-            );
-            ret.insert(
-                TransactionCategory::Standard as u8,
-                block_payload.standard().map(|(x, _)| x).copied().collect(),
-            );
-            ret.insert(
-                TransactionCategory::InstallUpgrade as u8,
-                block_payload
-                    .install_upgrade()
-                    .map(|(x, _)| x)
-                    .copied()
-                    .collect(),
-            );
-            ret.insert(
-                TransactionCategory::Entity as u8,
-                block_payload.entity().map(|(x, _)| x).copied().collect(),
-            );
-            ret
-        };
-=======
         let transactions = block_payload.finalized_payload();
->>>>>>> abe46311
 
         FinalizedBlock {
             transactions,
@@ -121,23 +90,13 @@
             .get(&INSTALL_UPGRADE_LANE_ID)
             .map(|transactions| transactions.to_vec())
             .unwrap_or_default()
-<<<<<<< HEAD
-    }
-
-    pub(crate) fn standard(&self) -> Vec<TransactionHash> {
-        self.transactions
-            .get(&(TransactionCategory::Standard as u8))
-            .map(|transactions| transactions.to_vec())
-            .unwrap_or_default()
     }
 
     pub(crate) fn entity(&self) -> Vec<TransactionHash> {
         self.transactions
-            .get(&(TransactionCategory::Entity as u8))
-            .map(|transactions| transactions.to_vec())
-            .unwrap_or_default()
-=======
->>>>>>> abe46311
+            .get(&ENTITY_LANE_ID)
+            .map(|transactions| transactions.to_vec())
+            .unwrap_or_default()
     }
 
     /// The list of deploy hashes chained with the list of transfer hashes.
@@ -230,22 +189,14 @@
         write!(
             formatter,
             "finalized block #{} in {}, timestamp {}, {} transfers, {} staking txns, {} \
-<<<<<<< HEAD
-            install/upgrade txns, {} standard txns, {} entity txns",
-=======
-            install/upgrade txns,",
->>>>>>> abe46311
+            install/upgrade txns, {} entity txns",
             self.height,
             self.era_id,
             self.timestamp,
             self.mint().len(),
             self.auction().len(),
             self.install_upgrade().len(),
-<<<<<<< HEAD
-            self.standard().len(),
             self.entity().len(),
-=======
->>>>>>> abe46311
         )?;
         for (category, transactions) in self.transactions.iter() {
             write!(
@@ -285,7 +236,7 @@
 #[cfg(test)]
 mod tests {
     use super::*;
-    use casper_types::Deploy;
+    use casper_types::{Deploy, ENTITY_LANE_ID};
 
     #[test]
     fn should_convert_from_proposable_to_finalized_without_dropping_hashes() {
@@ -296,18 +247,11 @@
         let hash = standard.hash();
         let transactions = {
             let mut ret = BTreeMap::new();
-<<<<<<< HEAD
-            ret.insert(TransactionCategory::Standard, vec![(hash, BTreeSet::new())]);
-            ret.insert(TransactionCategory::Mint, vec![]);
-            ret.insert(TransactionCategory::InstallUpgrade, vec![]);
-            ret.insert(TransactionCategory::Auction, vec![]);
-            ret.insert(TransactionCategory::Entity, vec![]);
-=======
             ret.insert(large_lane_id, vec![(hash, BTreeSet::new())]);
             ret.insert(MINT_LANE_ID, vec![]);
             ret.insert(INSTALL_UPGRADE_LANE_ID, vec![]);
             ret.insert(AUCTION_LANE_ID, vec![]);
->>>>>>> abe46311
+            ret.insert(ENTITY_LANE_ID, vec![]);
             ret
         };
         let block_payload = BlockPayload::new(transactions, vec![], Default::default(), false);
