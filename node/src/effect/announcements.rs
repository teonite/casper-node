--- conflicted
+++ resolved
@@ -57,47 +57,6 @@
     }
 }
 
-<<<<<<< HEAD
-=======
-/// A networking layer announcement.
-#[derive(Debug, Serialize)]
-#[must_use]
-pub(crate) enum NetworkAnnouncement<P> {
-    /// A payload message has been received from a peer.
-    MessageReceived {
-        /// The sender of the message
-        sender: NodeId,
-        /// The message payload
-        payload: P,
-    },
-    /// Our public listening address should be gossiped across the network.
-    GossipOurAddress(GossipedAddress),
-    /// A new peer connection was established.
-    ///
-    /// IMPORTANT NOTE: This announcement is a work-around for some short-term functionality. Do
-    ///                 not rely on or use this for anything without asking anyone that has written
-    ///                 this section of the code first!
-    NewPeer(NodeId),
-}
-
-impl<P> Display for NetworkAnnouncement<P>
-where
-    P: Display,
-{
-    fn fmt(&self, formatter: &mut Formatter<'_>) -> fmt::Result {
-        match self {
-            NetworkAnnouncement::MessageReceived { sender, payload } => {
-                write!(formatter, "received from {}: {}", sender, payload)
-            }
-            NetworkAnnouncement::GossipOurAddress(_) => write!(formatter, "gossip our address"),
-            NetworkAnnouncement::NewPeer(id) => {
-                write!(formatter, "new peer connection established to {}", id)
-            }
-        }
-    }
-}
-
->>>>>>> 53ff12a5
 /// An RPC API server announcement.
 #[derive(Debug, Serialize)]
 #[must_use]
