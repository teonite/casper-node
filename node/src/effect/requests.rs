//! Request effects.
//!
//! Requests typically ask other components to perform a service and report back the result. See the
//! top-level module documentation for details.

use std::{
    collections::{BTreeMap, BTreeSet, HashMap, HashSet},
    fmt::{self, Display, Formatter},
    mem,
    sync::Arc,
};

use datasize::DataSize;
use serde::Serialize;
use smallvec::SmallVec;
use static_assertions::const_assert;

use casper_binary_port::{
    ConsensusStatus, ConsensusValidatorChanges, LastProgress, NetworkName, RecordId, Uptime,
};
use casper_storage::{
    block_store::types::ApprovalsHashes,
    data_access_layer::{
        prefixed_values::{PrefixedValuesRequest, PrefixedValuesResult},
        tagged_values::{TaggedValuesRequest, TaggedValuesResult},
        AddressableEntityResult, BalanceRequest, BalanceResult, EntryPointsResult,
        EraValidatorsRequest, EraValidatorsResult, ExecutionResultsChecksumResult, PutTrieRequest,
        PutTrieResult, QueryRequest, QueryResult, SeigniorageRecipientsRequest,
        SeigniorageRecipientsResult, TrieRequest, TrieResult,
    },
    DbRawBytesSpec,
};
use casper_types::{
    execution::ExecutionResult, Approval, AvailableBlockRange, Block, BlockHash, BlockHeader,
    BlockSignatures, BlockSynchronizerStatus, BlockV2, ChainspecRawBytes, DeployHash, Digest,
    DisplayIter, EntityAddr, EraId, ExecutionInfo, FinalitySignature, FinalitySignatureId, Key,
<<<<<<< HEAD
    NextUpgrade, ProtocolUpgradeConfig, ProtocolVersion, PublicKey, TimeDiff, Timestamp,
    Transaction, TransactionHash, TransactionId, Transfer,
=======
    NextUpgrade, ProtocolUpgradeConfig, PublicKey, TimeDiff, Timestamp, Transaction,
    TransactionHash, TransactionHeader, TransactionId, Transfer,
>>>>>>> 211cc8d8
};

use super::{AutoClosingResponder, GossipTarget, Responder};
use crate::{
    components::{
        block_synchronizer::{
            GlobalStateSynchronizerError, GlobalStateSynchronizerResponse, TrieAccumulatorError,
            TrieAccumulatorResponse,
        },
        consensus::{ClContext, ProposedBlock},
        contract_runtime::SpeculativeExecutionResult,
        diagnostics_port::StopAtSpec,
        fetcher::{FetchItem, FetchResult},
        gossiper::GossipItem,
        network::NetworkInsights,
        transaction_acceptor,
    },
    contract_runtime::ExecutionPreState,
    reactor::main_reactor::ReactorState,
    types::{
        appendable_block::AppendableBlock, BlockExecutionResultsOrChunk,
        BlockExecutionResultsOrChunkId, BlockWithMetadata, ExecutableBlock, LegacyDeploy,
        MetaBlockState, NodeId, StatusFeed, TransactionHeader,
    },
    utils::Source,
};

const _STORAGE_REQUEST_SIZE: usize = mem::size_of::<StorageRequest>();
const_assert!(_STORAGE_REQUEST_SIZE < 129);

/// A metrics request.
#[derive(Debug)]
pub(crate) enum MetricsRequest {
    /// Render current node metrics as prometheus-formatted string.
    RenderNodeMetricsText {
        /// Responder returning the rendered metrics or `None`, if an internal error occurred.
        responder: Responder<Option<String>>,
    },
}

impl Display for MetricsRequest {
    fn fmt(&self, formatter: &mut Formatter<'_>) -> fmt::Result {
        match self {
            MetricsRequest::RenderNodeMetricsText { .. } => write!(formatter, "get metrics text"),
        }
    }
}

const _NETWORK_EVENT_SIZE: usize = mem::size_of::<NetworkRequest<String>>();
const_assert!(_NETWORK_EVENT_SIZE < 105);

/// A networking request.
#[derive(Debug, Serialize)]
#[must_use]
pub(crate) enum NetworkRequest<P> {
    /// Send a message on the network to a specific peer.
    SendMessage {
        /// Message destination.
        dest: Box<NodeId>,
        /// Message payload.
        payload: Box<P>,
        /// If `true`, the responder will be called early after the message has been queued, not
        /// waiting until it has passed to the kernel.
        respond_after_queueing: bool,
        /// Responder to be called when the message has been *buffered for sending*.
        #[serde(skip_serializing)]
        auto_closing_responder: AutoClosingResponder<()>,
    },
    /// Send a message on the network to validator peers in the given era.
    ValidatorBroadcast {
        /// Message payload.
        payload: Box<P>,
        /// Era whose validators are recipients.
        era_id: EraId,
        /// Responder to be called when all messages are queued.
        #[serde(skip_serializing)]
        auto_closing_responder: AutoClosingResponder<()>,
    },
    /// Gossip a message to a random subset of peers.
    Gossip {
        /// Payload to gossip.
        payload: Box<P>,
        /// Type of peers that should receive the gossip message.
        gossip_target: GossipTarget,
        /// Number of peers to gossip to. This is an upper bound, otherwise best-effort.
        count: usize,
        /// Node IDs of nodes to exclude from gossiping to.
        #[serde(skip_serializing)]
        exclude: HashSet<NodeId>,
        /// Responder to be called when all messages are queued.
        #[serde(skip_serializing)]
        auto_closing_responder: AutoClosingResponder<HashSet<NodeId>>,
    },
}

impl<P> NetworkRequest<P> {
    /// Transform a network request by mapping the contained payload.
    ///
    /// This is a replacement for a `From` conversion that is not possible without specialization.
    pub(crate) fn map_payload<F, P2>(self, wrap_payload: F) -> NetworkRequest<P2>
    where
        F: FnOnce(P) -> P2,
    {
        match self {
            NetworkRequest::SendMessage {
                dest,
                payload,
                respond_after_queueing,
                auto_closing_responder,
            } => NetworkRequest::SendMessage {
                dest,
                payload: Box::new(wrap_payload(*payload)),
                respond_after_queueing,
                auto_closing_responder,
            },
            NetworkRequest::ValidatorBroadcast {
                payload,
                era_id,
                auto_closing_responder,
            } => NetworkRequest::ValidatorBroadcast {
                payload: Box::new(wrap_payload(*payload)),
                era_id,
                auto_closing_responder,
            },
            NetworkRequest::Gossip {
                payload,
                gossip_target,
                count,
                exclude,
                auto_closing_responder,
            } => NetworkRequest::Gossip {
                payload: Box::new(wrap_payload(*payload)),
                gossip_target,
                count,
                exclude,
                auto_closing_responder,
            },
        }
    }
}

impl<P> Display for NetworkRequest<P>
where
    P: Display,
{
    fn fmt(&self, formatter: &mut Formatter<'_>) -> fmt::Result {
        match self {
            NetworkRequest::SendMessage { dest, payload, .. } => {
                write!(formatter, "send to {}: {}", dest, payload)
            }
            NetworkRequest::ValidatorBroadcast { payload, .. } => {
                write!(formatter, "broadcast: {}", payload)
            }
            NetworkRequest::Gossip { payload, .. } => write!(formatter, "gossip: {}", payload),
        }
    }
}

/// A networking info request.
#[derive(Debug, Serialize)]
pub(crate) enum NetworkInfoRequest {
    /// Get incoming and outgoing peers.
    Peers {
        /// Responder to be called with all connected peers.
        /// Responds with a map from [NodeId]s to a socket address, represented as a string.
        responder: Responder<BTreeMap<NodeId, String>>,
    },
    /// Get up to `count` fully-connected peers in random order.
    FullyConnectedPeers {
        count: usize,
        /// Responder to be called with the peers.
        responder: Responder<Vec<NodeId>>,
    },
    /// Get detailed insights into the nodes networking.
    Insight {
        responder: Responder<NetworkInsights>,
    },
}

impl Display for NetworkInfoRequest {
    fn fmt(&self, formatter: &mut Formatter<'_>) -> fmt::Result {
        match self {
            NetworkInfoRequest::Peers { responder: _ } => {
                formatter.write_str("get peers-to-socket-address map")
            }
            NetworkInfoRequest::FullyConnectedPeers {
                count,
                responder: _,
            } => {
                write!(formatter, "get up to {} fully connected peers", count)
            }
            NetworkInfoRequest::Insight { responder: _ } => {
                formatter.write_str("get networking insights")
            }
        }
    }
}

/// A gossip request.
///
/// This request usually initiates gossiping process of the specified item. Note that the gossiper
/// will fetch the item itself, so only the ID is needed.
///
/// The responder will be called as soon as the gossiper has initiated the process.
// Note: This request should eventually entirely replace `ItemReceived`.
#[derive(Debug, Serialize)]
#[must_use]
pub(crate) struct BeginGossipRequest<T>
where
    T: GossipItem,
{
    pub(crate) item_id: T::Id,
    pub(crate) source: Source,
    pub(crate) target: GossipTarget,
    pub(crate) responder: Responder<()>,
}

impl<T> Display for BeginGossipRequest<T>
where
    T: GossipItem,
{
    fn fmt(&self, f: &mut Formatter<'_>) -> fmt::Result {
        write!(f, "begin gossip of {} from {}", self.item_id, self.source)
    }
}

#[derive(Debug, Serialize)]
/// A storage request.
pub(crate) enum StorageRequest {
    /// Store given block.
    PutBlock {
        /// Block to be stored.
        block: Arc<Block>,
        /// Responder to call with the result.  Returns true if the block was stored on this
        /// attempt or false if it was previously stored.
        responder: Responder<bool>,
    },
    /// Store the approvals hashes.
    PutApprovalsHashes {
        /// Approvals hashes to store.
        approvals_hashes: Box<ApprovalsHashes>,
        responder: Responder<bool>,
    },
    /// Store the block and approvals hashes.
    PutExecutedBlock {
        /// Block to be stored.
        block: Arc<BlockV2>,
        /// Approvals hashes to store.
        approvals_hashes: Box<ApprovalsHashes>,
        execution_results: HashMap<TransactionHash, ExecutionResult>,
        responder: Responder<bool>,
    },
    /// Retrieve block with given hash.
    GetBlock {
        /// Hash of block to be retrieved.
        block_hash: BlockHash,
        /// Responder to call with the result.  Returns `None` if the block doesn't exist in local
        /// storage.
        responder: Responder<Option<Block>>,
    },
    IsBlockStored {
        block_hash: BlockHash,
        responder: Responder<bool>,
    },
    /// Retrieve the approvals hashes.
    GetApprovalsHashes {
        /// Hash of the block for which to retrieve approvals hashes.
        block_hash: BlockHash,
        /// Responder to call with the result.  Returns `None` if the approvals hashes don't exist
        /// in local storage.
        responder: Responder<Option<ApprovalsHashes>>,
    },
    /// Retrieve highest complete block.
    GetHighestCompleteBlock {
        /// Responder.
        responder: Responder<Option<Block>>,
    },
    /// Retrieve highest complete block header.
    GetHighestCompleteBlockHeader {
        /// Responder.
        responder: Responder<Option<BlockHeader>>,
    },
    /// Retrieve the era IDs of the blocks in which the given transactions were executed.
    GetTransactionsEraIds {
        transaction_hashes: HashSet<TransactionHash>,
        responder: Responder<HashSet<EraId>>,
    },
    /// Retrieve block header with given hash.
    GetBlockHeader {
        /// Hash of block to get header of.
        block_hash: BlockHash,
        /// If true, only return `Some` if the block is in the available block range, i.e. the
        /// highest contiguous range of complete blocks.
        only_from_available_block_range: bool,
        /// Responder to call with the result.  Returns `None` if the block header doesn't exist in
        /// local storage.
        responder: Responder<Option<BlockHeader>>,
    },
    /// Retrieve block header with given hash.
    GetRawData {
        /// Which record to get.
        record_id: RecordId,
        /// bytesrepr serialized key.
        key: Vec<u8>,
        /// Responder to call with the result.  Returns `None` if the data doesn't exist in
        /// local storage.
        responder: Responder<Option<DbRawBytesSpec>>,
    },
    GetBlockHeaderByHeight {
        /// Height of block to get header of.
        block_height: u64,
        /// If true, only return `Some` if the block is in the available block range, i.e. the
        /// highest contiguous range of complete blocks.
        only_from_available_block_range: bool,
        /// Responder to call with the result.  Returns `None` if the block header doesn't exist in
        /// local storage.
        responder: Responder<Option<BlockHeader>>,
    },
    GetLatestSwitchBlockHeader {
        responder: Responder<Option<BlockHeader>>,
    },
    GetSwitchBlockHeaderByEra {
        /// Era ID for which to get the block header.
        era_id: EraId,
        /// Responder to call with the result.
        responder: Responder<Option<BlockHeader>>,
    },
    /// Retrieve all transfers in a block with given hash.
    GetBlockTransfers {
        /// Hash of block to get transfers of.
        block_hash: BlockHash,
        /// Responder to call with the result.  Returns `None` if the transfers do not exist in
        /// local storage under the block_hash provided.
        responder: Responder<Option<Vec<Transfer>>>,
    },
    PutTransaction {
        transaction: Arc<Transaction>,
        /// Returns `true` if the transaction was stored on this attempt or false if it was
        /// previously stored.
        responder: Responder<bool>,
    },
    /// Retrieve transaction with given hashes.
    GetTransactions {
        transaction_hashes: Vec<TransactionHash>,
        #[allow(clippy::type_complexity)]
        responder: Responder<SmallVec<[Option<(Transaction, Option<BTreeSet<Approval>>)>; 1]>>,
    },
    /// Retrieve legacy deploy with given hash.
    GetLegacyDeploy {
        deploy_hash: DeployHash,
        responder: Responder<Option<LegacyDeploy>>,
    },
    GetTransaction {
        transaction_id: TransactionId,
        responder: Responder<Option<Transaction>>,
    },
    IsTransactionStored {
        transaction_id: TransactionId,
        responder: Responder<bool>,
    },
    GetTransactionAndExecutionInfo {
        transaction_hash: TransactionHash,
        with_finalized_approvals: bool,
        responder: Responder<Option<(Transaction, Option<ExecutionInfo>)>>,
    },
    /// Store execution results for a set of transactions of a single block.
    ///
    /// Will return a fatal error if there are already execution results known for a specific
    /// transaction/block combination and a different result is inserted.
    ///
    /// Inserting the same transaction/block combination multiple times with the same execution
    /// results is not an error and will silently be ignored.
    PutExecutionResults {
        /// Hash of block.
        block_hash: Box<BlockHash>,
        block_height: u64,
        era_id: EraId,
        /// Mapping of transactions to execution results of the block.
        execution_results: HashMap<TransactionHash, ExecutionResult>,
        /// Responder to call when done storing.
        responder: Responder<()>,
    },
    GetExecutionResults {
        block_hash: BlockHash,
        responder: Responder<Option<Vec<(TransactionHash, TransactionHeader, ExecutionResult)>>>,
    },
    GetBlockExecutionResultsOrChunk {
        /// Request ID.
        id: BlockExecutionResultsOrChunkId,
        /// Responder to call with the execution results.
        /// None is returned when we don't have the block in the storage.
        responder: Responder<Option<BlockExecutionResultsOrChunk>>,
    },
    /// Retrieve a finality signature by block hash and public key.
    GetFinalitySignature {
        id: Box<FinalitySignatureId>,
        responder: Responder<Option<FinalitySignature>>,
    },
    IsFinalitySignatureStored {
        id: Box<FinalitySignatureId>,
        responder: Responder<bool>,
    },
    /// Retrieve block and its metadata at a given height.
    GetBlockAndMetadataByHeight {
        /// The height of the block.
        block_height: BlockHeight,
        /// Flag indicating whether storage should check the block availability before trying to
        /// retrieve it.
        only_from_available_block_range: bool,
        /// The responder to call with the results.
        responder: Responder<Option<BlockWithMetadata>>,
    },
    /// Get a single finality signature for a block hash.
    GetBlockSignature {
        /// The hash for the request.
        block_hash: BlockHash,
        /// The public key of the signer.
        public_key: Box<PublicKey>,
        /// Responder to call with the result.
        responder: Responder<Option<FinalitySignature>>,
    },
    /// Store finality signatures.
    PutBlockSignatures {
        /// Signatures that are to be stored.
        signatures: BlockSignatures,
        /// Responder to call with the result, if true then the signatures were successfully
        /// stored.
        responder: Responder<bool>,
    },
    PutFinalitySignature {
        signature: Box<FinalitySignature>,
        responder: Responder<bool>,
    },
    /// Store a block header.
    PutBlockHeader {
        /// Block header that is to be stored.
        block_header: Box<BlockHeader>,
        /// Responder to call with the result, if true then the block header was successfully
        /// stored.
        responder: Responder<bool>,
    },
    /// Retrieve the height range of fully available blocks (not just block headers). Returns
    /// `[u64::MAX, u64::MAX]` when there are no sequences.
    GetAvailableBlockRange {
        /// Responder to call with the result.
        responder: Responder<AvailableBlockRange>,
    },
    /// Store a set of finalized approvals for a specific transaction.
    StoreFinalizedApprovals {
        /// The transaction hash to store the finalized approvals for.
        transaction_hash: TransactionHash,
        /// The set of finalized approvals.
        finalized_approvals: BTreeSet<Approval>,
        /// Responder, responded to once the approvals are written.  If true, new approvals were
        /// written.
        responder: Responder<bool>,
    },
    /// Retrieve the height of the final block of the previous protocol version, if known.
    GetKeyBlockHeightForActivationPoint { responder: Responder<Option<u64>> },
    /// Retrieve the block utilization score.
    GetBlockUtilizationScore {
        /// The era id.
        era_id: EraId,
        /// The block height of the switch block
        block_height: u64,
        /// The utilization within the switch block.
        switch_block_utilization: u64,
        /// Responder, responded once the utilization for the era has been determined.
        responder: Responder<Option<(u64, u64)>>,
    },
}

impl Display for StorageRequest {
    fn fmt(&self, formatter: &mut Formatter<'_>) -> fmt::Result {
        match self {
            StorageRequest::PutBlock { block, .. } => {
                write!(formatter, "put {}", block)
            }
            StorageRequest::PutApprovalsHashes {
                approvals_hashes, ..
            } => {
                write!(formatter, "put {}", approvals_hashes)
            }
            StorageRequest::GetBlock { block_hash, .. } => {
                write!(formatter, "get block {}", block_hash)
            }
            StorageRequest::IsBlockStored { block_hash, .. } => {
                write!(formatter, "is block {} stored", block_hash)
            }
            StorageRequest::GetApprovalsHashes { block_hash, .. } => {
                write!(formatter, "get approvals hashes {}", block_hash)
            }
            StorageRequest::GetHighestCompleteBlock { .. } => {
                write!(formatter, "get highest complete block")
            }
            StorageRequest::GetHighestCompleteBlockHeader { .. } => {
                write!(formatter, "get highest complete block header")
            }
            StorageRequest::GetTransactionsEraIds {
                transaction_hashes, ..
            } => {
                write!(
                    formatter,
                    "get era ids for {} transactions",
                    transaction_hashes.len()
                )
            }
            StorageRequest::GetBlockHeader { block_hash, .. } => {
                write!(formatter, "get {}", block_hash)
            }
            StorageRequest::GetBlockHeaderByHeight { block_height, .. } => {
                write!(formatter, "get header for height {}", block_height)
            }
            StorageRequest::GetLatestSwitchBlockHeader { .. } => {
                write!(formatter, "get latest switch block header")
            }
            StorageRequest::GetSwitchBlockHeaderByEra { era_id, .. } => {
                write!(formatter, "get header for era {}", era_id)
            }
            StorageRequest::GetBlockTransfers { block_hash, .. } => {
                write!(formatter, "get transfers for {}", block_hash)
            }
            StorageRequest::PutTransaction { transaction, .. } => {
                write!(formatter, "put {}", transaction)
            }
            StorageRequest::GetTransactions {
                transaction_hashes, ..
            } => {
                write!(
                    formatter,
                    "get {}",
                    DisplayIter::new(transaction_hashes.iter())
                )
            }
            StorageRequest::GetLegacyDeploy { deploy_hash, .. } => {
                write!(formatter, "get legacy deploy {}", deploy_hash)
            }
            StorageRequest::GetTransaction { transaction_id, .. } => {
                write!(formatter, "get transaction {}", transaction_id)
            }
            StorageRequest::GetTransactionAndExecutionInfo {
                transaction_hash, ..
            } => {
                write!(
                    formatter,
                    "get transaction and exec info {}",
                    transaction_hash
                )
            }
            StorageRequest::IsTransactionStored { transaction_id, .. } => {
                write!(formatter, "is transaction {} stored", transaction_id)
            }
            StorageRequest::PutExecutionResults { block_hash, .. } => {
                write!(formatter, "put execution results for {}", block_hash)
            }
            StorageRequest::GetExecutionResults { block_hash, .. } => {
                write!(formatter, "get execution results for {}", block_hash)
            }
            StorageRequest::GetBlockExecutionResultsOrChunk { id, .. } => {
                write!(formatter, "get block execution results or chunk for {}", id)
            }
            StorageRequest::GetFinalitySignature { id, .. } => {
                write!(formatter, "get finality signature {}", id)
            }
            StorageRequest::IsFinalitySignatureStored { id, .. } => {
                write!(formatter, "is finality signature {} stored", id)
            }
            StorageRequest::GetBlockAndMetadataByHeight { block_height, .. } => {
                write!(
                    formatter,
                    "get block and metadata for block at height: {}",
                    block_height
                )
            }
            StorageRequest::GetBlockSignature {
                block_hash,
                public_key,
                ..
            } => {
                write!(
                    formatter,
                    "get finality signature for block hash {} from {}",
                    block_hash, public_key
                )
            }
            StorageRequest::PutBlockSignatures { .. } => {
                write!(formatter, "put finality signatures")
            }
            StorageRequest::PutFinalitySignature { .. } => {
                write!(formatter, "put finality signature")
            }
            StorageRequest::PutBlockHeader { block_header, .. } => {
                write!(formatter, "put block header: {}", block_header)
            }
            StorageRequest::GetAvailableBlockRange { .. } => {
                write!(formatter, "get available block range",)
            }
            StorageRequest::StoreFinalizedApprovals {
                transaction_hash, ..
            } => {
                write!(
                    formatter,
                    "finalized approvals for transaction {}",
                    transaction_hash
                )
            }
            StorageRequest::PutExecutedBlock { block, .. } => {
                write!(formatter, "put executed block {}", block.hash(),)
            }
            StorageRequest::GetKeyBlockHeightForActivationPoint { .. } => {
                write!(
                    formatter,
                    "get key block height for current activation point"
                )
            }
            StorageRequest::GetRawData {
                key,
                responder: _responder,
                record_id,
            } => {
                write!(formatter, "get raw data {}::{:?}", record_id, key)
            }
            StorageRequest::GetBlockUtilizationScore { era_id, .. } => {
                write!(formatter, "get utilization score for era {}", era_id)
            }
        }
    }
}

#[derive(Debug, Serialize)]
pub(crate) struct MakeBlockExecutableRequest {
    /// Hash of the block to be made executable.
    pub block_hash: BlockHash,
    /// Responder with the executable block and it's transactions
    pub responder: Responder<Option<ExecutableBlock>>,
}

impl Display for MakeBlockExecutableRequest {
    fn fmt(&self, f: &mut Formatter<'_>) -> fmt::Result {
        write!(f, "block made executable: {}", self.block_hash)
    }
}

/// A request to mark a block at a specific height completed.
///
/// A block is considered complete if
///
/// * the block header and the actual block are persisted in storage,
/// * all of its transactions are persisted in storage, and
/// * the global state root the block refers to has no missing dependencies locally.
#[derive(Debug, Serialize)]
pub(crate) struct MarkBlockCompletedRequest {
    pub block_height: u64,
    /// Responds `true` if the block was not previously marked complete.
    pub responder: Responder<bool>,
}

impl Display for MarkBlockCompletedRequest {
    fn fmt(&self, f: &mut Formatter<'_>) -> fmt::Result {
        write!(f, "block completed: height {}", self.block_height)
    }
}

#[derive(DataSize, Debug, Serialize)]
pub(crate) enum TransactionBufferRequest {
    GetAppendableBlock {
        timestamp: Timestamp,
        era_id: EraId,
        request_expiry: Timestamp,
        responder: Responder<AppendableBlock>,
    },
}

impl Display for TransactionBufferRequest {
    fn fmt(&self, formatter: &mut Formatter<'_>) -> fmt::Result {
        match self {
            TransactionBufferRequest::GetAppendableBlock {
                timestamp,
                era_id,
                request_expiry,
                ..
            } => {
                write!(
                    formatter,
                    "request for appendable block at instant {} for era {} (expires at {})",
                    timestamp, era_id, request_expiry
                )
            }
        }
    }
}

/// Abstract REST request.
///
/// An REST request is an abstract request that does not concern itself with serialization or
/// transport.
#[derive(Debug)]
#[must_use]
pub(crate) enum RestRequest {
    /// Return string formatted status or `None` if an error occurred.
    Status {
        /// Responder to call with the result.
        responder: Responder<StatusFeed>,
    },
    /// Return string formatted, prometheus compatible metrics or `None` if an error occurred.
    Metrics {
        /// Responder to call with the result.
        responder: Responder<Option<String>>,
    },
}

impl Display for RestRequest {
    fn fmt(&self, formatter: &mut Formatter<'_>) -> fmt::Result {
        match self {
            RestRequest::Status { .. } => write!(formatter, "get status"),
            RestRequest::Metrics { .. } => write!(formatter, "get metrics"),
        }
    }
}

/// A contract runtime request.
#[derive(Debug, Serialize)]
#[must_use]
pub(crate) enum ContractRuntimeRequest {
    /// A request to enqueue a `ExecutableBlock` for execution.
    EnqueueBlockForExecution {
        /// A `ExecutableBlock` to enqueue.
        executable_block: ExecutableBlock,
        /// The key block height for the current protocol version's activation point.
        key_block_height_for_activation_point: u64,
        meta_block_state: MetaBlockState,
    },
    /// A query request.
    Query {
        /// Query request.
        #[serde(skip_serializing)]
        request: QueryRequest,
        /// Responder to call with the query result.
        responder: Responder<QueryResult>,
    },
    /// A query by prefix request.
    QueryByPrefix {
        /// Query by prefix request.
        #[serde(skip_serializing)]
        request: PrefixedValuesRequest,
        /// Responder to call with the query result.
        responder: Responder<PrefixedValuesResult>,
    },
    /// A balance request.
    GetBalance {
        /// Balance request.
        #[serde(skip_serializing)]
        request: BalanceRequest,
        /// Responder to call with the balance result.
        responder: Responder<BalanceResult>,
    },
    /// Returns validator weights.
    GetEraValidators {
        /// Get validators weights request.
        #[serde(skip_serializing)]
        request: EraValidatorsRequest,
        /// Responder to call with the result.
        responder: Responder<EraValidatorsResult>,
    },
    /// Returns the seigniorage recipients snapshot at the given state root hash.
    GetSeigniorageRecipients {
        /// Get seigniorage recipients request.
        #[serde(skip_serializing)]
        request: SeigniorageRecipientsRequest,
        /// Responder to call with the result.
        responder: Responder<SeigniorageRecipientsResult>,
    },
    /// Return all values at a given state root hash and given key tag.
    GetTaggedValues {
        /// Get tagged values request.
        #[serde(skip_serializing)]
        request: TaggedValuesRequest,
        /// Responder to call with the result.
        responder: Responder<TaggedValuesResult>,
    },
    /// Returns the value of the execution results checksum stored in the ChecksumRegistry for the
    /// given state root hash.
    GetExecutionResultsChecksum {
        state_root_hash: Digest,
        responder: Responder<ExecutionResultsChecksumResult>,
    },
    /// Returns an `AddressableEntity` if found under the given entity_addr.  If a legacy `Account`
    /// or contract exists under the given key, it will be migrated to an `AddressableEntity`
    /// and returned. However, global state is not altered and the migrated record does not
    /// actually exist.
    GetAddressableEntity {
        state_root_hash: Digest,
        entity_addr: EntityAddr,
        responder: Responder<AddressableEntityResult>,
    },
    /// Returns a singular entry point based under the given state root hash and entry
    /// point key.
    GetEntryPoint {
        state_root_hash: Digest,
        key: Key,
        responder: Responder<EntryPointsResult>,
    },
    /// Get a trie or chunk by its ID.
    GetTrie {
        /// A request for a trie element.
        #[serde(skip_serializing)]
        request: TrieRequest,
        /// Responder to call with the result.
        responder: Responder<TrieResult>,
    },
    /// Insert a trie into global storage
    PutTrie {
        /// A request to persist a trie element.
        #[serde(skip_serializing)]
        request: PutTrieRequest,
        /// Responder to call with the result. Contains the hash of the persisted trie.
        responder: Responder<PutTrieResult>,
    },
    /// Execute transaction without committing results
    SpeculativelyExecute {
        /// Pre-state.
        block_header: Box<BlockHeader>,
        /// Transaction to execute.
        transaction: Box<Transaction>,
        /// Results
        responder: Responder<SpeculativeExecutionResult>,
    },
    UpdateRuntimePrice(EraId, u8),
    GetEraGasPrice {
        era_id: EraId,
        responder: Responder<Option<u8>>,
    },
    DoProtocolUpgrade {
        protocol_upgrade_config: ProtocolUpgradeConfig,
        next_block_height: u64,
        parent_hash: BlockHash,
        parent_seed: Digest,
    },
    UpdatePreState {
        new_pre_state: ExecutionPreState,
    },
}

impl Display for ContractRuntimeRequest {
    fn fmt(&self, formatter: &mut Formatter<'_>) -> fmt::Result {
        match self {
            ContractRuntimeRequest::EnqueueBlockForExecution {
                executable_block, ..
            } => {
                write!(formatter, "executable_block: {}", executable_block)
            }
            ContractRuntimeRequest::Query {
                request: query_request,
                ..
            } => {
                write!(formatter, "query request: {:?}", query_request)
            }
            ContractRuntimeRequest::QueryByPrefix { request, .. } => {
                write!(formatter, "query by prefix request: {:?}", request)
            }
            ContractRuntimeRequest::GetBalance {
                request: balance_request,
                ..
            } => write!(formatter, "balance request: {:?}", balance_request),
            ContractRuntimeRequest::GetEraValidators { request, .. } => {
                write!(formatter, "get era validators: {:?}", request)
            }
            ContractRuntimeRequest::GetSeigniorageRecipients { request, .. } => {
                write!(formatter, "get seigniorage recipients for {:?}", request)
            }
            ContractRuntimeRequest::GetTaggedValues {
                request: get_all_values_request,
                ..
            } => {
                write!(
                    formatter,
                    "get all values request: {:?}",
                    get_all_values_request
                )
            }
            ContractRuntimeRequest::GetExecutionResultsChecksum {
                state_root_hash, ..
            } => write!(
                formatter,
                "get execution results checksum under {}",
                state_root_hash
            ),
            ContractRuntimeRequest::GetAddressableEntity {
                state_root_hash,
                entity_addr,
                ..
            } => {
                write!(
                    formatter,
                    "get addressable_entity {} under {}",
                    entity_addr, state_root_hash
                )
            }
            ContractRuntimeRequest::GetTrie { request, .. } => {
                write!(formatter, "get trie: {:?}", request)
            }
            ContractRuntimeRequest::PutTrie { request, .. } => {
                write!(formatter, "trie: {:?}", request)
            }
            ContractRuntimeRequest::SpeculativelyExecute {
                transaction,
                block_header,
                ..
            } => {
                write!(
                    formatter,
                    "Execute {} on {}",
                    transaction.hash(),
                    block_header.state_root_hash()
                )
            }
            ContractRuntimeRequest::UpdateRuntimePrice(_, era_gas_price) => {
                write!(formatter, "updating price to {}", era_gas_price)
            }
            ContractRuntimeRequest::GetEraGasPrice { era_id, .. } => {
                write!(formatter, "Get gas price for era {}", era_id)
            }
            ContractRuntimeRequest::GetEntryPoint {
                state_root_hash,
                key,
                ..
            } => {
                write!(
                    formatter,
                    "get entry point {} under {}",
                    key, state_root_hash
                )
            }
            ContractRuntimeRequest::DoProtocolUpgrade {
                protocol_upgrade_config,
                ..
            } => {
                write!(
                    formatter,
                    "execute protocol upgrade against config: {:?}",
                    protocol_upgrade_config
                )
            }
            ContractRuntimeRequest::UpdatePreState { new_pre_state } => {
                write!(
                    formatter,
                    "Updating contract runtimes execution presate: {:?}",
                    new_pre_state
                )
            }
        }
    }
}

/// Fetcher related requests.
#[derive(Debug, Serialize)]
#[must_use]
pub(crate) struct FetcherRequest<T: FetchItem> {
    /// The ID of the item to be retrieved.
    pub(crate) id: T::Id,
    /// The peer id of the peer to be asked if the item is not held locally
    pub(crate) peer: NodeId,
    /// Metadata used during validation of the fetched item.
    pub(crate) validation_metadata: Box<T::ValidationMetadata>,
    /// Responder to call with the result.
    pub(crate) responder: Responder<FetchResult<T>>,
}

impl<T: FetchItem> Display for FetcherRequest<T> {
    fn fmt(&self, formatter: &mut Formatter<'_>) -> fmt::Result {
        write!(formatter, "request item by id {}", self.id)
    }
}

/// TrieAccumulator related requests.
#[derive(Debug, Serialize, DataSize)]
#[must_use]
pub(crate) struct TrieAccumulatorRequest {
    /// The hash of the trie node.
    pub(crate) hash: Digest,
    /// The peers to try to fetch from.
    pub(crate) peers: Vec<NodeId>,
    /// Responder to call with the result.
    pub(crate) responder: Responder<Result<TrieAccumulatorResponse, TrieAccumulatorError>>,
}

impl Display for TrieAccumulatorRequest {
    fn fmt(&self, formatter: &mut Formatter<'_>) -> fmt::Result {
        write!(formatter, "request trie by hash {}", self.hash)
    }
}

#[derive(Debug, Serialize)]
pub(crate) struct SyncGlobalStateRequest {
    pub(crate) block_hash: BlockHash,
    pub(crate) state_root_hash: Digest,
    #[serde(skip)]
    pub(crate) responder:
        Responder<Result<GlobalStateSynchronizerResponse, GlobalStateSynchronizerError>>,
}

impl Display for SyncGlobalStateRequest {
    fn fmt(&self, formatter: &mut Formatter<'_>) -> fmt::Result {
        write!(
            formatter,
            "request to sync global state at {}",
            self.block_hash
        )
    }
}

/// A block validator request.
#[derive(Debug, DataSize)]
#[must_use]
pub(crate) struct BlockValidationRequest {
    /// The height of the proposed block in the chain.
    pub(crate) proposed_block_height: u64,
    /// The block to be validated.
    pub(crate) block: ProposedBlock<ClContext>,
    /// The sender of the block, which will be asked to provide all missing transactions.
    pub(crate) sender: NodeId,
    /// Responder to call with the result.
    ///
    /// Indicates whether or not validation was successful.
    pub(crate) responder: Responder<bool>,
}

impl Display for BlockValidationRequest {
    fn fmt(&self, f: &mut Formatter<'_>) -> fmt::Result {
        let BlockValidationRequest { block, sender, .. } = self;
        write!(f, "validate block {} from {}", block, sender)
    }
}

type BlockHeight = u64;

#[derive(DataSize, Debug)]
#[must_use]
/// Consensus component requests.
pub(crate) enum ConsensusRequest {
    /// Request for our public key, and if we're a validator, the next round length.
    Status(Responder<Option<ConsensusStatus>>),
    /// Request for a list of validator status changes, by public key.
    ValidatorChanges(Responder<ConsensusValidatorChanges>),
}

/// ChainspecLoader component requests.
#[derive(Debug, Serialize)]
pub(crate) enum ChainspecRawBytesRequest {
    /// Request for the chainspec file bytes with the genesis_accounts and global_state bytes, if
    /// they are present.
    GetChainspecRawBytes(Responder<Arc<ChainspecRawBytes>>),
}

impl Display for ChainspecRawBytesRequest {
    fn fmt(&self, f: &mut Formatter<'_>) -> fmt::Result {
        match self {
            ChainspecRawBytesRequest::GetChainspecRawBytes(_) => {
                write!(f, "get chainspec raw bytes")
            }
        }
    }
}

/// UpgradeWatcher component request to get the next scheduled upgrade, if any.
#[derive(Debug, Serialize)]
pub(crate) struct UpgradeWatcherRequest(pub(crate) Responder<Option<NextUpgrade>>);

impl Display for UpgradeWatcherRequest {
    fn fmt(&self, f: &mut Formatter<'_>) -> fmt::Result {
        write!(f, "get next upgrade")
    }
}

#[derive(Debug, Serialize)]
pub(crate) enum ReactorInfoRequest {
    ReactorState { responder: Responder<ReactorState> },
    LastProgress { responder: Responder<LastProgress> },
    Uptime { responder: Responder<Uptime> },
    NetworkName { responder: Responder<NetworkName> },
    BalanceHoldsInterval { responder: Responder<TimeDiff> },
}

impl Display for ReactorInfoRequest {
    fn fmt(&self, f: &mut Formatter<'_>) -> fmt::Result {
        write!(
            f,
            "get reactor status: {}",
            match self {
                ReactorInfoRequest::ReactorState { .. } => "ReactorState",
                ReactorInfoRequest::LastProgress { .. } => "LastProgress",
                ReactorInfoRequest::Uptime { .. } => "Uptime",
                ReactorInfoRequest::NetworkName { .. } => "NetworkName",
                ReactorInfoRequest::BalanceHoldsInterval { .. } => "BalanceHoldsInterval",
            }
        )
    }
}

#[derive(Debug, Serialize)]
#[allow(clippy::enum_variant_names)]
pub(crate) enum BlockAccumulatorRequest {
    GetPeersForBlock {
        block_hash: BlockHash,
        responder: Responder<Option<Vec<NodeId>>>,
    },
}

impl Display for BlockAccumulatorRequest {
    fn fmt(&self, f: &mut Formatter<'_>) -> fmt::Result {
        match self {
            BlockAccumulatorRequest::GetPeersForBlock { block_hash, .. } => {
                write!(f, "get peers for {}", block_hash)
            }
        }
    }
}

#[derive(Debug, Serialize)]
pub(crate) enum BlockSynchronizerRequest {
    NeedNext,
    DishonestPeers,
    SyncGlobalStates(Vec<(BlockHash, Digest)>),
    Status {
        responder: Responder<BlockSynchronizerStatus>,
    },
}

impl Display for BlockSynchronizerRequest {
    fn fmt(&self, f: &mut Formatter<'_>) -> fmt::Result {
        match self {
            BlockSynchronizerRequest::NeedNext => {
                write!(f, "block synchronizer request: need next")
            }
            BlockSynchronizerRequest::DishonestPeers => {
                write!(f, "block synchronizer request: dishonest peers")
            }
            BlockSynchronizerRequest::Status { .. } => {
                write!(f, "block synchronizer request: status")
            }
            BlockSynchronizerRequest::SyncGlobalStates(_) => {
                write!(f, "request to sync global states")
            }
        }
    }
}

/// A request to set the current shutdown trigger.
#[derive(DataSize, Debug, Serialize)]
pub(crate) struct SetNodeStopRequest {
    /// The specific stop-at spec.
    ///
    /// If `None`, clears the current stop at setting.
    pub(crate) stop_at: Option<StopAtSpec>,
    /// Responder to send the previously set stop-at spec to, if any.
    pub(crate) responder: Responder<Option<StopAtSpec>>,
}

impl Display for SetNodeStopRequest {
    fn fmt(&self, f: &mut Formatter<'_>) -> fmt::Result {
        match self.stop_at {
            None => f.write_str("clear node stop"),
            Some(stop_at) => write!(f, "set node stop to: {}", stop_at),
        }
    }
}

/// A request to accept a new transaction.
#[derive(DataSize, Debug, Serialize)]
pub(crate) struct AcceptTransactionRequest {
    pub(crate) transaction: Transaction,
    pub(crate) is_speculative: bool,
    pub(crate) responder: Responder<Result<(), transaction_acceptor::Error>>,
}

impl Display for AcceptTransactionRequest {
    fn fmt(&self, f: &mut Formatter<'_>) -> fmt::Result {
        write!(
            f,
            "accept transaction {} is_speculative: {}",
            self.transaction.hash(),
            self.is_speculative
        )
    }
}<|MERGE_RESOLUTION|>--- conflicted
+++ resolved
@@ -34,13 +34,8 @@
     execution::ExecutionResult, Approval, AvailableBlockRange, Block, BlockHash, BlockHeader,
     BlockSignatures, BlockSynchronizerStatus, BlockV2, ChainspecRawBytes, DeployHash, Digest,
     DisplayIter, EntityAddr, EraId, ExecutionInfo, FinalitySignature, FinalitySignatureId, Key,
-<<<<<<< HEAD
-    NextUpgrade, ProtocolUpgradeConfig, ProtocolVersion, PublicKey, TimeDiff, Timestamp,
-    Transaction, TransactionHash, TransactionId, Transfer,
-=======
     NextUpgrade, ProtocolUpgradeConfig, PublicKey, TimeDiff, Timestamp, Transaction,
-    TransactionHash, TransactionHeader, TransactionId, Transfer,
->>>>>>> 211cc8d8
+    TransactionHash, TransactionId, Transfer,
 };
 
 use super::{AutoClosingResponder, GossipTarget, Responder};
