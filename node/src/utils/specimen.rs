//! Specimen support.
//!
//! Structs implementing the specimen trait allow for specific sample instances being created, such
//! as the biggest possible.

use std::{
    any::{Any, TypeId},
    collections::{BTreeMap, BTreeSet, HashMap},
    convert::{TryFrom, TryInto},
    iter::FromIterator,
    net::{Ipv6Addr, SocketAddr, SocketAddrV6},
    sync::Arc,
};

use either::Either;
use once_cell::sync::OnceCell;
use serde::Serialize;
use strum::{EnumIter, IntoEnumIterator};

use casper_types::{
    account::AccountHash,
    bytesrepr::Bytes,
    crypto::{sign, PublicKey, Signature},
<<<<<<< HEAD
    AccessRights, Approval, ApprovalsHash, AsymmetricType, Block, BlockHash, BlockHeader,
    BlockHeaderV1, BlockHeaderV2, BlockSignatures, BlockV2, ChunkWithProof, Deploy, DeployHash,
    DeployId, Digest, EraEndV1, EraEndV2, EraId, EraReport, ExecutableDeployItem,
    FinalitySignature, FinalitySignatureId, PackageHash, ProtocolVersion, RewardedSignatures,
    RuntimeArgs, SecretKey, SemVer, SignedBlockHeader, SingleBlockRewardedSignatures, TimeDiff,
    Timestamp, Transaction, TransactionCategory, TransactionHash, TransactionId, TransactionV1,
    TransactionV1Builder, TransactionV1Hash, URef, KEY_HASH_LENGTH, U512,
=======
    AccessRights, AsymmetricType, Block, BlockHash, BlockHeader, BlockHeaderV1, BlockHeaderV2,
    BlockSignatures, BlockSignaturesV2, BlockV2, ChainNameDigest, ChunkWithProof, Deploy,
    DeployApproval, DeployApprovalsHash, DeployHash, DeployId, Digest, EraEndV1, EraEndV2, EraId,
    EraReport, ExecutableDeployItem, FinalitySignature, FinalitySignatureId, FinalitySignatureV2,
    PackageHash, ProtocolVersion, RewardedSignatures, RuntimeArgs, SecretKey, SemVer,
    SignedBlockHeader, SingleBlockRewardedSignatures, TimeDiff, Timestamp, Transaction,
    TransactionApprovalsHash, TransactionHash, TransactionId, TransactionV1, TransactionV1Approval,
    TransactionV1ApprovalsHash, TransactionV1Builder, TransactionV1Hash, URef, KEY_HASH_LENGTH,
    U512,
>>>>>>> 7af9475a
};

use crate::{
    components::{
        consensus::{max_rounds_per_era, utils::ValidatorMap},
        fetcher::Tag,
    },
    protocol::Message,
    types::{
<<<<<<< HEAD
        ApprovalsHashes, BlockExecutionResultsOrChunk, BlockPayload, FinalizedBlock,
        InternalEraReport, LegacyDeploy, SyncLeap, TrieOrChunk,
=======
        BlockExecutionResultsOrChunk, BlockPayload, DeployHashWithApprovals, FinalizedBlock,
        InternalEraReport, LegacyDeploy, SyncLeap, TransactionHashWithApprovals, TrieOrChunk,
>>>>>>> 7af9475a
    },
};
use casper_storage::block_store::types::ApprovalsHashes;

/// The largest valid unicode codepoint that can be encoded to UTF-8.
pub(crate) const HIGHEST_UNICODE_CODEPOINT: char = '\u{10FFFF}';

/// A cache used for memoization, typically on a single estimator.
#[derive(Debug, Default)]
pub(crate) struct Cache {
    /// A map of items that have been hashed. Indexed by type.
    items: HashMap<TypeId, Vec<Box<dyn Any>>>,
}

impl Cache {
    /// Retrieves a potentially memoized instance.
    pub(crate) fn get<T: Any>(&mut self) -> Option<&T> {
        self.get_all::<T>()
            .get(0)
            .map(|box_any| box_any.downcast_ref::<T>().expect("cache corrupted"))
    }

    /// Sets the memoized instance if not already set.
    ///
    /// Returns a reference to the memoized instance. Note that this may be an instance other than
    /// the passed in `item`, if the cache entry was not empty before/
    pub(crate) fn set<T: Any>(&mut self, item: T) -> &T {
        let items = self.get_all::<T>();
        if items.is_empty() {
            let boxed_item: Box<dyn Any> = Box::new(item);
            items.push(boxed_item);
        }
        self.get::<T>().expect("should not be empty")
    }

    /// Get or insert the vector storing item instances.
    fn get_all<T: Any>(&mut self) -> &mut Vec<Box<dyn Any>> {
        self.items.entry(TypeId::of::<T>()).or_default()
    }
}

/// Given a specific type instance, estimates its serialized size.
pub(crate) trait SizeEstimator {
    /// Estimate the serialized size of a value.
    fn estimate<T: Serialize>(&self, val: &T) -> usize;

    /// Requires a parameter.
    ///
    /// Parameters indicate potential specimens which values to expect, e.g. a maximum number of
    /// items configured for a specific collection.
    ///
    /// ## Panics
    ///
    /// - If the named parameter is not set, panics.
    /// - If `T` is of an invalid type.
    fn parameter<T: TryFrom<i64>>(&self, name: &'static str) -> T;

    /// Require a parameter, cast into a boolean.
    ///
    /// See [`parameter`] for details. Will return `false` if the stored value is `0`,
    /// otherwise `true`.
    ///
    /// This method exists because `bool` does not implement `TryFrom<i64>`.
    ///
    /// ## Panics
    ///
    /// Same as [`parameter`].
    fn parameter_bool(&self, name: &'static str) -> bool {
        self.parameter::<i64>(name) != 0
    }
}

/// Supports returning a maximum size specimen.
///
/// "Maximum size" refers to the instance that uses the highest amount of memory and is also most
/// likely to have the largest representation when serialized.
pub(crate) trait LargestSpecimen: Sized {
    /// Returns the largest possible specimen for this type.
    fn largest_specimen<E: SizeEstimator>(estimator: &E, cache: &mut Cache) -> Self;
}

/// Supports generating a unique sequence of specimen that are as large as possible.
pub(crate) trait LargeUniqueSequence<E>
where
    Self: Sized + Ord,
    E: SizeEstimator,
{
    /// Create a new sequence of the largest possible unique specimens.
    ///
    /// Note that multiple calls to this function will return overlapping sequences.
    // Note: This functions returns a materialized sequence instead of a generator to avoid
    //       complications with borrowing `E`.
    fn large_unique_sequence(estimator: &E, count: usize, cache: &mut Cache) -> BTreeSet<Self>;
}

/// Produces the largest variant of a specific `enum` using an estimator and a generation function.
pub(crate) fn largest_variant<T, D, E, F>(estimator: &E, generator: F) -> T
where
    T: Serialize,
    D: IntoEnumIterator,
    E: SizeEstimator,
    F: FnMut(D) -> T,
{
    D::iter()
        .map(generator)
        .max_by_key(|candidate| estimator.estimate(candidate))
        .expect("should have at least one candidate")
}

/// Generates a vec of a given size filled with the largest specimen.
pub(crate) fn vec_of_largest_specimen<T: LargestSpecimen, E: SizeEstimator>(
    estimator: &E,
    count: usize,
    cache: &mut Cache,
) -> Vec<T> {
    let mut vec = Vec::new();
    for _ in 0..count {
        vec.push(LargestSpecimen::largest_specimen(estimator, cache));
    }
    vec
}

/// Generates a vec of the largest specimen, with a size from a property.
pub(crate) fn vec_prop_specimen<T: LargestSpecimen, E: SizeEstimator>(
    estimator: &E,
    parameter_name: &'static str,
    cache: &mut Cache,
) -> Vec<T> {
    let mut count = estimator.parameter(parameter_name);
    if count < 0 {
        count = 0;
    }

    vec_of_largest_specimen(estimator, count as usize, cache)
}

/// Generates a `BTreeMap` with the size taken from a property.
///
/// Keys are generated uniquely using `LargeUniqueSequence`, while values will be largest specimen.
pub(crate) fn btree_map_distinct_from_prop<K, V, E>(
    estimator: &E,
    parameter_name: &'static str,
    cache: &mut Cache,
) -> BTreeMap<K, V>
where
    V: LargestSpecimen,
    K: Ord + LargeUniqueSequence<E> + Sized,
    E: SizeEstimator,
{
    let mut count = estimator.parameter(parameter_name);
    if count < 0 {
        count = 0;
    }

    K::large_unique_sequence(estimator, count as usize, cache)
        .into_iter()
        .map(|key| (key, LargestSpecimen::largest_specimen(estimator, cache)))
        .collect()
}

/// Generates a `BTreeSet` with the size taken from a property.
///
/// Value are generated uniquely using `LargeUniqueSequence`.
pub(crate) fn btree_set_distinct_from_prop<T, E>(
    estimator: &E,
    parameter_name: &'static str,
    cache: &mut Cache,
) -> BTreeSet<T>
where
    T: Ord + LargeUniqueSequence<E> + Sized,
    E: SizeEstimator,
{
    let mut count = estimator.parameter(parameter_name);
    if count < 0 {
        count = 0;
    }

    T::large_unique_sequence(estimator, count as usize, cache)
}

/// Generates a `BTreeSet` with a given amount of items.
///
/// Value are generated uniquely using `LargeUniqueSequence`.
pub(crate) fn btree_set_distinct<T, E>(
    estimator: &E,
    count: usize,
    cache: &mut Cache,
) -> BTreeSet<T>
where
    T: Ord + LargeUniqueSequence<E> + Sized,
    E: SizeEstimator,
{
    T::large_unique_sequence(estimator, count, cache)
}

impl LargestSpecimen for SocketAddr {
    fn largest_specimen<E: SizeEstimator>(estimator: &E, cache: &mut Cache) -> Self {
        SocketAddr::V6(SocketAddrV6::largest_specimen(estimator, cache))
    }
}

impl LargestSpecimen for SocketAddrV6 {
    fn largest_specimen<E: SizeEstimator>(estimator: &E, cache: &mut Cache) -> Self {
        SocketAddrV6::new(
            LargestSpecimen::largest_specimen(estimator, cache),
            LargestSpecimen::largest_specimen(estimator, cache),
            LargestSpecimen::largest_specimen(estimator, cache),
            LargestSpecimen::largest_specimen(estimator, cache),
        )
    }
}

impl LargestSpecimen for Ipv6Addr {
    fn largest_specimen<E: SizeEstimator>(_estimator: &E, _cache: &mut Cache) -> Self {
        // Leading zeros get shorted, ensure there are none in the address.
        Ipv6Addr::new(
            0xffff, 0xffff, 0xffff, 0xffff, 0xffff, 0xffff, 0xffff, 0xffff,
        )
    }
}

impl LargestSpecimen for bool {
    fn largest_specimen<E: SizeEstimator>(_estimator: &E, _cache: &mut Cache) -> Self {
        true
    }
}

impl LargestSpecimen for u8 {
    fn largest_specimen<E: SizeEstimator>(_estimator: &E, _cache: &mut Cache) -> Self {
        u8::MAX
    }
}

impl LargestSpecimen for u16 {
    fn largest_specimen<E: SizeEstimator>(_estimator: &E, _cache: &mut Cache) -> Self {
        u16::MAX
    }
}

impl LargestSpecimen for u32 {
    fn largest_specimen<E: SizeEstimator>(_estimator: &E, _cache: &mut Cache) -> Self {
        u32::MAX
    }
}

impl LargestSpecimen for u64 {
    fn largest_specimen<E: SizeEstimator>(_estimator: &E, _cache: &mut Cache) -> Self {
        u64::MAX
    }
}

impl LargestSpecimen for u128 {
    fn largest_specimen<E: SizeEstimator>(_estimator: &E, _cache: &mut Cache) -> Self {
        u128::MAX
    }
}

impl<T: LargestSpecimen + Copy, const N: usize> LargestSpecimen for [T; N] {
    fn largest_specimen<E: SizeEstimator>(estimator: &E, cache: &mut Cache) -> Self {
        [LargestSpecimen::largest_specimen(estimator, cache); N]
    }
}

impl<T> LargestSpecimen for Option<T>
where
    T: LargestSpecimen,
{
    fn largest_specimen<E: SizeEstimator>(estimator: &E, cache: &mut Cache) -> Self {
        Some(LargestSpecimen::largest_specimen(estimator, cache))
    }
}

impl<T> LargestSpecimen for Box<T>
where
    T: LargestSpecimen,
{
    fn largest_specimen<E: SizeEstimator>(estimator: &E, cache: &mut Cache) -> Self {
        Box::new(LargestSpecimen::largest_specimen(estimator, cache))
    }
}

impl<T> LargestSpecimen for Arc<T>
where
    T: LargestSpecimen,
{
    fn largest_specimen<E: SizeEstimator>(estimator: &E, cache: &mut Cache) -> Self {
        Arc::new(LargestSpecimen::largest_specimen(estimator, cache))
    }
}

impl<T1, T2> LargestSpecimen for (T1, T2)
where
    T1: LargestSpecimen,
    T2: LargestSpecimen,
{
    fn largest_specimen<E: SizeEstimator>(estimator: &E, cache: &mut Cache) -> Self {
        (
            LargestSpecimen::largest_specimen(estimator, cache),
            LargestSpecimen::largest_specimen(estimator, cache),
        )
    }
}

impl<T1, T2, T3> LargestSpecimen for (T1, T2, T3)
where
    T1: LargestSpecimen,
    T2: LargestSpecimen,
    T3: LargestSpecimen,
{
    fn largest_specimen<E: SizeEstimator>(estimator: &E, cache: &mut Cache) -> Self {
        (
            LargestSpecimen::largest_specimen(estimator, cache),
            LargestSpecimen::largest_specimen(estimator, cache),
            LargestSpecimen::largest_specimen(estimator, cache),
        )
    }
}

// Various third party crates.

impl<L, R> LargestSpecimen for Either<L, R>
where
    L: LargestSpecimen + Serialize,
    R: LargestSpecimen + Serialize,
{
    fn largest_specimen<E: SizeEstimator>(estimator: &E, cache: &mut Cache) -> Self {
        let l = L::largest_specimen(estimator, cache);
        let r = R::largest_specimen(estimator, cache);

        if estimator.estimate(&l) >= estimator.estimate(&r) {
            Either::Left(l)
        } else {
            Either::Right(r)
        }
    }
}

// impls for `casper_types`, which is technically a foreign crate -- so we put them here.
impl LargestSpecimen for ProtocolVersion {
    fn largest_specimen<E: SizeEstimator>(estimator: &E, cache: &mut Cache) -> Self {
        ProtocolVersion::new(LargestSpecimen::largest_specimen(estimator, cache))
    }
}

impl LargestSpecimen for URef {
    fn largest_specimen<E: SizeEstimator>(estimator: &E, cache: &mut Cache) -> Self {
        URef::new(
            [LargestSpecimen::largest_specimen(estimator, cache); 32],
            AccessRights::READ_ADD_WRITE,
        )
    }
}

impl LargestSpecimen for AccountHash {
    fn largest_specimen<E: SizeEstimator>(estimator: &E, cache: &mut Cache) -> Self {
        AccountHash::new([LargestSpecimen::largest_specimen(estimator, cache); 32])
    }
}

impl LargestSpecimen for SemVer {
    fn largest_specimen<E: SizeEstimator>(estimator: &E, cache: &mut Cache) -> Self {
        SemVer {
            major: LargestSpecimen::largest_specimen(estimator, cache),
            minor: LargestSpecimen::largest_specimen(estimator, cache),
            patch: LargestSpecimen::largest_specimen(estimator, cache),
        }
    }
}

impl LargestSpecimen for PublicKey {
    fn largest_specimen<E: SizeEstimator>(estimator: &E, cache: &mut Cache) -> Self {
        PublicKey::large_unique_sequence(estimator, 1, cache)
            .into_iter()
            .next()
            .unwrap()
    }
}

// Dummy implementation to replace the buggy real one below:
impl<E> LargeUniqueSequence<E> for PublicKey
where
    E: SizeEstimator,
{
    fn large_unique_sequence(estimator: &E, count: usize, cache: &mut Cache) -> BTreeSet<Self> {
        let data_vec = cache.get_all::<Self>();

        /// Generates a secret key from a fixed, numbered seed.
        fn generate_key<E: SizeEstimator>(estimator: &E, seed: usize) -> PublicKey {
            // Like `Signature`, we do not wish to pollute the types crate here.
            #[derive(Copy, Clone, Debug, EnumIter)]
            enum PublicKeyDiscriminants {
                System,
                Ed25519,
                Secp256k1,
            }
            largest_variant::<PublicKey, PublicKeyDiscriminants, _, _>(estimator, |variant| {
                // We take advantage of two things here:
                //
                // 1. The required seed bytes for Ed25519 and Secp256k1 are both the same length of
                //    32 bytes.
                // 2. While Secp256k1 does not allow the most trivial seed bytes of 0x00..0001, a
                //    a hash function output seems to satisfy it, and our current hashing scheme
                //    also output 32 bytes.
                let seed_bytes = Digest::hash(seed.to_be_bytes()).value();

                match variant {
                    PublicKeyDiscriminants::System => PublicKey::system(),
                    PublicKeyDiscriminants::Ed25519 => {
                        let ed25519_sec = SecretKey::ed25519_from_bytes(seed_bytes)
                            .expect("unable to create ed25519 key from seed bytes");
                        PublicKey::from(&ed25519_sec)
                    }
                    PublicKeyDiscriminants::Secp256k1 => {
                        let secp256k1_sec = SecretKey::secp256k1_from_bytes(seed_bytes)
                            .expect("unable to create secp256k1 key from seed bytes");
                        PublicKey::from(&secp256k1_sec)
                    }
                }
            })
        }

        while data_vec.len() < count {
            let seed = data_vec.len();
            let key = generate_key(estimator, seed);
            data_vec.push(Box::new(key));
        }

        debug_assert!(data_vec.len() >= count);
        let output_set: BTreeSet<Self> = data_vec[..count]
            .iter()
            .map(|item| item.downcast_ref::<Self>().expect("cache corrupted"))
            .cloned()
            .collect();
        debug_assert_eq!(output_set.len(), count);

        output_set
    }
}

impl<E> LargeUniqueSequence<E> for Digest
where
    E: SizeEstimator,
{
    fn large_unique_sequence(_estimator: &E, count: usize, _cache: &mut Cache) -> BTreeSet<Self> {
        (0..count).map(|n| Digest::hash(n.to_ne_bytes())).collect()
    }
}

impl LargestSpecimen for Signature {
    fn largest_specimen<E: SizeEstimator>(estimator: &E, cache: &mut Cache) -> Self {
        if let Some(item) = cache.get::<Self>() {
            return *item;
        }

        // Note: We do not use strum generated discriminator enums for the signature, as we do not
        //       want to make `strum` a direct dependency of `casper-types`, to keep its size down.
        #[derive(Debug, Copy, Clone, EnumIter)]
        enum SignatureDiscriminants {
            System,
            Ed25519,
            Secp256k1,
        }

        *cache.set(largest_variant::<Self, SignatureDiscriminants, _, _>(
            estimator,
            |variant| match variant {
                SignatureDiscriminants::System => Signature::system(),
                SignatureDiscriminants::Ed25519 => {
                    let ed25519_sec = &SecretKey::generate_ed25519().expect("a correct secret");

                    sign([0_u8], ed25519_sec, &ed25519_sec.into())
                }
                SignatureDiscriminants::Secp256k1 => {
                    let secp256k1_sec = &SecretKey::generate_secp256k1().expect("a correct secret");

                    sign([0_u8], secp256k1_sec, &secp256k1_sec.into())
                }
            },
        ))
    }
}

impl LargestSpecimen for EraId {
    fn largest_specimen<E: SizeEstimator>(estimator: &E, cache: &mut Cache) -> Self {
        EraId::new(LargestSpecimen::largest_specimen(estimator, cache))
    }
}

impl LargestSpecimen for Timestamp {
    fn largest_specimen<E: SizeEstimator>(_estimator: &E, _cache: &mut Cache) -> Self {
        const MAX_TIMESTAMP_HUMAN_READABLE: u64 = 253_402_300_799;
        Timestamp::from(MAX_TIMESTAMP_HUMAN_READABLE)
    }
}

impl LargestSpecimen for TimeDiff {
    fn largest_specimen<E: SizeEstimator>(estimator: &E, cache: &mut Cache) -> Self {
        TimeDiff::from_millis(LargestSpecimen::largest_specimen(estimator, cache))
    }
}

impl LargestSpecimen for BlockHeaderV1 {
    fn largest_specimen<E: SizeEstimator>(estimator: &E, cache: &mut Cache) -> Self {
        BlockHeaderV1::new(
            LargestSpecimen::largest_specimen(estimator, cache),
            LargestSpecimen::largest_specimen(estimator, cache),
            LargestSpecimen::largest_specimen(estimator, cache),
            LargestSpecimen::largest_specimen(estimator, cache),
            LargestSpecimen::largest_specimen(estimator, cache),
            LargestSpecimen::largest_specimen(estimator, cache),
            LargestSpecimen::largest_specimen(estimator, cache),
            LargestSpecimen::largest_specimen(estimator, cache),
            LargestSpecimen::largest_specimen(estimator, cache),
            LargestSpecimen::largest_specimen(estimator, cache),
            OnceCell::with_value(LargestSpecimen::largest_specimen(estimator, cache)),
        )
    }
}

impl LargestSpecimen for BlockHeaderV2 {
    fn largest_specimen<E: SizeEstimator>(estimator: &E, cache: &mut Cache) -> Self {
        BlockHeaderV2::new(
            LargestSpecimen::largest_specimen(estimator, cache),
            LargestSpecimen::largest_specimen(estimator, cache),
            LargestSpecimen::largest_specimen(estimator, cache),
            LargestSpecimen::largest_specimen(estimator, cache),
            LargestSpecimen::largest_specimen(estimator, cache),
            LargestSpecimen::largest_specimen(estimator, cache),
            LargestSpecimen::largest_specimen(estimator, cache),
            LargestSpecimen::largest_specimen(estimator, cache),
            LargestSpecimen::largest_specimen(estimator, cache),
            LargestSpecimen::largest_specimen(estimator, cache),
            OnceCell::with_value(LargestSpecimen::largest_specimen(estimator, cache)),
        )
    }
}

impl LargestSpecimen for BlockHeader {
    fn largest_specimen<E: SizeEstimator>(estimator: &E, cache: &mut Cache) -> Self {
        let v1 = BlockHeaderV1::largest_specimen(estimator, cache);
        let v2 = BlockHeaderV2::largest_specimen(estimator, cache);

        if estimator.estimate(&v1) > estimator.estimate(&v2) {
            BlockHeader::V1(v1)
        } else {
            BlockHeader::V2(v2)
        }
    }
}

/// A wrapper around `BlockHeader` that implements `LargestSpecimen` without including the era
/// end.
pub(crate) struct BlockHeaderWithoutEraEnd(BlockHeaderV2);

impl BlockHeaderWithoutEraEnd {
    pub(crate) fn into_block_header(self) -> BlockHeader {
        BlockHeader::V2(self.0)
    }
}

impl LargestSpecimen for BlockHeaderWithoutEraEnd {
    fn largest_specimen<E: SizeEstimator>(estimator: &E, cache: &mut Cache) -> Self {
        BlockHeaderWithoutEraEnd(BlockHeaderV2::new(
            LargestSpecimen::largest_specimen(estimator, cache),
            LargestSpecimen::largest_specimen(estimator, cache),
            LargestSpecimen::largest_specimen(estimator, cache),
            LargestSpecimen::largest_specimen(estimator, cache),
            LargestSpecimen::largest_specimen(estimator, cache),
            None,
            LargestSpecimen::largest_specimen(estimator, cache),
            LargestSpecimen::largest_specimen(estimator, cache),
            LargestSpecimen::largest_specimen(estimator, cache),
            LargestSpecimen::largest_specimen(estimator, cache),
            OnceCell::with_value(LargestSpecimen::largest_specimen(estimator, cache)),
        ))
    }
}

impl LargestSpecimen for EraEndV1 {
    fn largest_specimen<E: SizeEstimator>(estimator: &E, cache: &mut Cache) -> Self {
        EraEndV1::new(
            LargestSpecimen::largest_specimen(estimator, cache),
            btree_map_distinct_from_prop(estimator, "validator_count", cache),
        )
    }
}

impl LargestSpecimen for EraEndV2 {
    fn largest_specimen<E: SizeEstimator>(estimator: &E, cache: &mut Cache) -> Self {
        EraEndV2::new(
            vec_prop_specimen(estimator, "validator_count", cache),
            vec_prop_specimen(estimator, "validator_count", cache),
            btree_map_distinct_from_prop(estimator, "validator_count", cache),
            btree_map_distinct_from_prop(estimator, "validator_count", cache),
        )
    }
}

impl LargestSpecimen for InternalEraReport {
    fn largest_specimen<E: SizeEstimator>(estimator: &E, cache: &mut Cache) -> Self {
        InternalEraReport {
            equivocators: vec_prop_specimen(estimator, "validator_count", cache),
            inactive_validators: vec_prop_specimen(estimator, "validator_count", cache),
        }
    }
}

impl LargestSpecimen for SignedBlockHeader {
    fn largest_specimen<E: SizeEstimator>(estimator: &E, cache: &mut Cache) -> Self {
        SignedBlockHeader::new(
            LargestSpecimen::largest_specimen(estimator, cache),
            LargestSpecimen::largest_specimen(estimator, cache),
        )
    }
}

impl LargestSpecimen for BlockSignatures {
    fn largest_specimen<E: SizeEstimator>(estimator: &E, cache: &mut Cache) -> Self {
        let mut block_signatures = BlockSignaturesV2::new(
            LargestSpecimen::largest_specimen(estimator, cache),
            LargestSpecimen::largest_specimen(estimator, cache),
            LargestSpecimen::largest_specimen(estimator, cache),
            LargestSpecimen::largest_specimen(estimator, cache),
        );
        let sigs = btree_map_distinct_from_prop(estimator, "validator_count", cache);
        sigs.into_iter().for_each(|(public_key, sig)| {
            block_signatures.insert_signature(public_key, sig);
        });
        BlockSignatures::V2(block_signatures)
    }
}

impl LargestSpecimen for BlockV2 {
    fn largest_specimen<E: SizeEstimator>(estimator: &E, cache: &mut Cache) -> Self {
        let transfer_hashes = vec![
            TransactionHash::largest_specimen(estimator, cache);
            estimator.parameter::<usize>("max_mint_per_block")
        ];
        let staking_hashes = vec![
            TransactionHash::largest_specimen(estimator, cache);
            estimator.parameter::<usize>("max_auctions_per_block")
        ];
        let install_upgrade_hashes =
            vec![
                TransactionHash::largest_specimen(estimator, cache);
                estimator.parameter::<usize>("max_install_upgrade_transactions_per_block")
            ];
        let standard_hashes = vec![
            TransactionHash::largest_specimen(estimator, cache);
            estimator
                .parameter::<usize>("max_standard_transactions_per_block")
        ];

        BlockV2::new(
            LargestSpecimen::largest_specimen(estimator, cache),
            LargestSpecimen::largest_specimen(estimator, cache),
            LargestSpecimen::largest_specimen(estimator, cache),
            LargestSpecimen::largest_specimen(estimator, cache),
            LargestSpecimen::largest_specimen(estimator, cache),
            LargestSpecimen::largest_specimen(estimator, cache),
            LargestSpecimen::largest_specimen(estimator, cache),
            LargestSpecimen::largest_specimen(estimator, cache),
            LargestSpecimen::largest_specimen(estimator, cache),
            LargestSpecimen::largest_specimen(estimator, cache),
            transfer_hashes,
            staking_hashes,
            install_upgrade_hashes,
            standard_hashes,
            LargestSpecimen::largest_specimen(estimator, cache),
        )
    }
}

impl LargestSpecimen for Block {
    fn largest_specimen<E: SizeEstimator>(estimator: &E, cache: &mut Cache) -> Self {
        Block::V2(LargestSpecimen::largest_specimen(estimator, cache))
    }
}

impl LargestSpecimen for FinalizedBlock {
    fn largest_specimen<E: SizeEstimator>(estimator: &E, cache: &mut Cache) -> Self {
        FinalizedBlock::new(
            LargestSpecimen::largest_specimen(estimator, cache),
            LargestSpecimen::largest_specimen(estimator, cache),
            LargestSpecimen::largest_specimen(estimator, cache),
            LargestSpecimen::largest_specimen(estimator, cache),
            LargestSpecimen::largest_specimen(estimator, cache),
            LargestSpecimen::largest_specimen(estimator, cache),
        )
    }
}

impl LargestSpecimen for FinalitySignature {
    fn largest_specimen<E: SizeEstimator>(estimator: &E, cache: &mut Cache) -> Self {
        FinalitySignature::V2(LargestSpecimen::largest_specimen(estimator, cache))
    }
}

impl LargestSpecimen for FinalitySignatureV2 {
    fn largest_specimen<E: SizeEstimator>(estimator: &E, cache: &mut Cache) -> Self {
        FinalitySignatureV2::new(
            LargestSpecimen::largest_specimen(estimator, cache),
            LargestSpecimen::largest_specimen(estimator, cache),
            LargestSpecimen::largest_specimen(estimator, cache),
            LargestSpecimen::largest_specimen(estimator, cache),
            LargestSpecimen::largest_specimen(estimator, cache),
            LargestSpecimen::largest_specimen(estimator, cache),
        )
    }
}

impl LargestSpecimen for FinalitySignatureId {
    fn largest_specimen<E: SizeEstimator>(estimator: &E, cache: &mut Cache) -> Self {
        FinalitySignatureId::new(
            LargestSpecimen::largest_specimen(estimator, cache),
            LargestSpecimen::largest_specimen(estimator, cache),
            LargestSpecimen::largest_specimen(estimator, cache),
        )
    }
}

impl LargestSpecimen for EraReport<PublicKey> {
    fn largest_specimen<E: SizeEstimator>(estimator: &E, cache: &mut Cache) -> Self {
        EraReport::new(
            vec_prop_specimen(estimator, "validator_count", cache),
            btree_map_distinct_from_prop(estimator, "validator_count", cache),
            vec_prop_specimen(estimator, "validator_count", cache),
        )
    }
}

impl LargestSpecimen for BlockHash {
    fn largest_specimen<E: SizeEstimator>(estimator: &E, cache: &mut Cache) -> Self {
        BlockHash::new(LargestSpecimen::largest_specimen(estimator, cache))
    }
}

impl LargestSpecimen for ChainNameDigest {
    fn largest_specimen<E: SizeEstimator>(_estimator: &E, _cache: &mut Cache) -> Self {
        // ChainNameDigest is fixed size by definition, so any value will do.
        ChainNameDigest::from_chain_name("")
    }
}

// impls for `casper_hashing`, which is technically a foreign crate -- so we put them here.
impl LargestSpecimen for Digest {
    fn largest_specimen<E: SizeEstimator>(_estimator: &E, _cache: &mut Cache) -> Self {
        // Hashes are fixed size by definition, so any value will do.
        Digest::hash("")
    }
}

impl LargestSpecimen for BlockPayload {
    fn largest_specimen<E: SizeEstimator>(estimator: &E, cache: &mut Cache) -> Self {
        // We cannot just use the standard largest specimen for `TransactionHashWithApprovals`, as
        // this would cause a quadratic increase in transactions. Instead, we generate one
        // large transaction that contains the number of approvals if they are spread out
        // across the block.

        let large_txn = match Transaction::largest_specimen(estimator, cache) {
            Transaction::Deploy(deploy) => {
                Transaction::Deploy(deploy.with_approvals(btree_set_distinct_from_prop(
                    estimator,
                    "average_approvals_per_transaction_in_block",
                    cache,
                )))
            }
            Transaction::V1(v1) => {
                Transaction::V1(v1.with_approvals(btree_set_distinct_from_prop(
                    estimator,
                    "average_approvals_per_transaction_in_block",
                    cache,
                )))
            }
        };

        let large_txn_hash_with_approvals = (large_txn.hash(), large_txn.approvals());

        let mut transactions = BTreeMap::new();
        transactions.insert(
            TransactionCategory::Mint,
            vec![
                large_txn_hash_with_approvals.clone();
                estimator.parameter::<usize>("max_mint_per_block")
            ],
        );
        transactions.insert(
            TransactionCategory::Auction,
            vec![
                large_txn_hash_with_approvals.clone();
                estimator.parameter::<usize>("max_auctions_per_block")
            ],
        );
        transactions.insert(
            TransactionCategory::Standard,
            vec![
                large_txn_hash_with_approvals.clone();
                estimator.parameter::<usize>("max_standard_transactions_per_block")
            ],
        );
        transactions.insert(
            TransactionCategory::InstallUpgrade,
            vec![
                large_txn_hash_with_approvals;
                estimator.parameter::<usize>("max_install_upgrade_transactions_per_block")
            ],
        );

        BlockPayload::new(
            transactions,
            vec_prop_specimen(estimator, "max_accusations_per_block", cache),
            LargestSpecimen::largest_specimen(estimator, cache),
            LargestSpecimen::largest_specimen(estimator, cache),
        )
    }
}

impl LargestSpecimen for RewardedSignatures {
    fn largest_specimen<E: SizeEstimator>(estimator: &E, cache: &mut Cache) -> Self {
        RewardedSignatures::new(
            std::iter::repeat(LargestSpecimen::largest_specimen(estimator, cache))
                .take(estimator.parameter("signature_rewards_max_delay")),
        )
    }
}

impl LargestSpecimen for SingleBlockRewardedSignatures {
    fn largest_specimen<E: SizeEstimator>(estimator: &E, _cache: &mut Cache) -> Self {
        SingleBlockRewardedSignatures::pack(
            std::iter::repeat(1).take(estimator.parameter("validator_count")),
        )
    }
}

impl LargestSpecimen for DeployHash {
    fn largest_specimen<E: SizeEstimator>(estimator: &E, cache: &mut Cache) -> Self {
        DeployHash::new(LargestSpecimen::largest_specimen(estimator, cache))
    }
}

impl LargestSpecimen for Approval {
    fn largest_specimen<E: SizeEstimator>(estimator: &E, cache: &mut Cache) -> Self {
        Approval::new(
            LargestSpecimen::largest_specimen(estimator, cache),
            LargestSpecimen::largest_specimen(estimator, cache),
        )
    }
}

impl<E> LargeUniqueSequence<E> for Approval
where
    Self: Sized + Ord,
    E: SizeEstimator,
{
    fn large_unique_sequence(estimator: &E, count: usize, cache: &mut Cache) -> BTreeSet<Self> {
        PublicKey::large_unique_sequence(estimator, count, cache)
            .into_iter()
            .map(|public_key| {
                Approval::new(
                    public_key,
                    LargestSpecimen::largest_specimen(estimator, cache),
                )
            })
            .collect()
    }
}

impl LargestSpecimen for (TransactionHash, Option<BTreeSet<Approval>>) {
    fn largest_specimen<E: SizeEstimator>(estimator: &E, cache: &mut Cache) -> Self {
        // Note: This is an upper bound, the actual value is lower. We are keeping the order of
        //       magnitude intact though.
        let max_items = estimator.parameter::<usize>("max_transfers_per_block")
            + estimator.parameter::<usize>("max_standard_per_block");

        let transaction = (
            TransactionHash::largest_specimen(estimator, cache),
            Some(btree_set_distinct(estimator, max_items, cache)),
        );
        let v1 = (
            TransactionHash::largest_specimen(estimator, cache),
            Some(btree_set_distinct(estimator, max_items, cache)),
        );

        if estimator.estimate(&transaction) > estimator.estimate(&v1) {
            transaction
        } else {
            v1
        }
    }
}

impl LargestSpecimen for Deploy {
    fn largest_specimen<E: SizeEstimator>(estimator: &E, cache: &mut Cache) -> Self {
        // Note: Deploys have a maximum size enforced on their serialized representation. A deploy
        //       generated here is guaranteed to exceed this maximum size due to the session code
        //       being this maximum size already (see the [`LargestSpecimen`] implementation of
        //       [`ExecutableDeployItem`]). For this reason, we leave `dependencies` and `payment`
        //       small.
        Deploy::new(
            LargestSpecimen::largest_specimen(estimator, cache),
            LargestSpecimen::largest_specimen(estimator, cache),
            LargestSpecimen::largest_specimen(estimator, cache),
            Default::default(), // See note.
            largest_chain_name(estimator),
            LargestSpecimen::largest_specimen(estimator, cache),
            ExecutableDeployItem::Transfer {
                args: Default::default(), // See note.
            },
            &LargestSpecimen::largest_specimen(estimator, cache),
            LargestSpecimen::largest_specimen(estimator, cache),
        )
    }
}

impl LargestSpecimen for DeployId {
    fn largest_specimen<E: SizeEstimator>(estimator: &E, cache: &mut Cache) -> Self {
        DeployId::new(
            LargestSpecimen::largest_specimen(estimator, cache),
            LargestSpecimen::largest_specimen(estimator, cache),
        )
    }
}

impl LargestSpecimen for ApprovalsHash {
    fn largest_specimen<E: SizeEstimator>(estimator: &E, cache: &mut Cache) -> Self {
        let deploy_ah = ApprovalsHash(LargestSpecimen::largest_specimen(estimator, cache));
        let txn_v1_ah = ApprovalsHash(LargestSpecimen::largest_specimen(estimator, cache));

        if estimator.estimate(&deploy_ah) >= estimator.estimate(&txn_v1_ah) {
            deploy_ah
        } else {
            txn_v1_ah
        }
    }
}

impl LargestSpecimen for TransactionV1Hash {
    fn largest_specimen<E: SizeEstimator>(estimator: &E, cache: &mut Cache) -> Self {
        TransactionV1Hash::new(LargestSpecimen::largest_specimen(estimator, cache))
    }
}

impl LargestSpecimen for TransactionV1 {
    fn largest_specimen<E: SizeEstimator>(estimator: &E, cache: &mut Cache) -> Self {
        TransactionV1Builder::new_transfer(
            LargestSpecimen::largest_specimen(estimator, cache),
            LargestSpecimen::largest_specimen(estimator, cache),
            U512::largest_specimen(estimator, cache),
            LargestSpecimen::largest_specimen(estimator, cache),
            LargestSpecimen::largest_specimen(estimator, cache),
        )
        .unwrap()
        .with_secret_key(&LargestSpecimen::largest_specimen(estimator, cache))
        .with_timestamp(LargestSpecimen::largest_specimen(estimator, cache))
        .with_ttl(LargestSpecimen::largest_specimen(estimator, cache))
        .with_chain_name(largest_chain_name(estimator))
        .build()
        .unwrap()
    }
}

impl LargestSpecimen for TransactionId {
    fn largest_specimen<E: SizeEstimator>(estimator: &E, cache: &mut Cache) -> Self {
        let deploy_hash =
            TransactionHash::Deploy(LargestSpecimen::largest_specimen(estimator, cache));
        let v1_hash = TransactionHash::V1(LargestSpecimen::largest_specimen(estimator, cache));

        let deploy = TransactionId::new(
            deploy_hash,
            LargestSpecimen::largest_specimen(estimator, cache),
        );
        let v1 = TransactionId::new(v1_hash, LargestSpecimen::largest_specimen(estimator, cache));

        if estimator.estimate(&deploy) >= estimator.estimate(&v1) {
            deploy
        } else {
            v1
        }
    }
}

impl LargestSpecimen for Transaction {
    fn largest_specimen<E: SizeEstimator>(estimator: &E, cache: &mut Cache) -> Self {
        let deploy = Transaction::Deploy(LargestSpecimen::largest_specimen(estimator, cache));
        let v1 = Transaction::V1(LargestSpecimen::largest_specimen(estimator, cache));

        if estimator.estimate(&deploy) >= estimator.estimate(&v1) {
            deploy
        } else {
            v1
        }
    }
}

impl LargestSpecimen for TransactionHash {
    fn largest_specimen<E: SizeEstimator>(estimator: &E, cache: &mut Cache) -> Self {
        let deploy_hash =
            TransactionHash::Deploy(LargestSpecimen::largest_specimen(estimator, cache));
        let v1_hash = TransactionHash::V1(LargestSpecimen::largest_specimen(estimator, cache));

        if estimator.estimate(&deploy_hash) >= estimator.estimate(&v1_hash) {
            deploy_hash
        } else {
            v1_hash
        }
    }
}

// EE impls
impl LargestSpecimen for ExecutableDeployItem {
    fn largest_specimen<E: SizeEstimator>(estimator: &E, cache: &mut Cache) -> Self {
        // `module_bytes` already blows this up to the maximum deploy size, so we use this variant
        // as the largest always and don't need to fill in any args.
        //
        // However, this does not hold true for all encoding schemes: An inefficient encoding can
        // easily, via `RuntimeArgs`, result in a much larger encoded size, e.g. when encoding an
        // array of 1-byte elements in a format that uses string quoting and a delimiter to seperate
        // elements.
        //
        // We compromise by not supporting encodings this inefficient and add 10 * a 32-bit integer
        // as a safety margin for tags and length prefixes.
        let max_size_with_margin =
            estimator.parameter::<i32>("max_transaction_size").max(0) as usize + 10 * 4;

        ExecutableDeployItem::ModuleBytes {
            module_bytes: Bytes::from(vec_of_largest_specimen(
                estimator,
                max_size_with_margin,
                cache,
            )),
            args: RuntimeArgs::new(),
        }
    }
}

impl LargestSpecimen for U512 {
    fn largest_specimen<E: SizeEstimator>(_estimator: &E, _cache: &mut Cache) -> Self {
        U512::max_value()
    }
}

impl LargestSpecimen for PackageHash {
    fn largest_specimen<E: SizeEstimator>(estimator: &E, cache: &mut Cache) -> Self {
        PackageHash::new([LargestSpecimen::largest_specimen(estimator, cache); KEY_HASH_LENGTH])
    }
}

impl LargestSpecimen for ChunkWithProof {
    fn largest_specimen<E: SizeEstimator>(_estimator: &E, _cache: &mut Cache) -> Self {
        ChunkWithProof::new(&[0xFF; Self::CHUNK_SIZE_BYTES], 0)
            .expect("the chunk to be correctly created")
    }
}

impl LargestSpecimen for SecretKey {
    fn largest_specimen<E: SizeEstimator>(_estimator: &E, _cache: &mut Cache) -> Self {
        SecretKey::ed25519_from_bytes([u8::MAX; 32]).expect("valid secret key bytes")
    }
}

impl<T: LargestSpecimen> LargestSpecimen for ValidatorMap<T> {
    fn largest_specimen<E: SizeEstimator>(estimator: &E, cache: &mut Cache) -> Self {
        let max_validators = estimator.parameter("validator_count");

        ValidatorMap::from_iter(
            std::iter::repeat_with(|| LargestSpecimen::largest_specimen(estimator, cache))
                .take(max_validators),
        )
    }
}

/// Returns the largest `Message::GetRequest`.
pub(crate) fn largest_get_request<E: SizeEstimator>(estimator: &E, cache: &mut Cache) -> Message {
    largest_variant::<Message, Tag, _, _>(estimator, |variant| {
        match variant {
            Tag::Transaction => Message::new_get_request::<Transaction>(
                &LargestSpecimen::largest_specimen(estimator, cache),
            ),
            Tag::LegacyDeploy => Message::new_get_request::<LegacyDeploy>(
                &LargestSpecimen::largest_specimen(estimator, cache),
            ),
            Tag::Block => Message::new_get_request::<Block>(&LargestSpecimen::largest_specimen(
                estimator, cache,
            )),
            Tag::BlockHeader => Message::new_get_request::<BlockHeader>(
                &LargestSpecimen::largest_specimen(estimator, cache),
            ),
            Tag::TrieOrChunk => Message::new_get_request::<TrieOrChunk>(
                &LargestSpecimen::largest_specimen(estimator, cache),
            ),
            Tag::FinalitySignature => Message::new_get_request::<FinalitySignature>(
                &LargestSpecimen::largest_specimen(estimator, cache),
            ),
            Tag::SyncLeap => Message::new_get_request::<SyncLeap>(
                &LargestSpecimen::largest_specimen(estimator, cache),
            ),
            Tag::ApprovalsHashes => Message::new_get_request::<ApprovalsHashes>(
                &LargestSpecimen::largest_specimen(estimator, cache),
            ),
            Tag::BlockExecutionResults => Message::new_get_request::<BlockExecutionResultsOrChunk>(
                &LargestSpecimen::largest_specimen(estimator, cache),
            ),
        }
        .expect("did not expect new_get_request from largest deploy to fail")
    })
}

/// Returns the largest `Message::GetResponse`.
pub(crate) fn largest_get_response<E: SizeEstimator>(estimator: &E, cache: &mut Cache) -> Message {
    largest_variant::<Message, Tag, _, _>(estimator, |variant| {
        match variant {
            Tag::Transaction => Message::new_get_response::<Transaction>(
                &LargestSpecimen::largest_specimen(estimator, cache),
            ),
            Tag::LegacyDeploy => Message::new_get_response::<LegacyDeploy>(
                &LargestSpecimen::largest_specimen(estimator, cache),
            ),
            Tag::Block => Message::new_get_response::<Block>(&LargestSpecimen::largest_specimen(
                estimator, cache,
            )),
            Tag::BlockHeader => Message::new_get_response::<BlockHeader>(
                &LargestSpecimen::largest_specimen(estimator, cache),
            ),
            Tag::TrieOrChunk => Message::new_get_response::<TrieOrChunk>(
                &LargestSpecimen::largest_specimen(estimator, cache),
            ),
            Tag::FinalitySignature => Message::new_get_response::<FinalitySignature>(
                &LargestSpecimen::largest_specimen(estimator, cache),
            ),
            Tag::SyncLeap => Message::new_get_response::<SyncLeap>(
                &LargestSpecimen::largest_specimen(estimator, cache),
            ),
            Tag::ApprovalsHashes => Message::new_get_response::<ApprovalsHashes>(
                &LargestSpecimen::largest_specimen(estimator, cache),
            ),
            Tag::BlockExecutionResults => {
                Message::new_get_response::<BlockExecutionResultsOrChunk>(
                    &LargestSpecimen::largest_specimen(estimator, cache),
                )
            }
        }
        .expect("did not expect new_get_response from largest deploy to fail")
    })
}

/// Returns the largest string allowed for a chain name.
fn largest_chain_name<E: SizeEstimator>(estimator: &E) -> String {
    string_max_characters(estimator.parameter("network_name_limit"))
}

/// Returns a string with `len`s characters of the largest possible size.
fn string_max_characters(max_char: usize) -> String {
    std::iter::repeat(HIGHEST_UNICODE_CODEPOINT)
        .take(max_char)
        .collect()
}

/// Returns the max rounds per era with the specimen parameters.
///
/// See the [`max_rounds_per_era`] function.
pub(crate) fn estimator_max_rounds_per_era(estimator: &impl SizeEstimator) -> usize {
    let minimum_era_height = estimator.parameter("minimum_era_height");
    let era_duration_ms = TimeDiff::from_millis(estimator.parameter("era_duration_ms"));
    let minimum_round_length_ms =
        TimeDiff::from_millis(estimator.parameter("minimum_round_length_ms"));

    max_rounds_per_era(minimum_era_height, era_duration_ms, minimum_round_length_ms)
        .try_into()
        .expect("to be a valid `usize`")
}

#[cfg(test)]
mod tests {
    use super::Cache;

    #[test]
    fn memoization_cache_simple() {
        let mut cache = Cache::default();

        assert!(cache.get::<u32>().is_none());
        assert!(cache.get::<String>().is_none());

        cache.set::<u32>(1234);
        assert_eq!(cache.get::<u32>(), Some(&1234));

        cache.set::<String>("a string is not copy".to_owned());
        assert_eq!(
            cache.get::<String>().map(String::as_str),
            Some("a string is not copy")
        );
        assert_eq!(cache.get::<u32>(), Some(&1234));

        cache.set::<String>("this should not overwrite".to_owned());
        assert_eq!(
            cache.get::<String>().map(String::as_str),
            Some("a string is not copy")
        );
    }
}<|MERGE_RESOLUTION|>--- conflicted
+++ resolved
@@ -21,25 +21,14 @@
     account::AccountHash,
     bytesrepr::Bytes,
     crypto::{sign, PublicKey, Signature},
-<<<<<<< HEAD
     AccessRights, Approval, ApprovalsHash, AsymmetricType, Block, BlockHash, BlockHeader,
-    BlockHeaderV1, BlockHeaderV2, BlockSignatures, BlockV2, ChunkWithProof, Deploy, DeployHash,
+    BlockHeaderV1, BlockHeaderV2, BlockSignatures, BlockSignaturesV2, BlockV2, ChainNameDigest,ChunkWithProof, Deploy, DeployHash,
     DeployId, Digest, EraEndV1, EraEndV2, EraId, EraReport, ExecutableDeployItem,
-    FinalitySignature, FinalitySignatureId, PackageHash, ProtocolVersion, RewardedSignatures,
-    RuntimeArgs, SecretKey, SemVer, SignedBlockHeader, SingleBlockRewardedSignatures, TimeDiff,
-    Timestamp, Transaction, TransactionCategory, TransactionHash, TransactionId, TransactionV1,
-    TransactionV1Builder, TransactionV1Hash, URef, KEY_HASH_LENGTH, U512,
-=======
-    AccessRights, AsymmetricType, Block, BlockHash, BlockHeader, BlockHeaderV1, BlockHeaderV2,
-    BlockSignatures, BlockSignaturesV2, BlockV2, ChainNameDigest, ChunkWithProof, Deploy,
-    DeployApproval, DeployApprovalsHash, DeployHash, DeployId, Digest, EraEndV1, EraEndV2, EraId,
-    EraReport, ExecutableDeployItem, FinalitySignature, FinalitySignatureId, FinalitySignatureV2,
+    FinalitySignature, FinalitySignatureId, FinalitySignatureV2,
     PackageHash, ProtocolVersion, RewardedSignatures, RuntimeArgs, SecretKey, SemVer,
     SignedBlockHeader, SingleBlockRewardedSignatures, TimeDiff, Timestamp, Transaction,
-    TransactionApprovalsHash, TransactionHash, TransactionId, TransactionV1, TransactionV1Approval,
-    TransactionV1ApprovalsHash, TransactionV1Builder, TransactionV1Hash, URef, KEY_HASH_LENGTH,
-    U512,
->>>>>>> 7af9475a
+    TransactionCategory, TransactionHash, TransactionId, TransactionV1,
+    TransactionV1Builder, TransactionV1Hash, URef, KEY_HASH_LENGTH, U512,
 };
 
 use crate::{
@@ -49,13 +38,8 @@
     },
     protocol::Message,
     types::{
-<<<<<<< HEAD
-        ApprovalsHashes, BlockExecutionResultsOrChunk, BlockPayload, FinalizedBlock,
+        BlockExecutionResultsOrChunk, BlockPayload, FinalizedBlock,
         InternalEraReport, LegacyDeploy, SyncLeap, TrieOrChunk,
-=======
-        BlockExecutionResultsOrChunk, BlockPayload, DeployHashWithApprovals, FinalizedBlock,
-        InternalEraReport, LegacyDeploy, SyncLeap, TransactionHashWithApprovals, TrieOrChunk,
->>>>>>> 7af9475a
     },
 };
 use casper_storage::block_store::types::ApprovalsHashes;
