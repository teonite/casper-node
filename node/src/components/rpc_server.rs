--- conflicted
+++ resolved
@@ -458,11 +458,7 @@
     use crate::{rpcs::docs::OPEN_RPC_SCHEMA, testing::assert_schema};
 
     #[test]
-<<<<<<< HEAD
-    fn schema_test() {
-=======
     fn json_schema_check() {
->>>>>>> b1e0f2ae
         let schema_path = format!(
             "{}/../resources/test/rpc_schema.json",
             env!("CARGO_MANIFEST_DIR")
