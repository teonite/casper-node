pub(crate) mod test_utils;

use std::{
    cmp::min,
    collections::{BTreeMap, VecDeque},
    convert::TryInto,
    iter,
    time::Duration,
};

use assert_matches::assert_matches;
use derive_more::From;
use num_rational::Ratio;
use rand::{seq::IteratorRandom, Rng};

use casper_storage::data_access_layer::ExecutionResultsChecksumResult;
use casper_types::{
    global_state::TrieMerkleProof, sign, testing::TestRng, AccessRights, BlockV2, CLValue,
    ChainNameDigest, Chainspec, Deploy, Digest, EraId, FinalitySignatureV2, Key,
    LegacyRequiredFinality, ProtocolVersion, PublicKey, SecretKey, StoredValue, TestBlockBuilder,
    TestBlockV1Builder, TimeDiff, URef, U512,
};

use super::*;
use crate::{
    components::{
        block_synchronizer::block_acquisition::BlockAcquisitionState,
        consensus::tests::utils::ALICE_PUBLIC_KEY,
    },
    consensus::tests::utils::ALICE_SIGNER,
    effect::Effect,
    reactor::{EventQueueHandle, QueueKind, Scheduler},
    tls::KeyFingerprint,
    types::{BlockExecutionResultsOrChunkId, NodeSigner, ValueOrChunk},
    utils,
};

const MAX_SIMULTANEOUS_PEERS: u8 = 5;
const TEST_LATCH_RESET_INTERVAL_MILLIS: u64 = 5;
const SHOULD_FETCH_EXECUTION_STATE: bool = true;
const STRICT_FINALITY_REQUIRED_VERSION: ProtocolVersion = ProtocolVersion::from_parts(1, 5, 0);

/// Event for the mock reactor.
#[derive(Debug, From)]
enum MockReactorEvent {
    MarkBlockCompletedRequest(#[allow(dead_code)] MarkBlockCompletedRequest),
    BlockFetcherRequest(FetcherRequest<Block>),
    BlockHeaderFetcherRequest(FetcherRequest<BlockHeader>),
    LegacyDeployFetcherRequest(FetcherRequest<LegacyDeploy>),
    TransactionFetcherRequest(FetcherRequest<Transaction>),
    FinalitySignatureFetcherRequest(FetcherRequest<FinalitySignature>),
    TrieOrChunkFetcherRequest(#[allow(dead_code)] FetcherRequest<TrieOrChunk>),
    BlockExecutionResultsOrChunkFetcherRequest(FetcherRequest<BlockExecutionResultsOrChunk>),
    SyncLeapFetcherRequest(#[allow(dead_code)] FetcherRequest<SyncLeap>),
    ApprovalsHashesFetcherRequest(FetcherRequest<ApprovalsHashes>),
    NetworkInfoRequest(NetworkInfoRequest),
    BlockAccumulatorRequest(BlockAccumulatorRequest),
    PeerBehaviorAnnouncement(#[allow(dead_code)] PeerBehaviorAnnouncement),
    StorageRequest(StorageRequest),
    TrieAccumulatorRequest(#[allow(dead_code)] TrieAccumulatorRequest),
    ContractRuntimeRequest(ContractRuntimeRequest),
    SyncGlobalStateRequest(SyncGlobalStateRequest),
    MakeBlockExecutableRequest(MakeBlockExecutableRequest),
    MetaBlockAnnouncement(MetaBlockAnnouncement),
}

struct MockReactor {
    scheduler: &'static Scheduler<MockReactorEvent>,
    effect_builder: EffectBuilder<MockReactorEvent>,
}

impl MockReactor {
    fn new() -> Self {
        let scheduler = utils::leak(Scheduler::new(QueueKind::weights(), None));
        let event_queue_handle = EventQueueHandle::without_shutdown(scheduler);
        let effect_builder = EffectBuilder::new(event_queue_handle);
        MockReactor {
            scheduler,
            effect_builder,
        }
    }

    fn effect_builder(&self) -> EffectBuilder<MockReactorEvent> {
        self.effect_builder
    }

    async fn crank(&self) -> MockReactorEvent {
        let ((_ancestor, reactor_event), _) = self.scheduler.pop().await;
        reactor_event
    }

    async fn process_effects(
        &self,
        effects: impl IntoIterator<Item = Effect<Event>>,
    ) -> Vec<MockReactorEvent> {
        let mut events = Vec::new();
        for effect in effects {
            tokio::spawn(effect);
            let event = self.crank().await;
            events.push(event);
        }
        events
    }
}

struct TestEnv {
    block: Block,
    validator_signers: Vec<Arc<NodeSigner>>,
    peers: Vec<NodeId>,
}

// Utility struct used to generate common test artifacts
impl TestEnv {
    // Replaces the test block with the one provided as parameter
    fn with_block(self, block: Block) -> Self {
        Self {
            block,
            validator_signers: self.validator_signers,
            peers: self.peers,
        }
    }

    fn block(&self) -> &Block {
        &self.block
    }

    fn validator_signers(&self) -> &Vec<Arc<NodeSigner>> {
        &self.validator_signers
    }

    fn peers(&self) -> &Vec<NodeId> {
        &self.peers
    }

    // Generates a `ValidatorMatrix` that has the validators for the era of the test block
    // All validators have equal weights
    fn gen_validator_matrix(&self) -> ValidatorMatrix {
        let validator_weights: BTreeMap<PublicKey, U512> = self
            .validator_signers
            .iter()
            .map(|signer| (signer.public_signing_key(), 100.into())) // we give each validator equal weight
            .collect();

        assert_eq!(validator_weights.len(), self.validator_signers.len());

        // Set up a validator matrix for the era in which our test block was created
        let mut validator_matrix = ValidatorMatrix::new(
            Ratio::new(1, 3),
            ChainNameDigest::from_chain_name("casper-example"),
            None,
            EraId::from(0),
            self.validator_signers[0].clone(),
            1,
        );
        validator_matrix.register_validator_weights(self.block.era_id(), validator_weights);

        validator_matrix
    }

    fn random(rng: &mut TestRng) -> TestEnv {
<<<<<<< HEAD
        let num_validators: usize = rng.gen_range(3..100);
        let validator_signers: Vec<_> = iter::repeat_with(|| {
            let secret_key = SecretKey::random(rng);
            NodeSigner::mock(secret_key)
        })
        .take(num_validators)
        .collect();
=======
        let num_validators: usize = rng.gen_range(10..100);
        let validator_keys: Vec<_> = iter::repeat_with(|| Arc::new(SecretKey::random(rng)))
            .take(num_validators)
            .collect();
>>>>>>> c58bccf4

        let num_peers = rng.gen_range(10..20);

        TestEnv {
            block: TestBlockBuilder::new().build(rng).into(),
            validator_signers,
            peers: iter::repeat(())
                .take(num_peers)
                .map(|_| NodeId::from(rng.gen::<KeyFingerprint>()))
                .collect(),
        }
    }
}

fn check_sync_global_state_event(event: MockReactorEvent, block: &Block) {
    assert!(matches!(
        event,
        MockReactorEvent::SyncGlobalStateRequest { .. }
    ));
    let global_sync_request = match event {
        MockReactorEvent::SyncGlobalStateRequest(req) => req,
        _ => unreachable!(),
    };
    assert_eq!(global_sync_request.block_hash, *block.hash());
    assert_eq!(
        global_sync_request.state_root_hash,
        *block.state_root_hash()
    );
}

// Calls need_next for the block_synchronizer and processes the effects resulted returning a list of
// the new events that were generated
async fn need_next(
    rng: &mut TestRng,
    reactor: &MockReactor,
    block_synchronizer: &mut BlockSynchronizer,
    num_expected_events: u8,
) -> Vec<MockReactorEvent> {
    let effects = block_synchronizer.need_next(reactor.effect_builder(), rng);
    assert_eq!(effects.len() as u8, num_expected_events);
    reactor.process_effects(effects).await
}

fn register_multiple_signatures<'a, I: IntoIterator<Item = &'a Arc<NodeSigner>>>(
    builder: &mut BlockBuilder,
    block: &Block,
    validator_signers: I,
    chain_name_hash: ChainNameDigest,
) {
    let block_hash = *block.hash();
    let block_height = block.height();
    let era_id = block.era_id();
    for signer in validator_signers {
        // Register a finality signature
        let signature = signer.get_signature_sync(FinalitySignatureV2::bytes_to_sign(
            block_hash,
            block_height,
            era_id,
            chain_name_hash,
        ));
        let finality_signature = FinalitySignatureV2::new(
            block_hash,
            block_height,
            era_id,
            chain_name_hash,
            signature,
            signer.public_signing_key(),
        );
        assert!(finality_signature.is_verified().is_ok());
        assert!(builder
            .register_finality_signature(finality_signature.into(), None)
            .is_ok());
    }
}

fn dummy_merkle_proof() -> TrieMerkleProof<Key, StoredValue> {
    TrieMerkleProof::new(
        URef::new([255; 32], AccessRights::NONE).into(),
        StoredValue::CLValue(CLValue::from_t(()).unwrap()),
        VecDeque::new(),
    )
}

trait OneExt: IntoIterator {
    fn try_one(self) -> Option<Self::Item>;
    fn one(self) -> Self::Item;
}

impl<I: IntoIterator> OneExt for I {
    fn try_one(self) -> Option<Self::Item> {
        let mut it = self.into_iter();
        let first = it.next()?;

        it.next().is_none().then_some(first)
    }

    #[track_caller]
    fn one(self) -> Self::Item {
        let mut it = self.into_iter();
        let first = it
            .next()
            .expect("no element in the iterator, but 1 was expected");

        if it.next().is_some() {
            panic!("more that 1 element in the iterator, but 1 was expected")
        }

        first
    }
}

#[cfg(test)]
impl BlockSynchronizer {
    fn new_initialized(
        rng: &mut TestRng,
        validator_matrix: ValidatorMatrix,
        config: Config,
    ) -> BlockSynchronizer {
        let mut block_synchronizer = BlockSynchronizer::new(
            config,
            Arc::new(Chainspec::random(rng)),
            MAX_SIMULTANEOUS_PEERS,
            validator_matrix,
            &Registry::new(),
        )
        .expect("Failed to create BlockSynchronizer");

        <BlockSynchronizer as InitializedComponent<MainEvent>>::set_state(
            &mut block_synchronizer,
            ComponentState::Initialized,
        );

        block_synchronizer
    }

    fn with_legacy_finality(mut self, legacy_required_finality: LegacyRequiredFinality) -> Self {
        let core_config = &mut Arc::get_mut(&mut self.chainspec).unwrap().core_config;
        core_config.start_protocol_version_with_strict_finality_signatures_required =
            STRICT_FINALITY_REQUIRED_VERSION;
        core_config.legacy_required_finality = legacy_required_finality;

        self
    }

    fn forward_builder(&self) -> &BlockBuilder {
        self.forward.as_ref().expect("Forward builder missing")
    }
}

/// Returns the number of validators that need a signature for a weak finality of 1/3.
fn weak_finality_threshold(n: usize) -> usize {
    n / 3 + 1
}

/// Returns the number of validators that need a signature for a strict finality of 2/3.
fn strict_finality_threshold(n: usize) -> usize {
    n * 2 / 3 + 1
}

fn latch_inner_check(builder: Option<&BlockBuilder>, expected: bool, msg: &str) {
    assert_eq!(
        builder.expect("builder should exist").latched(),
        expected,
        "{}",
        msg
    );
}

fn latch_count_check(builder: Option<&BlockBuilder>, expected: u8, msg: &str) {
    assert_eq!(
        builder.expect("builder should exist").latch_count(),
        expected,
        "{}",
        msg
    );
}

fn need_next_inner_check(
    builder: Option<&mut BlockBuilder>,
    rng: &mut TestRng,
    expected: NeedNext,
    msg: &str,
) {
    let need_next = builder
        .expect("should exist")
        .block_acquisition_action(rng, MAX_SIMULTANEOUS_PEERS)
        .need_next();
    assert_eq!(need_next, expected, "{}", msg);
}

#[tokio::test]
async fn global_state_sync_wont_stall_with_bad_peers() {
    let mut rng = TestRng::new();
    let mock_reactor = MockReactor::new();
    let test_env = TestEnv::random(&mut rng).with_block(
        TestBlockBuilder::new()
            .era(1)
            .random_transactions(1, &mut rng)
            .build(&mut rng)
            .into(),
    );
    let peers = test_env.peers();
    let block = test_env.block();
    let validator_matrix = test_env.gen_validator_matrix();
    let chain_name_hash = validator_matrix.chain_name_hash();
    let validators_secret_keys = test_env.validator_signers();
    let cfg = Config {
        latch_reset_interval: TimeDiff::from_millis(TEST_LATCH_RESET_INTERVAL_MILLIS),
        ..Default::default()
    };
    let mut block_synchronizer =
        BlockSynchronizer::new_initialized(&mut rng, validator_matrix, cfg);

    // Set up the synchronizer for the test block such that the next step is getting global state
    block_synchronizer.register_block_by_hash(*block.hash(), true);
    assert!(
        block_synchronizer.historical.is_some(),
        "we only get global state on historical sync"
    );
    block_synchronizer.register_peers(*block.hash(), peers.clone());
    let historical_builder = block_synchronizer.historical.as_mut().unwrap();
    assert!(
        historical_builder
            .register_block_header(block.clone_header(), None)
            .is_ok(),
        "historical builder should register header"
    );
    historical_builder.register_era_validator_weights(&block_synchronizer.validator_matrix);

    // Register finality signatures to reach weak finality
    register_multiple_signatures(
        historical_builder,
        block,
        validators_secret_keys
            .iter()
            .take(weak_finality_threshold(validators_secret_keys.len())),
        chain_name_hash,
    );
    assert!(
        historical_builder
            .register_block(block.clone(), None)
            .is_ok(),
        "should register block"
    );
    // Register the remaining signatures to reach strict finality
    register_multiple_signatures(
        historical_builder,
        block,
        validators_secret_keys
            .iter()
            .skip(weak_finality_threshold(validators_secret_keys.len())),
        chain_name_hash,
    );

    // At this point, the next step the synchronizer takes should be to get global state
    let mut effects = block_synchronizer.need_next(mock_reactor.effect_builder(), &mut rng);
    assert_eq!(
        effects.len(),
        1,
        "need next should have 1 effect at this step, not {}",
        effects.len()
    );
    tokio::spawn(async move { effects.remove(0).await });
    let event = mock_reactor.crank().await;

    // Expect a `SyncGlobalStateRequest` for the `GlobalStateSynchronizer`
    // The peer list that the GlobalStateSynchronizer will use to fetch the tries
    let first_peer_set = peers.iter().copied().choose_multiple(&mut rng, 4);
    check_sync_global_state_event(event, block);

    // Wait for the latch to reset
    tokio::time::sleep(Duration::from_millis(TEST_LATCH_RESET_INTERVAL_MILLIS * 2)).await;

    // Simulate an error form the global_state_synchronizer;
    // make it seem that the `TrieAccumulator` did not find the required tries on any of the peers
    block_synchronizer.global_state_synced(
        *block.hash(),
        Err(GlobalStateSynchronizerError::TrieAccumulator(
            first_peer_set.to_vec(),
        )),
    );

    // At this point we expect that another request for the global state would be made,
    // this time with other peers
    let mut effects = block_synchronizer.need_next(mock_reactor.effect_builder(), &mut rng);
    assert_eq!(
        effects.len(),
        1,
        "need next should still have 1 effect at this step, not {}",
        effects.len()
    );
    tokio::spawn(async move { effects.remove(0).await });
    let event = mock_reactor.crank().await;

    let second_peer_set = peers.iter().copied().choose_multiple(&mut rng, 4);
    check_sync_global_state_event(event, block);

    // Wait for the latch to reset
    tokio::time::sleep(Duration::from_millis(TEST_LATCH_RESET_INTERVAL_MILLIS * 2)).await;

    // Simulate a successful global state sync;
    // Although the request was successful, some peers did not have the data.
    let unreliable_peers = second_peer_set.into_iter().choose_multiple(&mut rng, 2);
    block_synchronizer.global_state_synced(
        *block.hash(),
        Ok(GlobalStateSynchronizerResponse::new(
            (*block.state_root_hash()).into(),
            unreliable_peers.clone(),
        )),
    );
    let mut effects = block_synchronizer.need_next(mock_reactor.effect_builder(), &mut rng);
    assert_eq!(
        effects.len(),
        1,
        "need next should still have 1 effect after global state sync'd, not {}",
        effects.len()
    );
    tokio::spawn(async move { effects.remove(0).await });
    let event = mock_reactor.crank().await;

    assert!(
        false == matches!(event, MockReactorEvent::SyncGlobalStateRequest { .. }),
        "synchronizer should have progressed"
    );

    // Check if the peers returned by the `GlobalStateSynchronizer` in the response were marked
    // unreliable.
    for peer in unreliable_peers.iter() {
        assert!(
            block_synchronizer
                .historical
                .as_ref()
                .unwrap()
                .peer_list()
                .is_peer_unreliable(peer),
            "{} should be marked unreliable",
            peer
        );
    }
}

#[tokio::test]
async fn synchronizer_doesnt_busy_loop_without_peers() {
    fn check_need_peer_events(expected_block_hash: BlockHash, events: Vec<MockReactorEvent>) {
        // Explicitly verify the two effects are indeed asking networking and accumulator for peers.
        assert_matches!(
            events[0],
            MockReactorEvent::NetworkInfoRequest(NetworkInfoRequest::FullyConnectedPeers {
                count,
                ..
            }) if count == MAX_SIMULTANEOUS_PEERS as usize
        );
        assert_matches!(
            events[1],
            MockReactorEvent::BlockAccumulatorRequest(BlockAccumulatorRequest::GetPeersForBlock {
                block_hash,
                ..
            }) if block_hash == expected_block_hash
        );
    }

    let mut rng = TestRng::new();
    let mock_reactor = MockReactor::new();
    let test_env = TestEnv::random(&mut rng).with_block(
        TestBlockBuilder::new()
            .era(1)
            .random_transactions(1, &mut rng)
            .build(&mut rng)
            .into(),
    );
    let block = test_env.block();
    let block_hash = *block.hash();
    let validator_matrix = test_env.gen_validator_matrix();
    let cfg = Config {
        latch_reset_interval: TimeDiff::from_millis(TEST_LATCH_RESET_INTERVAL_MILLIS),
        ..Default::default()
    };
    let mut block_synchronizer =
        BlockSynchronizer::new_initialized(&mut rng, validator_matrix, cfg);

    block_synchronizer.register_block_by_hash(block_hash, true);

    latch_inner_check(
        block_synchronizer.historical.as_ref(),
        false,
        "initial set up, should not be latched",
    );

    {
        // We registered no peers, so we need peers
        need_next_inner_check(
            block_synchronizer.historical.as_mut(),
            &mut rng,
            NeedNext::Peers(block_hash),
            "should need peers",
        );

        // We registered no peers, so the synchronizer should ask for peers.
        let effects = block_synchronizer.handle_event(
            mock_reactor.effect_builder(),
            &mut rng,
            Event::Request(BlockSynchronizerRequest::NeedNext),
        );
        assert_eq!(effects.len(), 2, "we should ask for peers from both networking and accumulator, thus two effects are expected");

        latch_inner_check(
            block_synchronizer.historical.as_ref(),
            true,
            "should be latched waiting for peers",
        );

        check_need_peer_events(block_hash, mock_reactor.process_effects(effects).await);
    }

    {
        // Inject an empty response from the network, simulating no available peers.
        let effects = block_synchronizer.handle_event(
            mock_reactor.effect_builder(),
            &mut rng,
            Event::NetworkPeers(*block.hash(), vec![]),
        );

        latch_inner_check(
            block_synchronizer.historical.as_ref(),
            true,
            "should still be latched because only one response was received and it \
             did not have what we needed.",
        );

        assert!(effects.is_empty(), "effects should be empty");
    }

    {
        // Inject an empty response from the accumulator, simulating no available peers.
        // as this is the second of two responses, the latch clears. the logic then
        // calls need next again, we still need peers, so we generate the same two effects again.
        let effects = block_synchronizer.handle_event(
            mock_reactor.effect_builder(),
            &mut rng,
            Event::AccumulatedPeers(*block.hash(), None),
        );
        assert!(!effects.is_empty(), "we should still need peers...");

        latch_inner_check(
            block_synchronizer.historical.as_ref(),
            true,
            "we need peers, ask again",
        );

        // We registered no peers, so we still need peers
        need_next_inner_check(
            block_synchronizer.historical.as_mut(),
            &mut rng,
            NeedNext::Peers(block_hash),
            "should need peers",
        );

        check_need_peer_events(block_hash, mock_reactor.process_effects(effects).await);
    }
}

#[tokio::test]
async fn should_not_stall_after_registering_new_era_validator_weights() {
    let mut rng = TestRng::new();
    let mock_reactor = MockReactor::new();
    let test_env = TestEnv::random(&mut rng);
    let peers = test_env.peers();
    let block = test_env.block();
    let block_hash = *block.hash();
    let era_id = block.era_id();

    // Set up a validator matrix.
    let mut validator_matrix = ValidatorMatrix::new_with_validator(ALICE_SIGNER.clone());
    let mut block_synchronizer =
        BlockSynchronizer::new_initialized(&mut rng, validator_matrix.clone(), Config::default());

    // Set up the synchronizer for the test block such that the next step is getting era validators.
    block_synchronizer.register_block_by_hash(block_hash, true);
    block_synchronizer.register_peers(block_hash, peers.clone());
    block_synchronizer
        .historical
        .as_mut()
        .expect("should have historical builder")
        .register_block_header(block.clone_header(), None)
        .expect("should register block header");

    latch_inner_check(
        block_synchronizer.historical.as_ref(),
        false,
        "initial set up, should not be latched",
    );
    need_next_inner_check(
        block_synchronizer.historical.as_mut(),
        &mut rng,
        NeedNext::EraValidators(era_id),
        "should need era validators for era block is in",
    );

    let effects = block_synchronizer.need_next(mock_reactor.effect_builder(), &mut rng);
    assert_eq!(
        effects.len(),
        MAX_SIMULTANEOUS_PEERS as usize,
        "need next should have an effect per peer when needing sync leap"
    );
    latch_inner_check(
        block_synchronizer.historical.as_ref(),
        true,
        "after determination that we need validators, should be latched",
    );

    // `need_next` should return no effects while latched.
    assert!(
        block_synchronizer
            .need_next(mock_reactor.effect_builder(), &mut rng)
            .is_empty(),
        "should return no effects while latched"
    );

    // bleed off the event q, checking the expected event kind
    for effect in effects {
        tokio::spawn(effect);
        let event = mock_reactor.crank().await;
        match event {
            MockReactorEvent::SyncLeapFetcherRequest(_) => (),
            _ => panic!("unexpected event: {:?}", event),
        };
    }

    // Update the validator matrix to now have an entry for the era of our random block.
    validator_matrix.register_validator_weights(
        era_id,
        iter::once((ALICE_PUBLIC_KEY.clone(), 100.into())).collect(),
    );

    // register validator_matrix
    block_synchronizer
        .historical
        .as_mut()
        .expect("should have historical builder")
        .register_era_validator_weights(&validator_matrix);

    latch_inner_check(
        block_synchronizer.historical.as_ref(),
        false,
        "after registering validators, should not be latched",
    );

    need_next_inner_check(
        block_synchronizer.historical.as_mut(),
        &mut rng,
        NeedNext::FinalitySignatures(block_hash, era_id, validator_matrix.public_keys(&era_id)),
        "should need finality sigs",
    );

    // Ensure the in-flight latch has been released, i.e. that `need_next` returns something.
    let mut effects = block_synchronizer.need_next(mock_reactor.effect_builder(), &mut rng);
    assert_eq!(
        effects.len(),
        1,
        "need next should produce 1 effect because we currently need exactly 1 signature \
         NOTE: finality signatures are a special case; we currently we fan out 1 peer per signature \
          but do multiple rounds of this against increasingly strict weight thresholds. \
         All other fetchers fan out by asking each of MAX_SIMULTANEOUS_PEERS for the _same_ item."
    );

    tokio::spawn(async move { effects.remove(0).await });
    let event = mock_reactor.crank().await;
    assert_matches!(
        event,
        MockReactorEvent::FinalitySignatureFetcherRequest(FetcherRequest {
            id,
            peer,
            ..
        }) if peers.contains(&peer) && id.block_hash() == block.hash()
    );
}

#[test]
fn duplicate_register_block_not_allowed_if_builder_is_not_failed() {
    let mut rng = TestRng::new();
    let test_env = TestEnv::random(&mut rng);
    let block = test_env.block();
    let validator_matrix = test_env.gen_validator_matrix();
    let mut block_synchronizer =
        BlockSynchronizer::new_initialized(&mut rng, validator_matrix, Config::default());

    // Register block for forward sync
    assert!(block_synchronizer.register_block_by_hash(*block.hash(), false));
    assert!(block_synchronizer.forward.is_some()); // we only get global state on historical sync

    // Registering the block again should not be allowed until the sync finishes
    assert!(!block_synchronizer.register_block_by_hash(*block.hash(), false));

    // Trying to register a different block should replace the old one
    let new_block: Block = TestBlockBuilder::new().build(&mut rng).into();
    assert!(block_synchronizer.register_block_by_hash(*new_block.hash(), false));
    assert_eq!(
        block_synchronizer.forward.unwrap().block_hash(),
        *new_block.hash()
    );
}

#[tokio::test]
async fn historical_sync_gets_peers_form_both_connected_peers_and_accumulator() {
    let mut rng = TestRng::new();
    let mock_reactor = MockReactor::new();
    let test_env = TestEnv::random(&mut rng);
    let block = test_env.block();
    let validator_matrix = test_env.gen_validator_matrix();
    let mut block_synchronizer =
        BlockSynchronizer::new_initialized(&mut rng, validator_matrix, Config::default());

    // Register block for historical sync
    assert!(block_synchronizer.register_block_by_hash(*block.hash(), SHOULD_FETCH_EXECUTION_STATE));
    assert!(block_synchronizer.historical.is_some());

    let effects = block_synchronizer.handle_event(
        mock_reactor.effect_builder(),
        &mut rng,
        Event::Request(BlockSynchronizerRequest::NeedNext),
    );
    assert_eq!(effects.len(), 2);
    let events = mock_reactor.process_effects(effects).await;

    // The first thing the synchronizer should do is get peers.
    // For the historical flow, the synchronizer will get a random sampling of the connected
    // peers and also ask the accumulator to provide peers from which it has received information
    // for the block that is being synchronized.
    assert_matches!(
        events[0],
        MockReactorEvent::NetworkInfoRequest(NetworkInfoRequest::FullyConnectedPeers {
            count,
            ..
        }) if count == MAX_SIMULTANEOUS_PEERS as usize
    );

    assert_matches!(
        events[1],
        MockReactorEvent::BlockAccumulatorRequest(BlockAccumulatorRequest::GetPeersForBlock {
            block_hash,
            ..
        }) if block_hash == *block.hash()
    )
}

#[tokio::test]
async fn fwd_sync_gets_peers_only_from_accumulator() {
    let mut rng = TestRng::new();
    let mock_reactor = MockReactor::new();
    let test_env = TestEnv::random(&mut rng);
    let block = test_env.block();
    let validator_matrix = test_env.gen_validator_matrix();
    let mut block_synchronizer =
        BlockSynchronizer::new_initialized(&mut rng, validator_matrix, Config::default());

    // Register block for forward sync
    assert!(block_synchronizer.register_block_by_hash(*block.hash(), false));
    assert!(block_synchronizer.forward.is_some());

    let effects = block_synchronizer.handle_event(
        mock_reactor.effect_builder(),
        &mut rng,
        Event::Request(BlockSynchronizerRequest::NeedNext),
    );
    assert_eq!(effects.len(), 1);
    let events = mock_reactor.process_effects(effects).await;

    // The first thing the synchronizer should do is get peers.
    // For the forward flow, the synchronizer will ask the accumulator to provide peers
    // from which it has received information for the block that is being synchronized.
    assert_matches!(
        events[0],
        MockReactorEvent::BlockAccumulatorRequest(BlockAccumulatorRequest::GetPeersForBlock {
            block_hash,
            ..
        }) if block_hash == *block.hash()
    )
}

#[tokio::test]
async fn sync_starts_with_header_fetch() {
    let mut rng = TestRng::new();
    let mock_reactor = MockReactor::new();
    let test_env = TestEnv::random(&mut rng);
    let block = test_env.block();
    let peers = test_env.peers();
    let validator_matrix = test_env.gen_validator_matrix();
    let mut block_synchronizer =
        BlockSynchronizer::new_initialized(&mut rng, validator_matrix, Config::default());

    // Register block for fwd sync
    assert!(block_synchronizer.register_block_by_hash(*block.hash(), false));
    assert!(block_synchronizer.forward.is_some());
    block_synchronizer.register_peers(*block.hash(), peers.clone());

    let events = need_next(
        &mut rng,
        &mock_reactor,
        &mut block_synchronizer,
        MAX_SIMULTANEOUS_PEERS,
    )
    .await;

    // The first thing needed after the synchronizer has peers is
    // to fetch the block header from peers.
    for event in events {
        assert_matches!(
            event,
            MockReactorEvent::BlockHeaderFetcherRequest(FetcherRequest {
                id,
                peer,
                ..
            }) if peers.contains(&peer) && id == *block.hash()
        );
    }
}

#[tokio::test]
async fn fwd_sync_is_not_blocked_by_failed_header_fetch_within_latch_interval() {
    let mut rng = TestRng::new();
    let mock_reactor = MockReactor::new();
    let test_env = TestEnv::random(&mut rng);
    let block = test_env.block();
    let block_hash = *block.hash();
    let peers = test_env.peers();
    let validator_matrix = test_env.gen_validator_matrix();
    let cfg = Config {
        ..Default::default()
    };
    let mut block_synchronizer =
        BlockSynchronizer::new_initialized(&mut rng, validator_matrix, cfg);

    // Register block for fwd sync
    assert!(
        block_synchronizer.register_block_by_hash(block_hash, false),
        "should register block by hash"
    );
    assert!(
        block_synchronizer.forward.is_some(),
        "should have forward sync"
    );
    block_synchronizer.register_peers(block_hash, peers.clone());

    let events = need_next(
        &mut rng,
        &mock_reactor,
        &mut block_synchronizer,
        MAX_SIMULTANEOUS_PEERS,
    )
    .await;

    let initial_progress = block_synchronizer
        .forward
        .as_ref()
        .expect("should exist")
        .last_progress_time();

    latch_inner_check(
        block_synchronizer.forward.as_ref(),
        true,
        "forward builder should be latched after need next call",
    );

    let mut peers_asked = Vec::new();
    for event in events {
        assert_matches!(
            event,
            MockReactorEvent::BlockHeaderFetcherRequest(FetcherRequest {
                id,
                peer,
                ..
            }) if peers.contains(&peer) && id == block_hash => {
                peers_asked.push(peer);
            },
            "should be block header fetch"
        );
    }

    // Simulate fetch errors for the header
    let mut generated_effects = Effects::new();
    for peer in peers_asked {
        latch_inner_check(
            block_synchronizer.forward.as_ref(),
            true,
            &format!("response from peer: {:?}, but should still be latched until after final response received", peer),
        );
        assert!(
            generated_effects.is_empty(),
            "effects should remain empty until last response"
        );
        let effects = block_synchronizer.handle_event(
            mock_reactor.effect_builder(),
            &mut rng,
            Event::BlockHeaderFetched(Err(FetcherError::Absent {
                id: Box::new(*block.hash()),
                peer,
            })),
        );

        // the effects array should be empty while the latch is active
        // once the latch is reset, we should get some effects
        generated_effects.extend(effects);
    }

    need_next_inner_check(
        block_synchronizer.forward.as_mut(),
        &mut rng,
        NeedNext::BlockHeader(block_hash),
        "should need block header",
    );
    assert!(
        !generated_effects.is_empty(),
        "should have gotten effects after the final response tail called into need next"
    );

    latch_inner_check(
        block_synchronizer.forward.as_ref(),
        true,
        "all requests have been responded to, and the last event response should have \
        resulted in a fresh need next being reported and thus a new latch",
    );

    assert_matches!(
        block_synchronizer.forward_progress(),
        BlockSynchronizerProgress::Syncing(block_hash, _, _) if block_hash == block_hash,
        "should be syncing"
    );

    tokio::time::sleep(Duration::from(cfg.need_next_interval)).await;

    assert_matches!(
        block_synchronizer.forward_progress(),
        BlockSynchronizerProgress::Syncing(block_hash, _, _) if block_hash == *block.hash()
    );

    let current_progress = block_synchronizer
        .forward
        .as_ref()
        .expect("should exist")
        .last_progress_time();

    assert_eq!(
        initial_progress, current_progress,
        "we have not gotten the record we need, so progress should remain the same"
    )
}

#[tokio::test]
async fn registering_header_successfully_triggers_signatures_fetch_for_weak_finality() {
    let mut rng = TestRng::new();
    let mock_reactor = MockReactor::new();
    let test_env = TestEnv::random(&mut rng);
    let peers = test_env.peers();
    let block = test_env.block();
    let validator_matrix = test_env.gen_validator_matrix();
    let mut block_synchronizer =
        BlockSynchronizer::new_initialized(&mut rng, validator_matrix, Config::default());

    // Register block for fwd sync
    assert!(block_synchronizer.register_block_by_hash(*block.hash(), false));
    assert!(block_synchronizer.forward.is_some());
    block_synchronizer.register_peers(*block.hash(), peers.clone());

    let events = need_next(
        &mut rng,
        &mock_reactor,
        &mut block_synchronizer,
        MAX_SIMULTANEOUS_PEERS,
    )
    .await;

    let mut peers_asked = Vec::new();
    for event in events {
        assert_matches!(
            event,
            MockReactorEvent::BlockHeaderFetcherRequest(FetcherRequest {
                id,
                peer,
                ..
            }) if peers.contains(&peer) && id == *block.hash() => {
                peers_asked.push(peer);
            }
        );
    }

    // Simulate successful fetch of the block header
    let effects = block_synchronizer.handle_event(
        mock_reactor.effect_builder(),
        &mut rng,
        Event::BlockHeaderFetched(Ok(FetchedData::FromPeer {
            item: Box::new(block.clone_header()),
            peer: peers_asked[0],
        })),
    );

    // Check the block acquisition state
    let fwd_builder = block_synchronizer.forward_builder();
    assert_matches!(
        fwd_builder.block_acquisition_state(),
        BlockAcquisitionState::HaveBlockHeader(header, _) if header.block_hash() == *block.hash()
    );

    // Check if the peer that provided the successful response was promoted
    assert!(fwd_builder.peer_list().is_peer_reliable(&peers_asked[0]));

    // Next the synchronizer should fetch finality signatures to reach weak finality.
    // The number of requests should be limited to the number of peers even if we
    // need to get more signatures to reach weak finality.
    assert_eq!(
        effects.len(),
        min(
<<<<<<< HEAD
            test_env.validator_signers().len(),
            MAX_SIMULTANEOUS_PEERS as usize
=======
            test_env.validator_keys().len(),
            MAX_SIMULTANEOUS_PEERS as usize,
>>>>>>> c58bccf4
        )
    );
    for event in mock_reactor.process_effects(effects).await {
        assert_matches!(
            event,
            MockReactorEvent::FinalitySignatureFetcherRequest(FetcherRequest {
                id,
                peer,
                ..
            }) if peers.contains(&peer) && id.block_hash() == block.hash() && id.era_id() == block.era_id()
        );
    }
}

#[tokio::test]
async fn fwd_more_signatures_are_requested_if_weak_finality_is_not_reached() {
    let mut rng = TestRng::new();
    let mock_reactor = MockReactor::new();
    let test_env = TestEnv::random(&mut rng);
    let peers = test_env.peers();
    let block = test_env.block();
    let validator_matrix = test_env.gen_validator_matrix();
    let chain_name_hash = validator_matrix.chain_name_hash();
    let validators_signers = test_env.validator_signers();
    let mut block_synchronizer =
        BlockSynchronizer::new_initialized(&mut rng, validator_matrix, Config::default());

    // Register block for fwd sync
    assert!(block_synchronizer.register_block_by_hash(*block.hash(), false));
    assert!(block_synchronizer.forward.is_some());
    block_synchronizer.register_peers(*block.hash(), peers.clone());

    let fwd_builder = block_synchronizer
        .forward
        .as_mut()
        .expect("Forward builder should have been initialized");
    assert!(fwd_builder
        .register_block_header(block.clone_header(), None)
        .is_ok());
    fwd_builder.register_era_validator_weights(&block_synchronizer.validator_matrix);

    // Check the block acquisition state
    assert_matches!(
        fwd_builder.block_acquisition_state(),
        BlockAcquisitionState::HaveBlockHeader(header, _) if header.block_hash() == *block.hash()
    );

    // Simulate a successful fetch of a single signature
    let block_hash = *block.hash();
    let block_height = block.height();
    let era_id = block.era_id();
    let signature = validators_signers[0].get_signature_sync(FinalitySignatureV2::bytes_to_sign(
        block_hash,
        block_height,
        era_id,
        chain_name_hash,
    ));
    let finality_signature = FinalitySignatureV2::new(
        *block.hash(),
        block.height(),
        block.era_id(),
        chain_name_hash,
        signature,
        validators_signers[0].public_signing_key(),
    );
    assert!(finality_signature.is_verified().is_ok());
    let effects = block_synchronizer.handle_event(
        mock_reactor.effect_builder(),
        &mut rng,
        Event::FinalitySignatureFetched(Ok(FetchedData::FromPeer {
            item: Box::new(finality_signature.into()),
            peer: peers[0],
        })),
    );

    // A single signature isn't enough to reach weak finality.
    // The synchronizer should ask for the remaining signatures.
    // The peer limit should still be in place.
    assert_eq!(
        effects.len(),
        min(
<<<<<<< HEAD
            validators_signers.len() - 1,
            MAX_SIMULTANEOUS_PEERS as usize
=======
            validators_secret_keys.len() - 1,
            MAX_SIMULTANEOUS_PEERS as usize,
>>>>>>> c58bccf4
        )
    );
    for event in mock_reactor.process_effects(effects).await {
        assert_matches!(
            event,
            MockReactorEvent::FinalitySignatureFetcherRequest(FetcherRequest {
                id,
                peer,
                ..
            }) => {
                assert!(peers.contains(&peer));
                assert_eq!(id.block_hash(), block.hash());
                assert_eq!(id.era_id(), block.era_id());
                assert_ne!(*id.public_key(), validators_signers[0].public_signing_key());
            }
        );
    }

    // Register finality signatures to reach weak finality
    let mut generated_effects = Effects::new();
    for signer in validators_signers
        .iter()
        .skip(1)
        .take(weak_finality_threshold(validators_signers.len()))
    {
        // Register a finality signature
        let signature = signer.get_signature_sync(FinalitySignatureV2::bytes_to_sign(
            block_hash,
            block_height,
            era_id,
            chain_name_hash,
        ));
        let finality_signature = FinalitySignatureV2::new(
            *block.hash(),
            block.height(),
            block.era_id(),
            chain_name_hash,
            signature,
            signer.public_signing_key(),
        );
        assert!(finality_signature.is_verified().is_ok());
        let effects = block_synchronizer.handle_event(
            mock_reactor.effect_builder(),
            &mut rng,
            Event::FinalitySignatureFetched(Ok(FetchedData::FromPeer {
                item: Box::new(finality_signature.into()),
                peer: peers[2],
            })),
        );
        generated_effects.extend(effects);
    }

    // Now the block should have weak finality.
    // We are only interested in the last effects generated since as soon as the block has weak
    // finality it should start to fetch the block body.
    let events = mock_reactor
        .process_effects(
            generated_effects
                .into_iter()
                .rev()
                .take(MAX_SIMULTANEOUS_PEERS as usize),
        )
        .await;
    for event in events {
        assert_matches!(
            event,
            MockReactorEvent::BlockFetcherRequest(FetcherRequest {
                id,
                peer,
                ..
            }) => {
                assert!(peers.contains(&peer));
                assert_eq!(id, *block.hash());
            }
        );
    }
}

#[tokio::test]
async fn fwd_sync_is_not_blocked_by_failed_signatures_fetch_within_latch_interval() {
    let mut rng = TestRng::new();
    let mock_reactor = MockReactor::new();
    let test_env = TestEnv::random(&mut rng);
    let peers = test_env.peers();
    let block = test_env.block();
    let expected_block_hash = *block.hash();
    let era_id = block.era_id();
    let validator_matrix = test_env.gen_validator_matrix();
    let num_validators = test_env.validator_signers().len() as u8;
    let cfg = Config {
        ..Default::default()
    };
    let mut block_synchronizer =
        BlockSynchronizer::new_initialized(&mut rng, validator_matrix, cfg);

    // Register block for fwd sync
    assert!(block_synchronizer.register_block_by_hash(expected_block_hash, false));
    assert!(block_synchronizer.forward.is_some());
    block_synchronizer.register_peers(expected_block_hash, peers.clone());
    let fwd_builder = block_synchronizer
        .forward
        .as_mut()
        .expect("Forward builder should have been initialized");
    assert!(fwd_builder
        .register_block_header(block.clone_header(), None)
        .is_ok());
    fwd_builder.register_era_validator_weights(&block_synchronizer.validator_matrix);

    // Check the block acquisition state
    assert_matches!(
        fwd_builder.block_acquisition_state(),
        BlockAcquisitionState::HaveBlockHeader(header, _) if header.block_hash() == expected_block_hash
    );

    // Synchronizer should fetch finality signatures
    let events = need_next(
        &mut rng,
        &mock_reactor,
        &mut block_synchronizer,
        min(num_validators, MAX_SIMULTANEOUS_PEERS),
        /* We have num_validators
         * validators so we
         * require the num_validators
         * signatures */
    )
    .await;

    // Check what signatures were requested
    let mut sigs_requested = Vec::new();
    for event in events {
        assert_matches!(
            event,
            MockReactorEvent::FinalitySignatureFetcherRequest(FetcherRequest {
                id,
                peer,
                ..
            }) => {
                assert!(peers.contains(&peer));
                assert_eq!(*id.block_hash(), expected_block_hash);
                assert_eq!(id.era_id(), era_id);
                sigs_requested.push((peer, id.public_key().clone()));
            }
        );
    }

    // Simulate failed fetch of finality signatures
    let mut generated_effects = Effects::new();
    for (peer, public_key) in sigs_requested {
        latch_inner_check(
            block_synchronizer.forward.as_ref(),
            true,
            &format!("response from peer: {:?}, but should still be latched until after final response received", peer),
        );
        assert!(
            generated_effects.is_empty(),
            "effects should remain empty until last response"
        );
        let effects = block_synchronizer.handle_event(
            mock_reactor.effect_builder(),
            &mut rng,
            Event::FinalitySignatureFetched(Err(FetcherError::Absent {
                id: Box::new(Box::new(FinalitySignatureId::new(
                    expected_block_hash,
                    era_id,
                    public_key,
                ))),
                peer,
            })),
        );
        // the effects array should be empty while the latch is active
        // once the latch is reset, we should get some effects
        generated_effects.extend(effects);
    }

    assert_matches!(
        block_synchronizer.forward_progress(),
        BlockSynchronizerProgress::Syncing(block_hash, _, _) if block_hash == expected_block_hash,
        "should be syncing"
    );

    // The effects are empty at this point and the synchronizer is stuck
    assert!(
        !generated_effects.is_empty(),
        "should have gotten effects after the final response tail called into need next"
    );

    latch_inner_check(
        block_synchronizer.forward.as_ref(),
        true,
        "all requests have been responded to, and the last event response should have \
        resulted in a fresh need next being reported and thus a new latch",
    );

    for event in mock_reactor.process_effects(generated_effects).await {
        assert_matches!(
            event,
            MockReactorEvent::FinalitySignatureFetcherRequest(FetcherRequest {
                id,
                peer,
                ..
            }) if peers.contains(&peer) && *id.block_hash() == expected_block_hash && id.era_id() == block.era_id()
        );
    }

    // Check if the forward builder is reported as stalled so that the control logic can recover
    assert_matches!(
        block_synchronizer.forward_progress(),
        BlockSynchronizerProgress::Syncing(block_hash, _, _) if block_hash == expected_block_hash
    );
}

#[tokio::test]
async fn next_action_for_have_weak_finality_is_fetching_block_body() {
    let mut rng = TestRng::new();
    let mock_reactor = MockReactor::new();
    let test_env = TestEnv::random(&mut rng);
    let peers = test_env.peers();
    let block = test_env.block();
    let validator_matrix = test_env.gen_validator_matrix();
    let chain_name_hash = validator_matrix.chain_name_hash();
    let validators_secret_keys = test_env.validator_signers();
    let mut block_synchronizer =
        BlockSynchronizer::new_initialized(&mut rng, validator_matrix, Config::default());

    // Register block for fwd sync
    assert!(block_synchronizer.register_block_by_hash(*block.hash(), false));
    assert!(block_synchronizer.forward.is_some());
    block_synchronizer.register_peers(*block.hash(), peers.clone());

    let fwd_builder = block_synchronizer
        .forward
        .as_mut()
        .expect("Forward builder should have been initialized");
    assert!(fwd_builder
        .register_block_header(block.clone_header(), None)
        .is_ok());
    fwd_builder.register_era_validator_weights(&block_synchronizer.validator_matrix);

    // Register finality signatures to reach weak finality
    register_multiple_signatures(
        fwd_builder,
        block,
        validators_secret_keys
            .iter()
            .take(weak_finality_threshold(validators_secret_keys.len())),
        chain_name_hash,
    );

    // Check the block acquisition state
    assert_matches!(
        fwd_builder.block_acquisition_state(),
        BlockAcquisitionState::HaveWeakFinalitySignatures(header, _) if header.block_hash() == *block.hash()
    );

    // Now the block should have weak finality.
    // Next step is to get the block body.
    let events = need_next(
        &mut rng,
        &mock_reactor,
        &mut block_synchronizer,
        MAX_SIMULTANEOUS_PEERS,
    )
    .await;

    for event in events {
        assert_matches!(
            event,
            MockReactorEvent::BlockFetcherRequest(FetcherRequest {
                id,
                peer,
                ..
            }) => {
                assert!(peers.contains(&peer));
                assert_eq!(id, *block.hash());
            }
        );
    }
}

#[tokio::test]
async fn registering_block_body_transitions_builder_to_have_block_state() {
    let mut rng = TestRng::new();
    let mock_reactor = MockReactor::new();
    let test_env = TestEnv::random(&mut rng);
    let peers = test_env.peers();
    let block = test_env.block();
    let validator_matrix = test_env.gen_validator_matrix();
    let chain_name_hash = validator_matrix.chain_name_hash();
    let validators_secret_keys = test_env.validator_signers();
    let mut block_synchronizer =
        BlockSynchronizer::new_initialized(&mut rng, validator_matrix, Config::default());

    // Register block for fwd sync
    assert!(block_synchronizer.register_block_by_hash(*block.hash(), false));
    assert!(block_synchronizer.forward.is_some());
    block_synchronizer.register_peers(*block.hash(), peers.clone());

    let fwd_builder = block_synchronizer
        .forward
        .as_mut()
        .expect("Forward builder should have been initialized");
    assert!(fwd_builder
        .register_block_header(block.clone_header(), None)
        .is_ok());
    fwd_builder.register_era_validator_weights(&block_synchronizer.validator_matrix);

    // Register finality signatures to reach weak finality
    register_multiple_signatures(
        fwd_builder,
        block,
        validators_secret_keys
            .iter()
            .take(weak_finality_threshold(validators_secret_keys.len())),
        chain_name_hash,
    );

    // Check the block acquisition state
    assert_matches!(
        fwd_builder.block_acquisition_state(),
        BlockAcquisitionState::HaveWeakFinalitySignatures(header, _) if header.block_hash() == *block.hash()
    );

    // Now the block should have weak finality.
    // Next step is to get the block body.
    let events = need_next(
        &mut rng,
        &mock_reactor,
        &mut block_synchronizer,
        MAX_SIMULTANEOUS_PEERS,
    )
    .await;

    for event in events {
        assert_matches!(
            event,
            MockReactorEvent::BlockFetcherRequest(FetcherRequest {
                id,
                peer,
                ..
            }) => {
                assert!(peers.contains(&peer));
                assert_eq!(id, *block.hash());
            }
        );
    }

    block_synchronizer.handle_event(
        mock_reactor.effect_builder(),
        &mut rng,
        Event::BlockFetched(Ok(FetchedData::FromPeer {
            item: Box::new(block.clone()),
            peer: peers[0],
        })),
    );

    assert_matches!(
        block_synchronizer.forward_builder().block_acquisition_state(),
        BlockAcquisitionState::HaveBlock(acquired_block, _, _) if acquired_block.hash() == block.hash()
    );
}

#[tokio::test]
async fn fwd_having_block_body_for_block_without_deploys_requires_only_signatures() {
    let mut rng = TestRng::new();
    let mock_reactor = MockReactor::new();
    let test_env = TestEnv::random(&mut rng);
    let peers = test_env.peers();
    let block = test_env.block();
    let validator_matrix = test_env.gen_validator_matrix();
    let chain_name_hash = validator_matrix.chain_name_hash();
    let validators_secret_keys = test_env.validator_signers();
    let mut block_synchronizer =
        BlockSynchronizer::new_initialized(&mut rng, validator_matrix, Config::default());

    // Register block for fwd sync
    assert!(block_synchronizer.register_block_by_hash(*block.hash(), false));
    assert!(block_synchronizer.forward.is_some());
    block_synchronizer.register_peers(*block.hash(), peers.clone());

    let fwd_builder = block_synchronizer
        .forward
        .as_mut()
        .expect("Forward builder should have been initialized");
    assert!(fwd_builder
        .register_block_header(block.clone_header(), None)
        .is_ok());
    fwd_builder.register_era_validator_weights(&block_synchronizer.validator_matrix);

    // Register finality signatures to reach weak finality
    register_multiple_signatures(
        fwd_builder,
        block,
        validators_secret_keys
            .iter()
            .take(weak_finality_threshold(validators_secret_keys.len())),
        chain_name_hash,
    );

    assert!(fwd_builder.register_block(block.clone(), None).is_ok());

    // Check the block acquisition state
    assert_matches!(
        fwd_builder.block_acquisition_state(),
        BlockAcquisitionState::HaveBlock(acquired_block, _, _) if acquired_block.hash() == block.hash()
    );

    // Since the block doesn't have any deploys,
    // the next step should be to fetch the finality signatures for strict finality.
    let effects = block_synchronizer.need_next(mock_reactor.effect_builder(), &mut rng);
    for event in mock_reactor.process_effects(effects).await {
        assert_matches!(
            event,
            MockReactorEvent::FinalitySignatureFetcherRequest(FetcherRequest {
                id,
                peer,
                ..
            }) if peers.contains(&peer) && id.block_hash() == block.hash() && id.era_id() == block.era_id()
        );
    }
}

#[tokio::test]
async fn fwd_having_block_body_for_block_with_deploys_requires_approvals_hashes() {
    let mut rng = TestRng::new();
    let mock_reactor = MockReactor::new();
    let test_env = TestEnv::random(&mut rng).with_block(
        TestBlockBuilder::new()
            .era(1)
            .random_transactions(1, &mut rng)
            .build(&mut rng)
            .into(),
    );
    let peers = test_env.peers();
    let block = test_env.block();
    let validator_matrix = test_env.gen_validator_matrix();
    let chain_name_hash = validator_matrix.chain_name_hash();
    let validators_secret_keys = test_env.validator_signers();
    let mut block_synchronizer =
        BlockSynchronizer::new_initialized(&mut rng, validator_matrix, Config::default());

    // Register block for fwd sync
    assert!(block_synchronizer.register_block_by_hash(*block.hash(), false));
    assert!(block_synchronizer.forward.is_some());
    block_synchronizer.register_peers(*block.hash(), peers.clone());

    let fwd_builder = block_synchronizer
        .forward
        .as_mut()
        .expect("Forward builder should have been initialized");
    assert!(fwd_builder
        .register_block_header(block.clone_header(), None)
        .is_ok());
    fwd_builder.register_era_validator_weights(&block_synchronizer.validator_matrix);

    // Register finality signatures to reach weak finality
    register_multiple_signatures(
        fwd_builder,
        block,
        validators_secret_keys
            .iter()
            .take(weak_finality_threshold(validators_secret_keys.len())),
        chain_name_hash,
    );

    assert!(fwd_builder.register_block(block.clone(), None).is_ok());

    // Check the block acquisition state
    assert_matches!(
        fwd_builder.block_acquisition_state(),
        BlockAcquisitionState::HaveBlock(acquired_block, _, _) if acquired_block.hash() == block.hash()
    );

    // Since the block has deploys,
    // the next step should be to fetch the approvals hashes.
    let events = need_next(
        &mut rng,
        &mock_reactor,
        &mut block_synchronizer,
        MAX_SIMULTANEOUS_PEERS,
    )
    .await;

    for event in events {
        if !matches!(
            event,
            MockReactorEvent::ApprovalsHashesFetcherRequest(FetcherRequest {
                id,
                peer,
                ..
            }) if peers.contains(&peer) && id == *block.hash()
        ) {
            println!("peers: {:?}", peers);
            println!("{}", block.hash());
            println!("event: {:?}", event);
        }
        assert_matches!(
            event,
            MockReactorEvent::ApprovalsHashesFetcherRequest(FetcherRequest {
                id,
                peer,
                ..
            }) if peers.contains(&peer) && id == *block.hash()
        );
    }
}

#[tokio::test]
async fn fwd_registering_approvals_hashes_triggers_fetch_for_deploys() {
    let mut rng = TestRng::new();
    let mock_reactor = MockReactor::new();
    let txns = [Transaction::random(&mut rng)];
    let test_env = TestEnv::random(&mut rng).with_block(
        TestBlockBuilder::new()
            .era(1)
            .transactions(txns.iter())
            .build(&mut rng)
            .into(),
    );
    let peers = test_env.peers();
    let block = test_env.block();
    let validator_matrix = test_env.gen_validator_matrix();
    let chain_name_hash = validator_matrix.chain_name_hash();
    let validators_secret_keys = test_env.validator_signers();
    let mut block_synchronizer =
        BlockSynchronizer::new_initialized(&mut rng, validator_matrix, Config::default());

    // Register block for fwd sync
    assert!(block_synchronizer.register_block_by_hash(*block.hash(), false));
    assert!(block_synchronizer.forward.is_some());
    block_synchronizer.register_peers(*block.hash(), peers.clone());

    let fwd_builder = block_synchronizer
        .forward
        .as_mut()
        .expect("Forward builder should have been initialized");
    assert!(fwd_builder
        .register_block_header(block.clone_header(), None)
        .is_ok());
    fwd_builder.register_era_validator_weights(&block_synchronizer.validator_matrix);

    // Register finality signatures to reach weak finality
    register_multiple_signatures(
        fwd_builder,
        block,
        validators_secret_keys
            .iter()
            .take(weak_finality_threshold(validators_secret_keys.len())),
        chain_name_hash,
    );

    assert!(fwd_builder.register_block(block.clone(), None).is_ok());

    // Check the block acquisition state
    assert_matches!(
        fwd_builder.block_acquisition_state(),
        BlockAcquisitionState::HaveBlock(acquired_block, _, _) if acquired_block.hash() == block.hash()
    );

    let approvals_hashes = ApprovalsHashes::new(
        *block.hash(),
        txns.iter()
            .map(|txn| txn.compute_approvals_hash().unwrap())
            .collect(),
        dummy_merkle_proof(),
    );

    // Since the block has approvals hashes,
    // the next step should be to fetch the deploys.
    let effects = block_synchronizer.handle_event(
        mock_reactor.effect_builder(),
        &mut rng,
        Event::ApprovalsHashesFetched(Ok(FetchedData::FromPeer {
            item: Box::new(approvals_hashes.clone()),
            peer: peers[0],
        })),
    );
    assert_eq!(effects.len(), MAX_SIMULTANEOUS_PEERS as usize);
    for event in mock_reactor.process_effects(effects).await {
        assert_matches!(
            event,
            MockReactorEvent::TransactionFetcherRequest(FetcherRequest {
                id,
                peer,
                ..
            }) => {
                assert!(peers.contains(&peer));
                assert_eq!(id, txns[0].compute_id());
            }
        );
    }
}

#[tokio::test]
async fn fwd_have_block_body_without_deploys_and_strict_finality_transitions_state_machine() {
    let mut rng = TestRng::new();
    let mock_reactor = MockReactor::new();
    let test_env = TestEnv::random(&mut rng);
    let peers = test_env.peers();
    let block = test_env.block();
    let validator_matrix = test_env.gen_validator_matrix();
    let chain_name_hash = validator_matrix.chain_name_hash();
    let validators_secret_keys = test_env.validator_signers();
    let mut block_synchronizer =
        BlockSynchronizer::new_initialized(&mut rng, validator_matrix, Config::default());

    // Register block for fwd sync
    assert!(block_synchronizer.register_block_by_hash(*block.hash(), false));
    assert!(block_synchronizer.forward.is_some());
    block_synchronizer.register_peers(*block.hash(), peers.clone());

    let fwd_builder = block_synchronizer
        .forward
        .as_mut()
        .expect("Forward builder should have been initialized");
    assert!(fwd_builder
        .register_block_header(block.clone_header(), None)
        .is_ok());
    fwd_builder.register_era_validator_weights(&block_synchronizer.validator_matrix);

    // Register finality signatures to reach strict finality
    register_multiple_signatures(
        fwd_builder,
        block,
        validators_secret_keys.iter(),
        chain_name_hash,
    );

    assert!(fwd_builder.register_block(block.clone(), None).is_ok());

    // Check the block acquisition state
    assert_matches!(
        fwd_builder.block_acquisition_state(),
        BlockAcquisitionState::HaveBlock(acquired_block, _, _) if acquired_block.hash() == block.hash()
    );

    // Since the block doesn't have any deploys and already has achieved strict finality, we expect
    // it to transition directly to HaveStrictFinality and ask for the next piece of work
    // immediately
    let mut effects = block_synchronizer.need_next(mock_reactor.effect_builder(), &mut rng);
    assert_eq!(effects.len(), 1);

    let fwd_builder = block_synchronizer
        .forward
        .as_ref()
        .expect("Forward builder should have been initialized");
    assert_matches!(
        fwd_builder.block_acquisition_state(),
        BlockAcquisitionState::HaveStrictFinalitySignatures(acquired_block, ..) if acquired_block.hash() == block.hash()
    );

    // Expect a single NeedNext event
    let events = effects.remove(0).await;
    assert_eq!(events.len(), 1);
    assert_matches!(
        events[0],
        Event::Request(BlockSynchronizerRequest::NeedNext)
    );
}

#[tokio::test]
async fn fwd_have_block_with_strict_finality_requires_creation_of_finalized_block() {
    let mut rng = TestRng::new();
    let mock_reactor = MockReactor::new();
    let test_env = TestEnv::random(&mut rng);
    let peers = test_env.peers();
    let block = test_env.block();
    let validator_matrix = test_env.gen_validator_matrix();
    let chain_name_hash = validator_matrix.chain_name_hash();
    let validators_secret_keys = test_env.validator_signers();
    let mut block_synchronizer =
        BlockSynchronizer::new_initialized(&mut rng, validator_matrix, Config::default());

    // Register block for fwd sync
    assert!(block_synchronizer.register_block_by_hash(*block.hash(), false));
    assert!(block_synchronizer.forward.is_some());
    block_synchronizer.register_peers(*block.hash(), peers.clone());

    let fwd_builder = block_synchronizer
        .forward
        .as_mut()
        .expect("Forward builder should have been initialized");
    assert!(fwd_builder
        .register_block_header(block.clone_header(), None)
        .is_ok());
    fwd_builder.register_era_validator_weights(&block_synchronizer.validator_matrix);

    // Register signatures for weak finality
    register_multiple_signatures(
        fwd_builder,
        block,
        validators_secret_keys
            .iter()
            .take(weak_finality_threshold(validators_secret_keys.len())),
        chain_name_hash,
    );
    assert!(fwd_builder.register_block(block.clone(), None).is_ok());

    // Check the block acquisition state
    assert_matches!(
        fwd_builder.block_acquisition_state(),
        BlockAcquisitionState::HaveBlock(acquired_block, _, _) if acquired_block.hash() == block.hash()
    );

    // Register the remaining signatures to reach strict finality
    register_multiple_signatures(
        fwd_builder,
        block,
        validators_secret_keys
            .iter()
            .skip(weak_finality_threshold(validators_secret_keys.len())),
        chain_name_hash,
    );

    // Check the block acquisition state
    assert_matches!(
        fwd_builder.block_acquisition_state(),
        BlockAcquisitionState::HaveStrictFinalitySignatures(acquired_block, ..) if acquired_block.hash() == block.hash()
    );

    // Block should have strict finality and will require to be executed
    let events = need_next(&mut rng, &mock_reactor, &mut block_synchronizer, 1).await;

    for event in events {
        assert_matches!(
            event,
            MockReactorEvent::MakeBlockExecutableRequest(MakeBlockExecutableRequest {
                block_hash,
                ..
            }) if block_hash == *block.hash()
        );
    }
}

#[tokio::test]
async fn fwd_have_strict_finality_requests_enqueue_when_finalized_block_is_created() {
    let mut rng = TestRng::new();
    let mock_reactor = MockReactor::new();
    let test_env = TestEnv::random(&mut rng);
    let peers = test_env.peers();
    let block = test_env.block();
    let validator_matrix = test_env.gen_validator_matrix();
    let chain_name_hash = validator_matrix.chain_name_hash();
    let validators_secret_keys = test_env.validator_signers();
    let mut block_synchronizer =
        BlockSynchronizer::new_initialized(&mut rng, validator_matrix, Config::default());

    // Register block for fwd sync
    assert!(block_synchronizer.register_block_by_hash(*block.hash(), false));
    assert!(block_synchronizer.forward.is_some());
    block_synchronizer.register_peers(*block.hash(), peers.clone());

    let fwd_builder = block_synchronizer
        .forward
        .as_mut()
        .expect("Forward builder should have been initialized");
    assert!(fwd_builder
        .register_block_header(block.clone_header(), None)
        .is_ok());
    fwd_builder.register_era_validator_weights(&block_synchronizer.validator_matrix);

    // Register finality signatures to reach weak finality
    register_multiple_signatures(
        fwd_builder,
        block,
        validators_secret_keys
            .iter()
            .take(weak_finality_threshold(validators_secret_keys.len())),
        chain_name_hash,
    );
    assert!(fwd_builder.register_block(block.clone(), None).is_ok());
    // Register the remaining signatures to reach strict finality
    register_multiple_signatures(
        fwd_builder,
        block,
        validators_secret_keys
            .iter()
            .skip(weak_finality_threshold(validators_secret_keys.len())),
        chain_name_hash,
    );

    // Check the block acquisition state
    assert_matches!(
        fwd_builder.block_acquisition_state(),
        BlockAcquisitionState::HaveStrictFinalitySignatures(acquired_block, ..) if acquired_block.hash() == block.hash()
    );

    assert_matches!(
        block_synchronizer.forward_progress(),
        BlockSynchronizerProgress::Syncing(block_hash, _, _) if block_hash == *block.hash()
    );

    // After the FinalizedBlock is created, the block synchronizer will request for it to be
    // enqueued for execution
    let event = Event::MadeFinalizedBlock {
        block_hash: *block.hash(),
        result: Some(ExecutableBlock::from_block_and_transactions(
            block.clone().try_into().expect("Expected a V2 block."),
            Vec::new(),
        )),
    };
    let effects = block_synchronizer.handle_event(mock_reactor.effect_builder(), &mut rng, event);
    assert_eq!(effects.len(), 1);
    let events = mock_reactor.process_effects(effects).await;

    // Check the block acquisition state
    let fwd_builder = block_synchronizer
        .forward
        .as_ref()
        .expect("Forward builder should have been initialized");
    assert_matches!(
        fwd_builder.block_acquisition_state(),
        BlockAcquisitionState::HaveExecutableBlock(actual_block, _, _) if *actual_block.hash() == *block.hash()
    );

    // This is the first of two events created when `EffectBuilder::enqueue_block_for_execution` is
    // called.
    assert_matches!(
        &events[0],
        MockReactorEvent::StorageRequest(
            StorageRequest::GetKeyBlockHeightForActivationPoint { .. }
        )
    );

    // Progress is syncing until we get a confirmation that the block was enqueued for execution
    assert_matches!(
        block_synchronizer.forward_progress(),
        BlockSynchronizerProgress::Syncing(block_hash, _, _) if block_hash == *block.hash()
    );
}

#[tokio::test]
async fn fwd_builder_status_is_executing_when_block_is_enqueued_for_execution() {
    let mut rng = TestRng::new();
    let mock_reactor = MockReactor::new();
    let test_env = TestEnv::random(&mut rng);
    let peers = test_env.peers();
    let block = test_env.block();
    let validator_matrix = test_env.gen_validator_matrix();
    let chain_name_hash = validator_matrix.chain_name_hash();
    let validators_secret_keys = test_env.validator_signers();
    let mut block_synchronizer =
        BlockSynchronizer::new_initialized(&mut rng, validator_matrix, Config::default());

    // Register block for fwd sync
    assert!(block_synchronizer.register_block_by_hash(*block.hash(), false));
    assert!(block_synchronizer.forward.is_some());
    block_synchronizer.register_peers(*block.hash(), peers.clone());

    let fwd_builder = block_synchronizer
        .forward
        .as_mut()
        .expect("Forward builder should have been initialized");
    assert!(fwd_builder
        .register_block_header(block.clone_header(), None)
        .is_ok());
    fwd_builder.register_era_validator_weights(&block_synchronizer.validator_matrix);

    // Register finality signatures to reach weak finality
    register_multiple_signatures(
        fwd_builder,
        block,
        validators_secret_keys
            .iter()
            .take(weak_finality_threshold(validators_secret_keys.len())),
        chain_name_hash,
    );
    assert!(fwd_builder.register_block(block.clone(), None).is_ok());
    // Register the remaining signatures to reach strict finality
    register_multiple_signatures(
        fwd_builder,
        block,
        validators_secret_keys
            .iter()
            .skip(weak_finality_threshold(validators_secret_keys.len())),
        chain_name_hash,
    );

    // Check the block acquisition state
    assert_matches!(
        fwd_builder.block_acquisition_state(),
        BlockAcquisitionState::HaveStrictFinalitySignatures(acquired_block, ..) if acquired_block.hash() == block.hash()
    );

    // Register finalized block
    fwd_builder.register_made_executable_block(ExecutableBlock::from_block_and_transactions(
        block.clone().try_into().expect("Expected a V2 block."),
        Vec::new(),
    ));
    assert_matches!(
        fwd_builder.block_acquisition_state(),
        BlockAcquisitionState::HaveExecutableBlock(actual_block, _, _) if *actual_block.hash() == *block.hash()
    );

    // Simulate that enqueuing the block for execution was successful
    let event = Event::MarkBlockExecutionEnqueued(*block.hash());

    // There is nothing for the synchronizer to do at this point.
    // It will wait for the block to be executed
    let effects = block_synchronizer.handle_event(mock_reactor.effect_builder(), &mut rng, event);
    assert_eq!(effects.len(), 0);

    // Progress should now indicate that the block is executing
    assert_matches!(
        block_synchronizer.forward_progress(),
        BlockSynchronizerProgress::Executing(block_hash, _, _) if block_hash == *block.hash()
    );
}

#[tokio::test]
async fn fwd_sync_is_finished_when_block_is_marked_as_executed() {
    let mut rng = TestRng::new();
    let mock_reactor = MockReactor::new();
    let test_env = TestEnv::random(&mut rng);
    let peers = test_env.peers();
    let block = test_env.block();
    let validator_matrix = test_env.gen_validator_matrix();
    let chain_name_hash = validator_matrix.chain_name_hash();
    let validators_secret_keys = test_env.validator_signers();
    let mut block_synchronizer =
        BlockSynchronizer::new_initialized(&mut rng, validator_matrix, Config::default());

    // Register block for fwd sync
    assert!(block_synchronizer.register_block_by_hash(*block.hash(), false));
    assert!(block_synchronizer.forward.is_some());
    block_synchronizer.register_peers(*block.hash(), peers.clone());

    let fwd_builder = block_synchronizer
        .forward
        .as_mut()
        .expect("Forward builder should have been initialized");
    assert!(fwd_builder
        .register_block_header(block.clone_header(), None)
        .is_ok());
    fwd_builder.register_era_validator_weights(&block_synchronizer.validator_matrix);

    // Register finality signatures to reach weak finality
    register_multiple_signatures(
        fwd_builder,
        block,
        validators_secret_keys
            .iter()
            .take(weak_finality_threshold(validators_secret_keys.len())),
        chain_name_hash,
    );
    assert!(fwd_builder.register_block(block.clone(), None).is_ok());
    // Register the remaining signatures to reach strict finality
    register_multiple_signatures(
        fwd_builder,
        block,
        validators_secret_keys
            .iter()
            .skip(weak_finality_threshold(validators_secret_keys.len())),
        chain_name_hash,
    );

    // Register finalized block
    fwd_builder.register_made_executable_block(ExecutableBlock::from_block_and_transactions(
        block.clone().try_into().expect("Expected a V2 block."),
        Vec::new(),
    ));
    fwd_builder.register_block_execution_enqueued();

    // Progress should now indicate that the block is executing
    assert_matches!(
        block_synchronizer.forward_progress(),
        BlockSynchronizerProgress::Executing(block_hash, _, _) if block_hash == *block.hash()
    );

    // Simulate a MarkBlockExecuted event
    let event = Event::MarkBlockExecuted(*block.hash());

    // There is nothing for the synchronizer to do at this point, the sync is finished.
    let effects = block_synchronizer.handle_event(mock_reactor.effect_builder(), &mut rng, event);
    assert_eq!(effects.len(), 0);

    // Progress should now indicate that the block is executing
    assert_matches!(
        block_synchronizer.forward_progress(),
        BlockSynchronizerProgress::Synced(block_hash, _, _) if block_hash == *block.hash()
    );
}

#[tokio::test]
async fn historical_sync_announces_meta_block() {
    let mut rng = TestRng::new();
    let mock_reactor = MockReactor::new();
    let test_env = TestEnv::random(&mut rng);
    let peers = test_env.peers();
    let block = test_env.block();
    let validator_matrix = test_env.gen_validator_matrix();
    let chain_name_hash = validator_matrix.chain_name_hash();
    let validators_secret_keys = test_env.validator_signers();
    let mut block_synchronizer =
        BlockSynchronizer::new_initialized(&mut rng, validator_matrix, Config::default());

    // Register block for historical sync
    assert!(block_synchronizer.register_block_by_hash(*block.hash(), SHOULD_FETCH_EXECUTION_STATE));
    assert!(block_synchronizer.historical.is_some());
    block_synchronizer.register_peers(*block.hash(), peers.clone());

    let historical_builder = block_synchronizer
        .historical
        .as_mut()
        .expect("Historical builder should have been initialized");
    assert!(historical_builder
        .register_block_header(block.clone_header(), None)
        .is_ok());
    historical_builder.register_era_validator_weights(&block_synchronizer.validator_matrix);

    // Register finality signatures to reach weak finality
    register_multiple_signatures(
        historical_builder,
        block,
        validators_secret_keys
            .iter()
            .take(weak_finality_threshold(validators_secret_keys.len())),
        chain_name_hash,
    );
    assert!(historical_builder
        .register_block(block.clone(), None)
        .is_ok());
    // Register the remaining signatures to reach strict finality
    register_multiple_signatures(
        historical_builder,
        block,
        validators_secret_keys
            .iter()
            .skip(weak_finality_threshold(validators_secret_keys.len())),
        chain_name_hash,
    );

    // Set the builder state to `HaveStrictFinalitySignatures`
    match historical_builder.block_acquisition_state() {
        BlockAcquisitionState::HaveBlock(state_block, state_signatures, _) => historical_builder
            .set_block_acquisition_state(BlockAcquisitionState::HaveStrictFinalitySignatures(
                state_block.clone(),
                state_signatures.clone(),
            )),
        other => panic!("Unexpected state: {:?}", other),
    }
    // Make sure the historical builder is syncing
    assert_matches!(
        block_synchronizer.historical_progress(),
        BlockSynchronizerProgress::Syncing(block_hash, _, _) if block_hash == *block.hash()
    );

    // Simulate a MarkBlockCompleted event
    let event = Event::MarkBlockCompleted {
        block_hash: *block.hash(),
        is_new: true,
    };
    // Put it through to the synchronizer
    let effects = block_synchronizer.handle_event(mock_reactor.effect_builder(), &mut rng, event);
    assert_eq!(effects.len(), 1);
    let mut events = mock_reactor.process_effects(effects).await;

    // We should have a request to get the execution results
    match events.pop().unwrap() {
        MockReactorEvent::StorageRequest(StorageRequest::GetExecutionResults {
            block_hash: actual_block_hash,
            responder,
        }) => {
            assert_eq!(actual_block_hash, *block.hash());
            // We'll just send empty execution results for this case.
            responder.respond(Some(vec![])).await;
        }
        other => panic!("Unexpected event: {:?}", other),
    }
    // Crank one more time because the meta block event is chained onto the
    // execution results fetching
    let event = mock_reactor.crank().await;
    match event {
        MockReactorEvent::MetaBlockAnnouncement(MetaBlockAnnouncement(mut meta_block)) => {
            assert_eq!(meta_block.hash(), *block.hash());
            // The transaction buffer is supposed to get notified
            assert!(meta_block
                .mut_state()
                .register_as_sent_to_transaction_buffer()
                .was_updated());
        }
        other => panic!("Unexpected event: {:?}", other),
    }
    // The historical sync for this block should now be complete
    assert_matches!(
        block_synchronizer.historical_progress(),
        BlockSynchronizerProgress::Synced(block_hash, _, _) if block_hash == *block.hash()
    );
}

#[test]
fn builders_are_purged_when_requested() {
    let mut rng = TestRng::new();
    let test_env = TestEnv::random(&mut rng);
    let block = test_env.block();
    let validator_matrix = test_env.gen_validator_matrix();
    let mut block_synchronizer =
        BlockSynchronizer::new_initialized(&mut rng, validator_matrix, Config::default());

    // Register block for forward sync
    assert!(block_synchronizer.register_block_by_hash(*block.hash(), false));

    // Registering block for historical sync
    assert!(block_synchronizer
        .register_block_by_hash(*TestBlockBuilder::new().build(&mut rng).hash(), true));

    assert!(block_synchronizer.forward.is_some());
    assert!(block_synchronizer.historical.is_some());

    block_synchronizer.purge_historical();
    assert!(block_synchronizer.forward.is_some());
    assert!(block_synchronizer.historical.is_none());

    assert!(block_synchronizer
        .register_block_by_hash(*TestBlockBuilder::new().build(&mut rng).hash(), true));
    assert!(block_synchronizer.forward.is_some());
    assert!(block_synchronizer.historical.is_some());

    block_synchronizer.purge_forward();
    assert!(block_synchronizer.forward.is_none());
    assert!(block_synchronizer.historical.is_some());

    assert!(block_synchronizer.register_block_by_hash(*block.hash(), false));
    assert!(block_synchronizer.forward.is_some());
    assert!(block_synchronizer.historical.is_some());

    block_synchronizer.purge();
    assert!(block_synchronizer.forward.is_none());
    assert!(block_synchronizer.historical.is_none());
}

#[tokio::test]
async fn synchronizer_halts_if_block_cannot_be_made_executable() {
    let mut rng = TestRng::new();
    let mock_reactor = MockReactor::new();
    let test_env = TestEnv::random(&mut rng);
    let peers = test_env.peers();
    let block = test_env.block();
    let validator_matrix = test_env.gen_validator_matrix();
    let chain_name_hash = validator_matrix.chain_name_hash();
    let validators_secret_keys = test_env.validator_signers();
    let mut block_synchronizer =
        BlockSynchronizer::new_initialized(&mut rng, validator_matrix, Config::default());

    // Register block for fwd sync
    assert!(block_synchronizer.register_block_by_hash(*block.hash(), false));
    assert!(block_synchronizer.forward.is_some());
    block_synchronizer.register_peers(*block.hash(), peers.clone());

    let fwd_builder = block_synchronizer
        .forward
        .as_mut()
        .expect("Forward builder should have been initialized");
    assert!(fwd_builder
        .register_block_header(block.clone_header(), None)
        .is_ok());
    fwd_builder.register_era_validator_weights(&block_synchronizer.validator_matrix);
    // Register finality signatures to reach weak finality
    register_multiple_signatures(
        fwd_builder,
        block,
        validators_secret_keys
            .iter()
            .take(weak_finality_threshold(validators_secret_keys.len())),
        chain_name_hash,
    );
    assert!(fwd_builder.register_block(block.clone(), None).is_ok());
    // Register the remaining signatures to reach strict finality
    register_multiple_signatures(
        fwd_builder,
        block,
        validators_secret_keys
            .iter()
            .skip(weak_finality_threshold(validators_secret_keys.len())),
        chain_name_hash,
    );

    // Block should have strict finality and will require to be executed
    let events = need_next(&mut rng, &mock_reactor, &mut block_synchronizer, 1).await;

    for event in events {
        assert_matches!(
            event,
            MockReactorEvent::MakeBlockExecutableRequest(MakeBlockExecutableRequest {
                block_hash,
                ..
            }) if block_hash == *block.hash()
        );
    }

    // Simulate an error (the block couldn't be converted for execution).
    // This can happen if the synchronizer didn't fetch the right approvals hashes.
    // Don't expect to progress any further here. The control logic should
    // leap and backfill this block during a historical sync.
    let effects = block_synchronizer.handle_event(
        mock_reactor.effect_builder(),
        &mut rng,
        Event::MadeFinalizedBlock {
            block_hash: *block.hash(),
            result: None,
        },
    );
    assert_eq!(effects.len(), 0);

    // Check the block acquisition state
    let fwd_builder = block_synchronizer
        .forward
        .as_ref()
        .expect("Forward builder should have been initialized");
    assert_matches!(
        fwd_builder.block_acquisition_state(),
        BlockAcquisitionState::Failed(block_hash, _) if block_hash == block.hash()
    );

    // Progress should now indicate that the block is syncing
    assert_matches!(
        block_synchronizer.forward_progress(),
        BlockSynchronizerProgress::Syncing(block_hash, _, _) if block_hash == *block.hash()
    );
}

fn historical_state(block_synchronizer: &BlockSynchronizer) -> &BlockAcquisitionState {
    block_synchronizer
        .historical
        .as_ref()
        .unwrap()
        .block_acquisition_state()
}

/// When there is no deploy, the state goes from `HaveGlobalState` to `HaveStrictFinalitySignature`
/// directly, skipping `HaveAllExecutionResults`, `HaveApprovalsHashes` and `HaveAllDeploys`.
#[tokio::test]
async fn historical_sync_skips_exec_results_and_deploys_if_block_empty() {
    let rng = &mut TestRng::new();
    let mock_reactor = MockReactor::new();
    let test_env = TestEnv::random(rng);
    let peers = test_env.peers();
    let block = test_env.block();
    let validator_matrix = test_env.gen_validator_matrix();
    let chain_name_hash = validator_matrix.chain_name_hash();
    let validators_secret_keys = test_env.validator_signers();
    let mut block_synchronizer =
        BlockSynchronizer::new_initialized(rng, validator_matrix, Default::default())
            .with_legacy_finality(LegacyRequiredFinality::Strict);

    // Register block for historical sync
    assert!(block_synchronizer.register_block_by_hash(*block.hash(), SHOULD_FETCH_EXECUTION_STATE));
    assert!(block_synchronizer.forward.is_none());
    block_synchronizer.register_peers(*block.hash(), peers.clone());

    // Skip steps HaveBlockHeader, HaveWeakFinalitySignature, HaveBlock

    let historical_builder = block_synchronizer
        .historical
        .as_mut()
        .expect("Historical builder should have been initialized");
    historical_builder
        .register_block_header(block.clone_header(), None)
        .expect("header registration works");
    historical_builder.register_era_validator_weights(&block_synchronizer.validator_matrix);
    register_multiple_signatures(
        historical_builder,
        block,
        validators_secret_keys
            .iter()
            .take(weak_finality_threshold(validators_secret_keys.len())),
        chain_name_hash,
    );
    assert!(historical_builder
        .register_block(block.clone(), None)
        .is_ok());

    let events = need_next(rng, &mock_reactor, &mut block_synchronizer, 1).await;

    let request = match events.try_one() {
        Some(MockReactorEvent::SyncGlobalStateRequest(
            request @ SyncGlobalStateRequest {
                block_hash,
                state_root_hash,
                ..
            },
        )) if block_hash == *block.hash() && &state_root_hash == block.state_root_hash() => request,
        _ => panic!("there should be a unique event of type SyncGlobalStateRequest"),
    };

    let effects = block_synchronizer.handle_event(
        mock_reactor.effect_builder(),
        rng,
        Event::GlobalStateSynchronizer(global_state_synchronizer::Event::Request(request)),
    );

    // ----- HaveBlock -----
    assert_matches!(
        historical_state(&block_synchronizer),
        BlockAcquisitionState::HaveBlock { .. }
    );

    // Those effects are handled directly and not through the reactor:
    let events = effects
        .try_one()
        .expect("there should be only one effect")
        .await;
    assert_matches!(
        events.try_one(),
        Some(Event::GlobalStateSynchronizer(
            GlobalStateSynchronizerEvent::GetPeers(_)
        ))
    );

    let effects = block_synchronizer.handle_event(
        mock_reactor.effect_builder(),
        rng,
        Event::GlobalStateSynced {
            block_hash: *block.hash(),
            result: Ok(GlobalStateSynchronizerResponse::new(
                global_state_synchronizer::RootHash::new(*block.state_root_hash()),
                vec![],
            )),
        },
    );

    // ----- HaveGlobalState -----
    assert_matches!(
        historical_state(&block_synchronizer),
        BlockAcquisitionState::HaveGlobalState { .. }
    );
    let events = mock_reactor.process_effects(effects).await;

    for event in events {
        assert_matches!(event, MockReactorEvent::FinalitySignatureFetcherRequest(..));
    }
}

#[tokio::test]
async fn historical_sync_no_legacy_block() {
    let rng = &mut TestRng::new();
    let mock_reactor = MockReactor::new();
    let txn = Transaction::random(rng);
    let test_env = TestEnv::random(rng).with_block(
        TestBlockBuilder::new()
            .era(1)
            .transactions(iter::once(&txn))
            .build(rng)
            .into(),
    );
    let peers = test_env.peers();
    let block = test_env.block();
    let validator_matrix = test_env.gen_validator_matrix();
    let chain_name_hash = validator_matrix.chain_name_hash();
    let validators_secret_keys = test_env.validator_signers();
    let mut block_synchronizer =
        BlockSynchronizer::new_initialized(rng, validator_matrix, Default::default())
            .with_legacy_finality(LegacyRequiredFinality::Strict);

    // Register block for historical sync
    assert!(block_synchronizer.register_block_by_hash(*block.hash(), SHOULD_FETCH_EXECUTION_STATE));
    assert!(block_synchronizer.forward.is_none());
    block_synchronizer.register_peers(*block.hash(), peers.clone());

    let historical_builder = block_synchronizer
        .historical
        .as_mut()
        .expect("Historical builder should have been initialized");
    historical_builder
        .register_block_header(block.clone_header(), None)
        .expect("header registration works");
    historical_builder.register_era_validator_weights(&block_synchronizer.validator_matrix);
    register_multiple_signatures(
        historical_builder,
        block,
        validators_secret_keys
            .iter()
            .take(weak_finality_threshold(validators_secret_keys.len())),
        chain_name_hash,
    );
    assert!(historical_builder
        .register_block(block.clone(), None)
        .is_ok());

    let events = need_next(rng, &mock_reactor, &mut block_synchronizer, 1).await;

    let request = match events.try_one() {
        Some(MockReactorEvent::SyncGlobalStateRequest(
            request @ SyncGlobalStateRequest {
                block_hash,
                state_root_hash,
                ..
            },
        )) if block_hash == *block.hash() && &state_root_hash == block.state_root_hash() => request,
        _ => panic!("there should be a unique event of type SyncGlobalStateRequest"),
    };

    let effects = block_synchronizer.handle_event(
        mock_reactor.effect_builder(),
        rng,
        Event::GlobalStateSynchronizer(global_state_synchronizer::Event::Request(request)),
    );

    // Those effects are handled directly and not through the reactor:
    let events = effects.one().await;
    assert_matches!(
        events.try_one(),
        Some(Event::GlobalStateSynchronizer(
            GlobalStateSynchronizerEvent::GetPeers(_)
        ))
    );

    // ----- HaveBlock -----
    assert_matches!(
        historical_state(&block_synchronizer),
        BlockAcquisitionState::HaveBlock { .. }
    );

    // Let's not test the detail of the global synchronization event,
    // since it is already tested in its unit tests.

    let effects = block_synchronizer.handle_event(
        mock_reactor.effect_builder(),
        rng,
        Event::GlobalStateSynced {
            block_hash: *block.hash(),
            result: Ok(GlobalStateSynchronizerResponse::new(
                global_state_synchronizer::RootHash::new(*block.state_root_hash()),
                vec![],
            )),
        },
    );

    // ----- HaveGlobalState -----
    assert_matches!(
        historical_state(&block_synchronizer),
        BlockAcquisitionState::HaveGlobalState { .. }
    );

    let events = mock_reactor.process_effects(effects).await;

    match events.try_one() {
        Some(MockReactorEvent::ContractRuntimeRequest(
                 ContractRuntimeRequest::GetExecutionResultsChecksum {
                     state_root_hash,
                     responder,
                 },
             )) => responder.respond(ExecutionResultsChecksumResult::Success { checksum: state_root_hash }).await,
        other => panic!("Event should be of type `ContractRuntimeRequest(ContractRuntimeRequest::GetExecutionResultsChecksum) but it is {:?}", other),
    }

    let effects = block_synchronizer.handle_event(
        mock_reactor.effect_builder(),
        rng,
        Event::GotExecutionResultsChecksum {
            block_hash: *block.hash(),
            result: ExecutionResultsChecksumResult::Success {
                checksum: Digest::SENTINEL_NONE,
            },
        },
    );
    let events = mock_reactor.process_effects(effects).await;

    for event in events {
        assert_matches!(
            event,
            MockReactorEvent::BlockExecutionResultsOrChunkFetcherRequest(FetcherRequest { .. })
        );
    }

    let execution_results = BlockExecutionResultsOrChunk::new_mock_value(rng, *block.hash());
    let effects = block_synchronizer.handle_event(
        mock_reactor.effect_builder(),
        rng,
        Event::ExecutionResultsFetched {
            block_hash: *block.hash(),
            result: Ok(FetchedData::from_storage(Box::new(execution_results))),
        },
    );

    let mut events = mock_reactor.process_effects(effects).await;

    assert_matches!(
        historical_state(&block_synchronizer),
        BlockAcquisitionState::HaveGlobalState { .. }
    );

    assert_matches!(
        events.remove(0),
        MockReactorEvent::StorageRequest(StorageRequest::PutExecutionResults { .. })
    );
    for event in events {
        assert_matches!(
            event,
            MockReactorEvent::ApprovalsHashesFetcherRequest(FetcherRequest { .. })
        );
    }

    let effects = block_synchronizer.handle_event(
        mock_reactor.effect_builder(),
        rng,
        Event::ExecutionResultsStored(*block.hash()),
    );
    // ----- HaveAllExecutionResults -----
    assert_matches!(
        historical_state(&block_synchronizer),
        BlockAcquisitionState::HaveAllExecutionResults(_, _, _, checksum) if checksum.is_checkable()
    );

    let events = mock_reactor.process_effects(effects).await;

    for event in events {
        assert_matches!(
            event,
            MockReactorEvent::ApprovalsHashesFetcherRequest(FetcherRequest { .. })
        );
    }

    let effects = block_synchronizer.handle_event(
        mock_reactor.effect_builder(),
        rng,
        Event::ApprovalsHashesFetched(Ok(FetchedData::from_storage(Box::new(
            ApprovalsHashes::new(
                *block.hash(),
                vec![txn.compute_approvals_hash().unwrap()],
                dummy_merkle_proof(),
            ),
        )))),
    );
    // ----- HaveApprovalsHashes -----
    assert_matches!(
        historical_state(&block_synchronizer),
        BlockAcquisitionState::HaveApprovalsHashes(_, _, _)
    );

    let events = mock_reactor.process_effects(effects).await;
    for event in events {
        assert_matches!(
            event,
            MockReactorEvent::TransactionFetcherRequest(FetcherRequest { .. })
        );
    }

    let effects = block_synchronizer.handle_event(
        mock_reactor.effect_builder(),
        rng,
        Event::DeployFetched {
            block_hash: *block.hash(),
            result: Either::Right(Ok(FetchedData::from_storage(Box::new(txn)))),
        },
    );
    // ----- HaveAllDeploys -----
    assert_matches!(
        historical_state(&block_synchronizer),
        BlockAcquisitionState::HaveAllDeploys(_, _)
    );

    let events = mock_reactor.process_effects(effects).await;

    for event in events {
        assert_matches!(event, MockReactorEvent::FinalitySignatureFetcherRequest(_));
    }

    // Then we get back to the strict finality signature part, which is already tested.
}

#[tokio::test]
async fn historical_sync_legacy_block_strict_finality() {
    let rng = &mut TestRng::new();
    let mock_reactor = MockReactor::new();
    let deploy = Deploy::random(rng);
    let test_env = TestEnv::random(rng).with_block(
        TestBlockV1Builder::new()
            .era(1)
            .deploys(iter::once(&deploy.clone()))
            .build(rng)
            .into(),
    );
    let peers = test_env.peers();
    let block = test_env.block();
    let validator_matrix = test_env.gen_validator_matrix();
    let chain_name_hash = validator_matrix.chain_name_hash();
    let validators_secret_keys = test_env.validator_signers();
    let mut block_synchronizer =
        BlockSynchronizer::new_initialized(rng, validator_matrix, Default::default())
            .with_legacy_finality(LegacyRequiredFinality::Strict);

    // Register block for historical sync
    assert!(block_synchronizer.register_block_by_hash(*block.hash(), SHOULD_FETCH_EXECUTION_STATE));
    assert!(block_synchronizer.forward.is_none());
    block_synchronizer.register_peers(*block.hash(), peers.clone());

    let historical_builder = block_synchronizer
        .historical
        .as_mut()
        .expect("Historical builder should have been initialized");
    historical_builder
        .register_block_header(block.clone_header(), None)
        .expect("header registration works");
    historical_builder.register_era_validator_weights(&block_synchronizer.validator_matrix);
    register_multiple_signatures(
        historical_builder,
        block,
        validators_secret_keys
            .iter()
            .take(weak_finality_threshold(validators_secret_keys.len())),
        chain_name_hash,
    );
    assert!(historical_builder
        .register_block(block.clone(), None)
        .is_ok());

    let events = need_next(rng, &mock_reactor, &mut block_synchronizer, 1).await;

    let request = match events.try_one() {
        Some(MockReactorEvent::SyncGlobalStateRequest(
            request @ SyncGlobalStateRequest {
                block_hash,
                state_root_hash,
                ..
            },
        )) if block_hash == *block.hash() && &state_root_hash == block.state_root_hash() => request,
        _ => panic!("there should be a unique event of type SyncGlobalStateRequest"),
    };

    let effects = block_synchronizer.handle_event(
        mock_reactor.effect_builder(),
        rng,
        Event::GlobalStateSynchronizer(global_state_synchronizer::Event::Request(request)),
    );

    // Those effects are handled directly and not through the reactor:
    let events = effects.one().await;
    assert_matches!(
        events.try_one(),
        Some(Event::GlobalStateSynchronizer(
            GlobalStateSynchronizerEvent::GetPeers(_)
        ))
    );

    // ----- HaveBlock -----
    assert_matches!(
        historical_state(&block_synchronizer),
        BlockAcquisitionState::HaveBlock { .. }
    );

    // Let's not test the detail of the global synchronization event,
    // since it is already tested in its unit tests.

    let effects = block_synchronizer.handle_event(
        mock_reactor.effect_builder(),
        rng,
        Event::GlobalStateSynced {
            block_hash: *block.hash(),
            result: Ok(GlobalStateSynchronizerResponse::new(
                global_state_synchronizer::RootHash::new(*block.state_root_hash()),
                vec![],
            )),
        },
    );

    // ----- HaveGlobalState -----
    assert_matches!(
        historical_state(&block_synchronizer),
        BlockAcquisitionState::HaveGlobalState { .. }
    );

    let events = mock_reactor.process_effects(effects).await;

    match events.try_one() {
        Some(MockReactorEvent::ContractRuntimeRequest(
                 ContractRuntimeRequest::GetExecutionResultsChecksum {
                     state_root_hash,
                     responder,
                 },
             )) => responder.respond(ExecutionResultsChecksumResult::Success { checksum: state_root_hash }).await,
        other => panic!("Event should be of type `ContractRuntimeRequest(ContractRuntimeRequest::GetExecutionResultsChecksum) but it is {:?}", other),
    }

    let effects = block_synchronizer.handle_event(
        mock_reactor.effect_builder(),
        rng,
        Event::GotExecutionResultsChecksum {
            block_hash: *block.hash(),
            result: ExecutionResultsChecksumResult::RegistryNotFound, // test a legacy block
        },
    );
    let events = mock_reactor.process_effects(effects).await;

    for event in events {
        assert_matches!(
            event,
            MockReactorEvent::BlockExecutionResultsOrChunkFetcherRequest(FetcherRequest { .. })
        );
    }

    let execution_results = BlockExecutionResultsOrChunk::new_mock_value(rng, *block.hash());
    let effects = block_synchronizer.handle_event(
        mock_reactor.effect_builder(),
        rng,
        Event::ExecutionResultsFetched {
            block_hash: *block.hash(),
            result: Ok(FetchedData::from_storage(Box::new(execution_results))),
        },
    );

    let mut events = mock_reactor.process_effects(effects).await;

    assert_matches!(
        historical_state(&block_synchronizer),
        BlockAcquisitionState::HaveGlobalState { .. }
    );

    assert_matches!(
        events.remove(0),
        MockReactorEvent::StorageRequest(StorageRequest::PutExecutionResults { .. })
    );
    for event in events {
        assert_matches!(
            event,
            MockReactorEvent::ApprovalsHashesFetcherRequest(FetcherRequest { .. })
        );
    }

    let effects = block_synchronizer.handle_event(
        mock_reactor.effect_builder(),
        rng,
        Event::ExecutionResultsStored(*block.hash()),
    );
    // ----- HaveAllExecutionResults -----
    assert_matches!(
        historical_state(&block_synchronizer),
        BlockAcquisitionState::HaveAllExecutionResults(_, _, _, checksum)
            if checksum.is_checkable() == false
    );

    let events = mock_reactor.process_effects(effects).await;

    for event in events {
        assert_matches!(
            event,
            MockReactorEvent::LegacyDeployFetcherRequest(FetcherRequest { .. })
        );
    }

    let effects = block_synchronizer.handle_event(
        mock_reactor.effect_builder(),
        rng,
        Event::DeployFetched {
            block_hash: *block.hash(),
            result: Either::Left(Ok(FetchedData::from_storage(Box::new(deploy.into())))),
        },
    );
    // ----- HaveAllDeploys -----
    assert_matches!(
        historical_state(&block_synchronizer),
        BlockAcquisitionState::HaveAllDeploys(_, _)
    );

    let events = mock_reactor.process_effects(effects).await;

    for event in events {
        assert_matches!(event, MockReactorEvent::FinalitySignatureFetcherRequest(_));
    }

    // Then we get back to the strict finality signature part, which is already tested.
}

#[tokio::test]
async fn historical_sync_legacy_block_weak_finality() {
    let rng = &mut TestRng::new();
    let mock_reactor = MockReactor::new();
    let deploy = Deploy::random(rng);
    let test_env = TestEnv::random(rng).with_block(
        TestBlockV1Builder::new()
            .era(1)
            .deploys(iter::once(&deploy.clone()))
            .build(rng)
            .into(),
    );
    let peers = test_env.peers();
    let block = test_env.block();
    let validator_matrix = test_env.gen_validator_matrix();
    let chain_name_hash = validator_matrix.chain_name_hash();
    let validators_secret_keys = test_env.validator_signers();
    let mut block_synchronizer =
        BlockSynchronizer::new_initialized(rng, validator_matrix, Default::default())
            .with_legacy_finality(LegacyRequiredFinality::Weak);

    // Register block for historical sync
    assert!(block_synchronizer.register_block_by_hash(*block.hash(), SHOULD_FETCH_EXECUTION_STATE));
    assert!(block_synchronizer.forward.is_none());
    block_synchronizer.register_peers(*block.hash(), peers.clone());

    let historical_builder = block_synchronizer
        .historical
        .as_mut()
        .expect("Historical builder should have been initialized");
    historical_builder
        .register_block_header(block.clone_header(), None)
        .expect("header registration works");
    historical_builder.register_era_validator_weights(&block_synchronizer.validator_matrix);
    register_multiple_signatures(
        historical_builder,
        block,
        validators_secret_keys
            .iter()
            .take(weak_finality_threshold(validators_secret_keys.len())),
        chain_name_hash,
    );
    assert!(historical_builder
        .register_block(block.clone(), None)
        .is_ok());

    let events = need_next(rng, &mock_reactor, &mut block_synchronizer, 1).await;

    let request = match events.try_one() {
        Some(MockReactorEvent::SyncGlobalStateRequest(
            request @ SyncGlobalStateRequest {
                block_hash,
                state_root_hash,
                ..
            },
        )) if block_hash == *block.hash() && &state_root_hash == block.state_root_hash() => request,
        _ => panic!("there should be a unique event of type SyncGlobalStateRequest"),
    };

    let effects = block_synchronizer.handle_event(
        mock_reactor.effect_builder(),
        rng,
        Event::GlobalStateSynchronizer(global_state_synchronizer::Event::Request(request)),
    );

    // Those effects are handled directly and not through the reactor:
    let events = effects.one().await;
    assert_matches!(
        events.try_one(),
        Some(Event::GlobalStateSynchronizer(
            GlobalStateSynchronizerEvent::GetPeers(_)
        ))
    );

    // ----- HaveBlock -----
    assert_matches!(
        historical_state(&block_synchronizer),
        BlockAcquisitionState::HaveBlock { .. }
    );

    // Let's not test the detail of the global synchronization event,
    // since it is already tested in its unit tests.

    let effects = block_synchronizer.handle_event(
        mock_reactor.effect_builder(),
        rng,
        Event::GlobalStateSynced {
            block_hash: *block.hash(),
            result: Ok(GlobalStateSynchronizerResponse::new(
                global_state_synchronizer::RootHash::new(*block.state_root_hash()),
                vec![],
            )),
        },
    );

    // ----- HaveGlobalState -----
    assert_matches!(
        historical_state(&block_synchronizer),
        BlockAcquisitionState::HaveGlobalState { .. }
    );

    let events = mock_reactor.process_effects(effects).await;

    match events.try_one() {
        Some(MockReactorEvent::ContractRuntimeRequest(
                 ContractRuntimeRequest::GetExecutionResultsChecksum {
                     state_root_hash,
                     responder,
                 },
             )) => responder.respond(ExecutionResultsChecksumResult::Success { checksum: state_root_hash }).await,
        other => panic!("Event should be of type `ContractRuntimeRequest(ContractRuntimeRequest::GetExecutionResultsChecksum) but it is {:?}", other),
    }

    let effects = block_synchronizer.handle_event(
        mock_reactor.effect_builder(),
        rng,
        Event::GotExecutionResultsChecksum {
            block_hash: *block.hash(),
            result: ExecutionResultsChecksumResult::RegistryNotFound, // test a legacy block
        },
    );
    let events = mock_reactor.process_effects(effects).await;

    for event in events {
        assert_matches!(
            event,
            MockReactorEvent::BlockExecutionResultsOrChunkFetcherRequest(FetcherRequest { .. })
        );
    }

    let execution_results = BlockExecutionResultsOrChunk::new_mock_value(rng, *block.hash());
    let effects = block_synchronizer.handle_event(
        mock_reactor.effect_builder(),
        rng,
        Event::ExecutionResultsFetched {
            block_hash: *block.hash(),
            result: Ok(FetchedData::from_storage(Box::new(execution_results))),
        },
    );

    let mut events = mock_reactor.process_effects(effects).await;

    assert_matches!(
        historical_state(&block_synchronizer),
        BlockAcquisitionState::HaveGlobalState { .. }
    );

    assert_matches!(
        events.remove(0),
        MockReactorEvent::StorageRequest(StorageRequest::PutExecutionResults { .. })
    );
    for event in events {
        assert_matches!(
            event,
            MockReactorEvent::ApprovalsHashesFetcherRequest(FetcherRequest { .. })
        );
    }

    let effects = block_synchronizer.handle_event(
        mock_reactor.effect_builder(),
        rng,
        Event::ExecutionResultsStored(*block.hash()),
    );
    // ----- HaveAllExecutionResults -----
    assert_matches!(
        historical_state(&block_synchronizer),
        BlockAcquisitionState::HaveAllExecutionResults(_, _, _, checksum)
            if checksum.is_checkable() == false
    );

    let events = mock_reactor.process_effects(effects).await;

    for event in events {
        assert_matches!(
            event,
            MockReactorEvent::LegacyDeployFetcherRequest(FetcherRequest { .. })
        );
    }

    let effects = block_synchronizer.handle_event(
        mock_reactor.effect_builder(),
        rng,
        Event::DeployFetched {
            block_hash: *block.hash(),
            result: Either::Left(Ok(FetchedData::from_storage(Box::new(deploy.into())))),
        },
    );

    // ----- HaveStrictFinalitySignatures -----
    assert_matches!(
        historical_state(&block_synchronizer),
        BlockAcquisitionState::HaveStrictFinalitySignatures(_, _)
    );

    let events = effects.one().await;

    let event = match events.try_one() {
        Some(event @ Event::Request(BlockSynchronizerRequest::NeedNext)) => event,
        _ => panic!("Expected a NeedNext request here"),
    };

    let effects = block_synchronizer.handle_event(mock_reactor.effect_builder(), rng, event);

    assert_matches!(
        historical_state(&block_synchronizer),
        BlockAcquisitionState::HaveStrictFinalitySignatures(_, _)
    );

    let events = mock_reactor.process_effects(effects).await;

    for event in events {
        assert_matches!(event, MockReactorEvent::MarkBlockCompletedRequest(_));
    }
}

#[tokio::test]
async fn historical_sync_legacy_block_any_finality() {
    let rng = &mut TestRng::new();
    let mock_reactor = MockReactor::new();
    let deploy = Deploy::random(rng);
    let test_env = TestEnv::random(rng).with_block(
        TestBlockV1Builder::new()
            .era(1)
            .deploys(iter::once(&deploy.clone()))
            .build(rng)
            .into(),
    );
    let peers = test_env.peers();
    let block = test_env.block();
    let validator_matrix = test_env.gen_validator_matrix();
    let chain_name_hash = validator_matrix.chain_name_hash();
    let validators_secret_keys = test_env.validator_signers();
    let mut block_synchronizer =
        BlockSynchronizer::new_initialized(rng, validator_matrix, Default::default())
            .with_legacy_finality(LegacyRequiredFinality::Any);

    // Register block for historical sync
    assert!(block_synchronizer.register_block_by_hash(*block.hash(), SHOULD_FETCH_EXECUTION_STATE));
    assert!(block_synchronizer.forward.is_none());
    block_synchronizer.register_peers(*block.hash(), peers.clone());

    let historical_builder = block_synchronizer
        .historical
        .as_mut()
        .expect("Historical builder should have been initialized");
    historical_builder
        .register_block_header(block.clone_header(), None)
        .expect("header registration works");
    historical_builder.register_era_validator_weights(&block_synchronizer.validator_matrix);
    register_multiple_signatures(
        historical_builder,
        block,
        validators_secret_keys.iter().take(1),
        chain_name_hash,
    );
    assert!(historical_builder
        .register_block(block.clone(), None)
        .is_ok());

    let events = need_next(rng, &mock_reactor, &mut block_synchronizer, 1).await;

    let request = match events.try_one() {
        Some(MockReactorEvent::SyncGlobalStateRequest(
            request @ SyncGlobalStateRequest {
                block_hash,
                state_root_hash,
                ..
            },
        )) if block_hash == *block.hash() && &state_root_hash == block.state_root_hash() => request,
        _ => panic!("there should be a unique event of type SyncGlobalStateRequest"),
    };

    let effects = block_synchronizer.handle_event(
        mock_reactor.effect_builder(),
        rng,
        Event::GlobalStateSynchronizer(global_state_synchronizer::Event::Request(request)),
    );

    // Those effects are handled directly and not through the reactor:
    let events = effects.one().await;
    assert_matches!(
        events.try_one(),
        Some(Event::GlobalStateSynchronizer(
            GlobalStateSynchronizerEvent::GetPeers(_)
        ))
    );

    // ----- HaveBlock -----
    assert_matches!(
        historical_state(&block_synchronizer),
        BlockAcquisitionState::HaveBlock { .. }
    );

    // Let's not test the detail of the global synchronization event,
    // since it is already tested in its unit tests.

    let effects = block_synchronizer.handle_event(
        mock_reactor.effect_builder(),
        rng,
        Event::GlobalStateSynced {
            block_hash: *block.hash(),
            result: Ok(GlobalStateSynchronizerResponse::new(
                global_state_synchronizer::RootHash::new(*block.state_root_hash()),
                vec![],
            )),
        },
    );

    // ----- HaveGlobalState -----
    assert_matches!(
        historical_state(&block_synchronizer),
        BlockAcquisitionState::HaveGlobalState { .. }
    );

    let events = mock_reactor.process_effects(effects).await;

    match events.try_one() {
        Some(MockReactorEvent::ContractRuntimeRequest(
                 ContractRuntimeRequest::GetExecutionResultsChecksum {
                     state_root_hash,
                     responder,
                 },
             )) => responder.respond(ExecutionResultsChecksumResult::Success { checksum: state_root_hash }).await,
        other => panic!("Event should be of type `ContractRuntimeRequest(ContractRuntimeRequest::GetExecutionResultsChecksum) but it is {:?}", other),
    }

    let effects = block_synchronizer.handle_event(
        mock_reactor.effect_builder(),
        rng,
        Event::GotExecutionResultsChecksum {
            block_hash: *block.hash(),
            result: ExecutionResultsChecksumResult::RegistryNotFound, // test a legacy block
        },
    );
    let events = mock_reactor.process_effects(effects).await;

    for event in events {
        assert_matches!(
            event,
            MockReactorEvent::BlockExecutionResultsOrChunkFetcherRequest(FetcherRequest { .. })
        );
    }

    let execution_results = BlockExecutionResultsOrChunk::new_mock_value(rng, *block.hash());
    let effects = block_synchronizer.handle_event(
        mock_reactor.effect_builder(),
        rng,
        Event::ExecutionResultsFetched {
            block_hash: *block.hash(),
            result: Ok(FetchedData::from_storage(Box::new(execution_results))),
        },
    );

    let mut events = mock_reactor.process_effects(effects).await;

    assert_matches!(
        historical_state(&block_synchronizer),
        BlockAcquisitionState::HaveGlobalState { .. }
    );

    assert_matches!(
        events.remove(0),
        MockReactorEvent::StorageRequest(StorageRequest::PutExecutionResults { .. })
    );
    for event in events {
        assert_matches!(
            event,
            MockReactorEvent::ApprovalsHashesFetcherRequest(FetcherRequest { .. })
        );
    }

    let effects = block_synchronizer.handle_event(
        mock_reactor.effect_builder(),
        rng,
        Event::ExecutionResultsStored(*block.hash()),
    );
    // ----- HaveAllExecutionResults -----
    assert_matches!(
        historical_state(&block_synchronizer),
        BlockAcquisitionState::HaveAllExecutionResults(_, _, _, checksum)
            if checksum.is_checkable() == false
    );

    let events = mock_reactor.process_effects(effects).await;

    for event in events {
        assert_matches!(
            event,
            MockReactorEvent::LegacyDeployFetcherRequest(FetcherRequest { .. })
        );
    }

    let effects = block_synchronizer.handle_event(
        mock_reactor.effect_builder(),
        rng,
        Event::DeployFetched {
            block_hash: *block.hash(),
            result: Either::Left(Ok(FetchedData::from_storage(Box::new(deploy.into())))),
        },
    );

    // ----- HaveStrictFinalitySignatures -----
    assert_matches!(
        historical_state(&block_synchronizer),
        BlockAcquisitionState::HaveStrictFinalitySignatures(_, _)
    );

    let events = effects.one().await;

    let event = match events.try_one() {
        Some(event @ Event::Request(BlockSynchronizerRequest::NeedNext)) => event,
        _ => panic!("Expected a NeedNext request here"),
    };

    let effects = block_synchronizer.handle_event(mock_reactor.effect_builder(), rng, event);

    assert_matches!(
        historical_state(&block_synchronizer),
        BlockAcquisitionState::HaveStrictFinalitySignatures(_, _)
    );

    let events = mock_reactor.process_effects(effects).await;

    for event in events {
        assert_matches!(event, MockReactorEvent::MarkBlockCompletedRequest(_));
    }
}

#[tokio::test]
async fn fwd_sync_latch_should_not_decrement_for_old_responses() {
    let mut rng = TestRng::new();
    let mock_reactor = MockReactor::new();
    let txn = Transaction::random(&mut rng);
    let test_env = TestEnv::random(&mut rng).with_block(
        TestBlockBuilder::new()
            .era(1)
            .transactions(iter::once(&txn))
            .build(&mut rng)
            .into(),
    );
    let peers = test_env.peers();
    let block = test_env.block();
    let block_hash = *block.hash();
    let block_height = block.height();
    let era_id = block.era_id();
    let validator_matrix = test_env.gen_validator_matrix();
    let chain_name_hash = validator_matrix.chain_name_hash();
    let validators_secret_keys = test_env.validator_signers();
    let mut block_synchronizer =
        BlockSynchronizer::new_initialized(&mut rng, validator_matrix, Config::default());

    // Register block for fwd sync
    assert!(block_synchronizer.register_block_by_hash(*block.hash(), false));
    assert!(block_synchronizer.forward.is_some());

    // Start syncing.
    {
        let effects = block_synchronizer.handle_event(
            mock_reactor.effect_builder(),
            &mut rng,
            Event::Request(BlockSynchronizerRequest::NeedNext),
        );
        assert_eq!(effects.len(), 1);

        // First, the synchronizer should get peers.
        let events = mock_reactor.process_effects(effects).await;
        assert_matches!(
            events[0],
            MockReactorEvent::BlockAccumulatorRequest(BlockAccumulatorRequest::GetPeersForBlock {
                block_hash,
                ..
            }) if block_hash == *block.hash()
        );

        latch_inner_check(
            block_synchronizer.forward.as_ref(),
            true,
            "should be latched waiting for peers",
        );
    }

    // Register peers. This would make the synchronizer ask for the block header.
    {
        let effects = block_synchronizer.handle_event(
            mock_reactor.effect_builder(),
            &mut rng,
            Event::AccumulatedPeers(*block.hash(), Some(peers.clone())),
        );
        let events = mock_reactor.process_effects(effects).await;

        let mut peers_asked = Vec::new();
        for event in events {
            assert_matches!(
                event,
                MockReactorEvent::BlockHeaderFetcherRequest(FetcherRequest {
                    id,
                    peer,
                    ..
                }) if peers.contains(&peer) && id == *block.hash() => {
                    peers_asked.push(peer);
                }
            );
        }

        latch_count_check(
            block_synchronizer.forward.as_ref(),
            MAX_SIMULTANEOUS_PEERS,
            format!(
                "Latch count should be {} since no block header was received.",
                MAX_SIMULTANEOUS_PEERS
            )
            .as_str(),
        );

        // Simulate successful fetch of the block header.
        let effects = block_synchronizer.handle_event(
            mock_reactor.effect_builder(),
            &mut rng,
            Event::BlockHeaderFetched(Ok(FetchedData::FromPeer {
                item: Box::new(block.clone_header()),
                peer: peers_asked[0],
            })),
        );
        let events = mock_reactor.process_effects(effects).await;

        let expected_latch_count = events.len() as u8; // number of finality sig fetches.

        // Check what signatures were requested
        let mut sigs_requested = Vec::new();
        for event in events {
            assert_matches!(
                event,
                MockReactorEvent::FinalitySignatureFetcherRequest(FetcherRequest {
                    id,
                    peer,
                    ..
                }) => {
                    assert_eq!(id.block_hash(), block.hash());
                    assert_eq!(id.era_id(), block.era_id());
                    sigs_requested.push((peer, id.public_key().clone()));
                }
            );
        }

        latch_count_check(
            block_synchronizer.forward.as_ref(),
            expected_latch_count,
            format!(
                "Latch count should be {} since no finality sigs were received.",
                expected_latch_count
            )
            .as_str(),
        );

        // Receive a late response with the block header.
        let effects = block_synchronizer.handle_event(
            mock_reactor.effect_builder(),
            &mut rng,
            Event::BlockHeaderFetched(Ok(FetchedData::FromPeer {
                item: Box::new(block.clone_header()),
                peer: peers_asked[1],
            })),
        );

        assert_eq!(effects.len(), 0);
        latch_count_check(
            block_synchronizer.forward.as_ref(),
            expected_latch_count,
            format!(
                "Latch count should be {} since no finality sigs were received.",
                expected_latch_count
            )
            .as_str(),
        );
    }

    // Register finality sigs. This would make the synchronizer switch to have weak finality and
    // continue asking for the block body.
    {
        let mut generated_effects = Effects::new();
        for signer in validators_secret_keys
            .iter()
            .take(weak_finality_threshold(validators_secret_keys.len()))
        {
            // Register a finality signature
            let signature = signer.get_signature_sync(FinalitySignatureV2::bytes_to_sign(
                block_hash,
                block_height,
                era_id,
                chain_name_hash,
            ));
            let finality_signature = FinalitySignatureV2::new(
                block_hash,
                block_height,
                era_id,
                chain_name_hash,
                signature,
                signer.public_signing_key(),
            );
            assert!(finality_signature.is_verified().is_ok());
            let effects = block_synchronizer.handle_event(
                mock_reactor.effect_builder(),
                &mut rng,
                Event::FinalitySignatureFetched(Ok(FetchedData::FromPeer {
                    item: Box::new(finality_signature.into()),
                    peer: peers[2],
                })),
            );
            generated_effects.extend(effects);
        }

        let events = mock_reactor
            .process_effects(
                generated_effects
                    .into_iter()
                    .rev()
                    .take(MAX_SIMULTANEOUS_PEERS as usize),
            )
            .await;

        for event in events {
            assert_matches!(
                event,
                MockReactorEvent::BlockFetcherRequest(FetcherRequest {
                    id,
                    peer,
                    ..
                }) => {
                    assert!(peers.contains(&peer));
                    assert_eq!(id, *block.hash());
                }
            );
        }

        latch_count_check(
            block_synchronizer.forward.as_ref(),
            MAX_SIMULTANEOUS_PEERS,
            format!(
                "Latch count should be {} since no block was received.",
                MAX_SIMULTANEOUS_PEERS
            )
            .as_str(),
        );

        // Receive some more finality signatures to check if the latch decrements.
        let mut generated_effects = Effects::new();
        for signer in validators_secret_keys
            .iter()
            .skip(weak_finality_threshold(validators_secret_keys.len()))
            .take(2)
        {
            // Register a finality signature
            let signature = signer.get_signature_sync(FinalitySignatureV2::bytes_to_sign(
                block_hash,
                block_height,
                era_id,
                chain_name_hash,
            ));
            let finality_signature = FinalitySignatureV2::new(
                block_hash,
                block_height,
                era_id,
                chain_name_hash,
                signature,
                signer.public_signing_key(),
            );
            assert!(finality_signature.is_verified().is_ok());
            let effects = block_synchronizer.handle_event(
                mock_reactor.effect_builder(),
                &mut rng,
                Event::FinalitySignatureFetched(Ok(FetchedData::FromPeer {
                    item: Box::new(finality_signature.into()),
                    peer: peers[2],
                })),
            );
            generated_effects.extend(effects);
        }

        assert_eq!(generated_effects.len(), 0);

        latch_count_check(
            block_synchronizer.forward.as_ref(),
            MAX_SIMULTANEOUS_PEERS,
            format!(
                "Latch count should be {} since no block was received.",
                MAX_SIMULTANEOUS_PEERS
            )
            .as_str(),
        );
    }

    // Register a block response. This would make the synchronizer switch to HaveBlock and continue
    // asking for the approvals hashes.
    {
        let effects = block_synchronizer.handle_event(
            mock_reactor.effect_builder(),
            &mut rng,
            Event::BlockFetched(Ok(FetchedData::FromPeer {
                item: Box::new(block.clone()),
                peer: peers[0],
            })),
        );
        let events = mock_reactor.process_effects(effects).await;

        for event in events {
            assert_matches!(
                event,
                MockReactorEvent::ApprovalsHashesFetcherRequest(FetcherRequest {
                    id,
                    peer,
                    ..
                }) if peers.contains(&peer) && id == *block.hash()
            );
        }

        latch_count_check(
            block_synchronizer.forward.as_ref(),
            MAX_SIMULTANEOUS_PEERS,
            format!(
                "Latch count should be {} since no approval hashes were received.",
                MAX_SIMULTANEOUS_PEERS
            )
            .as_str(),
        );

        // Receive another response with the block. This is the second response out of the 5 we sent
        // out earlier.
        let effects = block_synchronizer.handle_event(
            mock_reactor.effect_builder(),
            &mut rng,
            Event::BlockFetched(Ok(FetchedData::FromPeer {
                item: Box::new(block.clone()),
                peer: peers[1],
            })),
        );
        assert_eq!(effects.len(), 0);

        latch_count_check(
            block_synchronizer.forward.as_ref(),
            MAX_SIMULTANEOUS_PEERS,
            format!(
                "Latch count should be {} since no approval hashes were received.",
                MAX_SIMULTANEOUS_PEERS
            )
            .as_str(),
        );
    }

    // Register approvals hashes. This would make the synchronizer switch to HaveApprovalsHashes and
    // continue asking for the deploys.
    {
        let approvals_hashes = ApprovalsHashes::new(
            *block.hash(),
            vec![txn.compute_approvals_hash().unwrap()],
            dummy_merkle_proof(),
        );
        let effects = block_synchronizer.handle_event(
            mock_reactor.effect_builder(),
            &mut rng,
            Event::ApprovalsHashesFetched(Ok(FetchedData::FromPeer {
                item: Box::new(approvals_hashes.clone()),
                peer: peers[0],
            })),
        );
        assert_eq!(effects.len(), MAX_SIMULTANEOUS_PEERS as usize);
        for event in mock_reactor.process_effects(effects).await {
            assert_matches!(
                event,
                MockReactorEvent::TransactionFetcherRequest(FetcherRequest {
                    id,
                    peer,
                    ..
                }) => {
                    assert!(peers.contains(&peer));
                    assert_eq!(id, txn.compute_id());
                }
            );
        }

        latch_count_check(
            block_synchronizer.forward.as_ref(),
            MAX_SIMULTANEOUS_PEERS,
            format!(
                "Latch count should be {} since no deploys were received.",
                MAX_SIMULTANEOUS_PEERS
            )
            .as_str(),
        );

        // Receive a late response with the approvals hashes.
        let effects = block_synchronizer.handle_event(
            mock_reactor.effect_builder(),
            &mut rng,
            Event::ApprovalsHashesFetched(Ok(FetchedData::FromPeer {
                item: Box::new(approvals_hashes.clone()),
                peer: peers[1],
            })),
        );

        assert_eq!(effects.len(), 0);
        latch_count_check(
            block_synchronizer.forward.as_ref(),
            MAX_SIMULTANEOUS_PEERS,
            format!(
                "Latch count should be {} since no deploys were received.",
                MAX_SIMULTANEOUS_PEERS
            )
            .as_str(),
        );
    }

    // Receive a deploy. This would make the synchronizer switch to HaveAllDeploys and continue
    // asking for more finality signatures in order to reach strict finality.
    {
        let effects = block_synchronizer.handle_event(
            mock_reactor.effect_builder(),
            &mut rng,
            Event::DeployFetched {
                block_hash: *block.hash(),
                result: Either::Right(Ok(FetchedData::from_storage(Box::new(txn.clone())))),
            },
        );
        let events = mock_reactor.process_effects(effects).await;
        let expected_latch_count = events.len() as u8;

        latch_count_check(
            block_synchronizer.forward.as_ref(),
            expected_latch_count,
            format!(
                "Latch count should be {} since no new signatures were received.",
                expected_latch_count
            )
            .as_str(),
        );

        // Since it's the single deploy in the block, the next step is to get the rest of the
        // finality signatures to get strict finality.
        for event in events {
            assert_matches!(
                event,
                MockReactorEvent::FinalitySignatureFetcherRequest(FetcherRequest {
                    id,
                    ..
                }) => {
                    assert_eq!(id.block_hash(), block.hash());
                    assert_eq!(id.era_id(), block.era_id());
                }
            );
        }

        // Receive a late deploy response.
        let effects = block_synchronizer.handle_event(
            mock_reactor.effect_builder(),
            &mut rng,
            Event::DeployFetched {
                block_hash: *block.hash(),
                result: Either::Right(Ok(FetchedData::from_storage(Box::new(txn.clone())))),
            },
        );

        assert_eq!(effects.len(), 0);
        latch_count_check(
            block_synchronizer.forward.as_ref(),
            expected_latch_count,
            "Latch should not have changed since we did not receive a new signature yet.",
        );
    }

    // Receive the rest of the missing signatures to get strict finality. This would switch the
    // state to HaveStrictFinality and continue to request to make the block executable.
    {
        let mut generated_effects = Effects::new();
        for signer in validators_secret_keys.iter().rev().take(
            strict_finality_threshold(validators_secret_keys.len())
                - weak_finality_threshold(validators_secret_keys.len()),
        ) {
            // Register a finality signature
            let signature = signer.get_signature_sync(FinalitySignatureV2::bytes_to_sign(
                block_hash,
                block_height,
                era_id,
                chain_name_hash,
            ));
            let finality_signature = FinalitySignatureV2::new(
                block_hash,
                block_height,
                era_id,
                chain_name_hash,
                signature,
                signer.public_signing_key(),
            );
            assert!(finality_signature.is_verified().is_ok());
            let effects = block_synchronizer.handle_event(
                mock_reactor.effect_builder(),
                &mut rng,
                Event::FinalitySignatureFetched(Ok(FetchedData::FromPeer {
                    item: Box::new(finality_signature.into()),
                    peer: peers[2],
                })),
            );
            generated_effects.extend(effects);
        }

        // Once strict finality is achieved, the synchronizer will try to make the block executable.
        let events = mock_reactor
            .process_effects(generated_effects.into_iter().rev().take(1))
            .await;

        for event in events {
            assert_matches!(
                event,
                MockReactorEvent::MakeBlockExecutableRequest(MakeBlockExecutableRequest {
                    block_hash,
                    ..
                }) if block_hash == *block.hash()
            );
        }

        latch_count_check(
            block_synchronizer.forward.as_ref(),
            1,
            "Latch count should still be 1 since no FinalizedBlock was received.",
        );
    }
}

#[tokio::test]
async fn historical_sync_latch_should_not_decrement_for_old_deploy_fetch_responses() {
    let rng = &mut TestRng::new();
    let mock_reactor = MockReactor::new();
    let transactions: BTreeMap<_, _> = iter::repeat_with(|| {
        let txn = Transaction::random(rng);
        let hash = txn.hash();
        (hash, txn)
    })
    .take(3)
    .collect();
    let test_env = TestEnv::random(rng).with_block(
        TestBlockBuilder::new()
            .era(1)
            .transactions(transactions.values())
            .build(rng)
            .into(),
    );

    let block = test_env.block();
    let block_v2: BlockV2 = block.clone().try_into().unwrap();
    let first_txn = transactions
        .get(block_v2.all_transactions().next().unwrap())
        .unwrap();
    let second_txn = transactions
        .get(block_v2.all_transactions().nth(1).unwrap())
        .unwrap();
    let third_txn = transactions
        .get(block_v2.all_transactions().nth(2).unwrap())
        .unwrap();

    let peers = test_env.peers();
    let block = test_env.block();
    let validator_matrix = test_env.gen_validator_matrix();
    let chain_name_hash = validator_matrix.chain_name_hash();
    let validators_secret_keys = test_env.validator_signers();
    let mut block_synchronizer =
        BlockSynchronizer::new_initialized(rng, validator_matrix, Default::default())
            .with_legacy_finality(LegacyRequiredFinality::Strict);

    // Register block for historical sync
    assert!(block_synchronizer.register_block_by_hash(*block.hash(), SHOULD_FETCH_EXECUTION_STATE));
    block_synchronizer.register_peers(*block.hash(), peers.clone());

    let historical_builder = block_synchronizer
        .historical
        .as_mut()
        .expect("Historical builder should have been initialized");
    historical_builder
        .register_block_header(block.clone_header(), None)
        .expect("header registration works");
    historical_builder.register_era_validator_weights(&block_synchronizer.validator_matrix);
    register_multiple_signatures(
        historical_builder,
        block,
        validators_secret_keys
            .iter()
            .take(weak_finality_threshold(validators_secret_keys.len())),
        chain_name_hash,
    );
    assert!(historical_builder
        .register_block(block.clone(), None)
        .is_ok());

    let _effects = block_synchronizer.handle_event(
        mock_reactor.effect_builder(),
        rng,
        Event::GlobalStateSynced {
            block_hash: *block.hash(),
            result: Ok(GlobalStateSynchronizerResponse::new(
                global_state_synchronizer::RootHash::new(*block.state_root_hash()),
                vec![],
            )),
        },
    );

    assert_matches!(
        historical_state(&block_synchronizer),
        BlockAcquisitionState::HaveGlobalState { .. }
    );

    let _effects = block_synchronizer.handle_event(
        mock_reactor.effect_builder(),
        rng,
        Event::GotExecutionResultsChecksum {
            block_hash: *block.hash(),
            result: ExecutionResultsChecksumResult::Success {
                checksum: Digest::SENTINEL_NONE,
            },
        },
    );

    let execution_results =
        BlockExecutionResultsOrChunk::new_mock_value_with_multiple_random_results(
            rng,
            *block.hash(),
            3,
        );
    let _effects = block_synchronizer.handle_event(
        mock_reactor.effect_builder(),
        rng,
        Event::ExecutionResultsFetched {
            block_hash: *block.hash(),
            result: Ok(FetchedData::from_storage(Box::new(execution_results))),
        },
    );

    let _effects = block_synchronizer.handle_event(
        mock_reactor.effect_builder(),
        rng,
        Event::ExecutionResultsStored(*block.hash()),
    );

    assert_matches!(
        historical_state(&block_synchronizer),
        BlockAcquisitionState::HaveAllExecutionResults(_, _, _, checksum)
            if checksum.is_checkable() == true
    );

    let effects = block_synchronizer.handle_event(
        mock_reactor.effect_builder(),
        rng,
        Event::ApprovalsHashesFetched(Ok(FetchedData::from_storage(Box::new(
            ApprovalsHashes::new(
                *block.hash(),
                vec![
                    first_txn.compute_approvals_hash().unwrap(),
                    second_txn.compute_approvals_hash().unwrap(),
                    third_txn.compute_approvals_hash().unwrap(),
                ],
                dummy_merkle_proof(),
            ),
        )))),
    );

    assert_matches!(
        historical_state(&block_synchronizer),
        BlockAcquisitionState::HaveApprovalsHashes(_, _, _)
    );

    let events = mock_reactor.process_effects(effects).await;
    for event in events {
        assert_matches!(
            event,
            MockReactorEvent::TransactionFetcherRequest(FetcherRequest { .. })
        );
    }

    latch_count_check(
        block_synchronizer.historical.as_ref(),
        MAX_SIMULTANEOUS_PEERS,
        format!(
            "Latch count should be {} since no deploys were received.",
            MAX_SIMULTANEOUS_PEERS
        )
        .as_str(),
    );

    // Receive 1 out of MAX_SIMULTANEOUS_PEERS requests for the first deploy.
    let effects = block_synchronizer.handle_event(
        mock_reactor.effect_builder(),
        rng,
        Event::DeployFetched {
            block_hash: *block.hash(),
            result: Either::Right(Ok(FetchedData::from_storage(Box::new(first_txn.clone())))),
        },
    );

    // The first deploy was registered. The synchronizer will create MAX_SIMULTANEOUS_PEERS fetch
    // requests for another deploy.
    for event in mock_reactor.process_effects(effects).await {
        assert_matches!(
            event,
            MockReactorEvent::TransactionFetcherRequest(FetcherRequest { .. })
        );
    }
    latch_count_check(
        block_synchronizer.historical.as_ref(),
        MAX_SIMULTANEOUS_PEERS,
        format!(
            "Latch count should be {} since the node should ask for the second deploy.",
            MAX_SIMULTANEOUS_PEERS
        )
        .as_str(),
    );

    // Receive 1 out of MAX_SIMULTANEOUS_PEERS requests for the second deploy.
    let effects = block_synchronizer.handle_event(
        mock_reactor.effect_builder(),
        rng,
        Event::DeployFetched {
            block_hash: *block.hash(),
            result: Either::Right(Ok(FetchedData::from_storage(Box::new(second_txn.clone())))),
        },
    );

    // The second deploy was registered. The synchronizer will create MAX_SIMULTANEOUS_PEERS fetch
    // requests for another deploy.
    for event in mock_reactor.process_effects(effects).await {
        assert_matches!(
            event,
            MockReactorEvent::TransactionFetcherRequest(FetcherRequest { .. })
        );
    }
    latch_count_check(
        block_synchronizer.historical.as_ref(),
        MAX_SIMULTANEOUS_PEERS,
        format!(
            "Latch count should be {} since the node should ask for the third deploy.",
            MAX_SIMULTANEOUS_PEERS
        )
        .as_str(),
    );

    // The current state is:
    // * Sent out MAX_SIMULTANEOUS_PEERS requests for the first deploy and received 1 response.
    // * Sent out MAX_SIMULTANEOUS_PEERS requests for the second deploy and received 1 response.
    // * Sent out MAX_SIMULTANEOUS_PEERS requests for the third deploy and haven't received anything
    //   yet.
    //
    // So we can receive at this point MAX_SIMULTANEOUS_PEERS - 2 "late" responses for the first and
    // second deploys and MAX_SIMULTANEOUS_PEERS responses for the third deploy.
    //
    // Simulate that we receive the "late" responses first. The synchronizer shouldn't unlatch and
    // try to send out more requests for the third deploy. It should hold off until the right
    // response comes through.

    // Receive the late responses for the first deploy
    for _ in 1..MAX_SIMULTANEOUS_PEERS {
        let effects = block_synchronizer.handle_event(
            mock_reactor.effect_builder(),
            rng,
            Event::DeployFetched {
                block_hash: *block.hash(),
                result: Either::Right(Ok(FetchedData::from_storage(Box::new(first_txn.clone())))),
            },
        );

        assert_eq!(effects.len(), 0);

        latch_count_check(
            block_synchronizer.historical.as_ref(),
            MAX_SIMULTANEOUS_PEERS,
            "Shouldn't decrement the latch since this was a late response",
        );
    }

    // Receive the late responses for the second deploy
    for _ in 1..MAX_SIMULTANEOUS_PEERS {
        let effects = block_synchronizer.handle_event(
            mock_reactor.effect_builder(),
            rng,
            Event::DeployFetched {
                block_hash: *block.hash(),
                result: Either::Right(Ok(FetchedData::from_storage(Box::new(second_txn.clone())))),
            },
        );

        assert_eq!(effects.len(), 0);

        latch_count_check(
            block_synchronizer.historical.as_ref(),
            MAX_SIMULTANEOUS_PEERS,
            "Shouldn't decrement the latch since this was a late response",
        );
    }

    let effects = block_synchronizer.handle_event(
        mock_reactor.effect_builder(),
        rng,
        Event::DeployFetched {
            block_hash: *block.hash(),
            result: Either::Right(Ok(FetchedData::from_storage(Box::new(third_txn.clone())))),
        },
    );

    // ----- HaveAllDeploys -----
    assert_matches!(
        historical_state(&block_synchronizer),
        BlockAcquisitionState::HaveAllDeploys(_, _)
    );

    let events = mock_reactor.process_effects(effects).await;
    for event in events {
        assert_matches!(event, MockReactorEvent::FinalitySignatureFetcherRequest(_));
    }
}

#[tokio::test]
async fn historical_sync_latch_should_not_decrement_for_old_execution_results() {
    let rng = &mut TestRng::new();
    let mock_reactor = MockReactor::new();
    let first_txn = Transaction::random(rng);
    let second_txn = Transaction::random(rng);
    let third_txn = Transaction::random(rng);
    let test_env = TestEnv::random(rng).with_block(
        TestBlockBuilder::new()
            .era(1)
            .transactions([first_txn, second_txn, third_txn].iter())
            .build(rng)
            .into(),
    );
    let peers = test_env.peers();
    let block = test_env.block();
    let validator_matrix = test_env.gen_validator_matrix();
    let chain_name_hash = validator_matrix.chain_name_hash();
    let validators_secret_keys = test_env.validator_signers();
    let mut block_synchronizer =
        BlockSynchronizer::new_initialized(rng, validator_matrix, Default::default())
            .with_legacy_finality(LegacyRequiredFinality::Strict);

    // Register block for historical sync
    assert!(block_synchronizer.register_block_by_hash(*block.hash(), SHOULD_FETCH_EXECUTION_STATE));
    block_synchronizer.register_peers(*block.hash(), peers.clone());

    let historical_builder = block_synchronizer
        .historical
        .as_mut()
        .expect("Historical builder should have been initialized");
    historical_builder
        .register_block_header(block.clone_header(), None)
        .expect("header registration works");
    historical_builder.register_era_validator_weights(&block_synchronizer.validator_matrix);
    register_multiple_signatures(
        historical_builder,
        block,
        validators_secret_keys
            .iter()
            .take(weak_finality_threshold(validators_secret_keys.len())),
        chain_name_hash,
    );
    assert!(historical_builder
        .register_block(block.clone(), None)
        .is_ok());

    let _effects = block_synchronizer.handle_event(
        mock_reactor.effect_builder(),
        rng,
        Event::GlobalStateSynced {
            block_hash: *block.hash(),
            result: Ok(GlobalStateSynchronizerResponse::new(
                global_state_synchronizer::RootHash::new(*block.state_root_hash()),
                vec![],
            )),
        },
    );

    assert_matches!(
        historical_state(&block_synchronizer),
        BlockAcquisitionState::HaveGlobalState { .. }
    );

    latch_count_check(
        block_synchronizer.historical.as_ref(),
        1,
        "Latch count should be 1 since we're waiting for execution results checksum.",
    );

    // Create chunked execution results.
    let execution_results =
        BlockExecutionResultsOrChunk::new_mock_value_with_multiple_random_results(
            rng,
            *block.hash(),
            100000, // Lots of results to achieve chunking.
        );
    let checksum = assert_matches!(
        execution_results.value(),
        ValueOrChunk::ChunkWithProof(chunk) => chunk.proof().root_hash()
    );

    let effects = block_synchronizer.handle_event(
        mock_reactor.effect_builder(),
        rng,
        Event::GotExecutionResultsChecksum {
            block_hash: *block.hash(),
            result: ExecutionResultsChecksumResult::Success { checksum },
        },
    );

    for event in mock_reactor.process_effects(effects).await {
        assert_matches!(
            event,
            MockReactorEvent::BlockExecutionResultsOrChunkFetcherRequest(FetcherRequest { .. })
        );
    }

    latch_count_check(
        block_synchronizer.historical.as_ref(),
        MAX_SIMULTANEOUS_PEERS,
        format!(
            "Latch count should be {} since no chunks of execution results were received.",
            MAX_SIMULTANEOUS_PEERS
        )
        .as_str(),
    );

    // Receive the first chunk of execution results.
    let effects = block_synchronizer.handle_event(
        mock_reactor.effect_builder(),
        rng,
        Event::ExecutionResultsFetched {
            block_hash: *block.hash(),
            result: Ok(FetchedData::from_storage(Box::new(
                execution_results.clone(),
            ))),
        },
    );

    // It's expected that the synchronizer will ask for the next chunks of execution results.
    for event in mock_reactor.process_effects(effects).await {
        assert_matches!(
            event,
            MockReactorEvent::BlockExecutionResultsOrChunkFetcherRequest(FetcherRequest { id, .. }) if id.chunk_index() != 0
        );
    }

    latch_count_check(
        block_synchronizer.historical.as_ref(),
        MAX_SIMULTANEOUS_PEERS,
        format!(
            "Latch count should be {} since no responses with chunks != 0 were received.",
            MAX_SIMULTANEOUS_PEERS
        )
        .as_str(),
    );

    // Receive the first chunk of execution results again (late response).
    let _effects = block_synchronizer.handle_event(
        mock_reactor.effect_builder(),
        rng,
        Event::ExecutionResultsFetched {
            block_hash: *block.hash(),
            result: Ok(FetchedData::from_storage(Box::new(execution_results))),
        },
    );

    latch_count_check(
        block_synchronizer.historical.as_ref(),
        MAX_SIMULTANEOUS_PEERS,
        format!(
            "Latch count should be {} since we already had the first chunk and no responses with chunks != 0 were received.",
            MAX_SIMULTANEOUS_PEERS
        )
            .as_str(),
    );

    // Receive a fetch error.
    let _effects = block_synchronizer.handle_event(
        mock_reactor.effect_builder(),
        rng,
        Event::ExecutionResultsFetched {
            block_hash: *block.hash(),
            result: Err(FetcherError::Absent {
                id: Box::new(BlockExecutionResultsOrChunkId::new(*block.hash())),
                peer: peers[0],
            }),
        },
    );

    latch_count_check(
        block_synchronizer.historical.as_ref(),
        MAX_SIMULTANEOUS_PEERS - 1,
        format!(
            "Latch count should be {} since we received an `Absent` response.",
            MAX_SIMULTANEOUS_PEERS - 1
        )
        .as_str(),
    );
}<|MERGE_RESOLUTION|>--- conflicted
+++ resolved
@@ -158,7 +158,6 @@
     }
 
     fn random(rng: &mut TestRng) -> TestEnv {
-<<<<<<< HEAD
         let num_validators: usize = rng.gen_range(3..100);
         let validator_signers: Vec<_> = iter::repeat_with(|| {
             let secret_key = SecretKey::random(rng);
@@ -166,12 +165,6 @@
         })
         .take(num_validators)
         .collect();
-=======
-        let num_validators: usize = rng.gen_range(10..100);
-        let validator_keys: Vec<_> = iter::repeat_with(|| Arc::new(SecretKey::random(rng)))
-            .take(num_validators)
-            .collect();
->>>>>>> c58bccf4
 
         let num_peers = rng.gen_range(10..20);
 
@@ -1083,13 +1076,8 @@
     assert_eq!(
         effects.len(),
         min(
-<<<<<<< HEAD
             test_env.validator_signers().len(),
             MAX_SIMULTANEOUS_PEERS as usize
-=======
-            test_env.validator_keys().len(),
-            MAX_SIMULTANEOUS_PEERS as usize,
->>>>>>> c58bccf4
         )
     );
     for event in mock_reactor.process_effects(effects).await {
@@ -1171,13 +1159,8 @@
     assert_eq!(
         effects.len(),
         min(
-<<<<<<< HEAD
             validators_signers.len() - 1,
             MAX_SIMULTANEOUS_PEERS as usize
-=======
-            validators_secret_keys.len() - 1,
-            MAX_SIMULTANEOUS_PEERS as usize,
->>>>>>> c58bccf4
         )
     );
     for event in mock_reactor.process_effects(effects).await {
