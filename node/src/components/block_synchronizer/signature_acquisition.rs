--- conflicted
+++ resolved
@@ -218,13 +218,8 @@
         );
 
         // Signature for the validator #0 weighting 1:
-<<<<<<< HEAD
-        let (public_0, signer_0) = validators.get(0).unwrap();
+        let (public_0, signer_0) = validators.first().unwrap();
         let signature = signer_0.get_signature_sync(FinalitySignatureV2::bytes_to_sign(
-=======
-        let (public_0, secret_0) = validators.first().unwrap();
-        let finality_signature = FinalitySignatureV2::create(
->>>>>>> c58bccf4
             block_hash,
             block_height,
             era_id,
@@ -500,11 +495,7 @@
         );
 
         // Set the validator #0 weighting 1 as pending:
-<<<<<<< HEAD
-        let (public_0, signer_0) = validators.get(0).unwrap();
-=======
-        let (public_0, secret_0) = validators.first().unwrap();
->>>>>>> c58bccf4
+        let (public_0, signer_0) = validators.first().unwrap();
         signature_acquisition.register_pending(public_0.clone());
         assert_iter_equal!(signature_acquisition.have_signatures(), []);
         assert_iter_equal!(signature_acquisition.not_vacant(), [public_0]);
