--- conflicted
+++ resolved
@@ -365,11 +365,10 @@
         #[cfg(test)]
         let iter_limit = self.buffer.len() * 4;
 
-<<<<<<< HEAD
-        while Timestamp::now() < request_expiry && !buckets.is_empty() {
-=======
         while let Some(body_hash) = body_hashes_queue.pop_front() {
->>>>>>> 7623f103
+	    if Timestamp::now() > request_expiry {
+                break;
+            }
             #[cfg(test)]
             {
                 iter_counter += 1;
