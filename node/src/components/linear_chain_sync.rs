//! Linear chain synchronizer.
//!
//! Synchronizes the linear chain when node joins the network.
//!
//! Steps are:
//! 1. Fetch blocks up to initial, trusted hash (blocks are downloaded starting from trusted hash up
//! until Genesis).
//! 2. Fetch deploys of the lowest height block.
//! 3. Execute that block.
//! 4. Repeat steps 2-3 until trusted hash is reached.
//! 5. Transition to `SyncingDescendants` state.
//! 6. Fetch child block of highest block.
//! 7. Fetch deploys of that block.
//! 8. Execute that block.
//! 9. Repeat steps 6-8 as long as there's a child in the linear chain.
//!
//! The order of "download block – download deploys – execute" block steps differ,
//! in order to increase the chances of catching up with the linear chain quicker.
//! When synchronizing linear chain up to the trusted hash we cannot execute later blocks without
//! earlier ones. When we're syncing descendants, on the other hand, we can and we want to do it
//! ASAP so that we can start participating in consensus. That's why deploy fetching and block
//! execution is interleaved. If we had downloaded the whole chain, and then deploys, and then
//! execute (as we do in the first, SynchronizeTrustedHash, phase) it would have taken more time and
//! we might miss more eras.

mod event;
mod metrics;
mod peers;
mod state;
mod traits;

use std::{collections::BTreeMap, convert::Infallible, fmt::Display, mem};

use datasize::DataSize;
use prometheus::Registry;
use tracing::{error, info, trace, warn};

use casper_types::{PublicKey, U512};

use self::event::{BlockByHashResult, DeploysResult};

use super::{
    consensus::EraId,
    fetcher::FetchResult,
    storage::{self, Storage},
    Component,
};
use crate::{
    effect::{EffectBuilder, EffectExt, EffectOptionExt, Effects},
<<<<<<< HEAD
    types::{ActivationPoint, BlockByHeight, BlockHash, BlockHeader, Chainspec, FinalizedBlock},
=======
    types::{ActivationPoint, Block, BlockByHeight, BlockHash, FinalizedBlock},
>>>>>>> 9bd7fe02
    NodeRng,
};
use event::BlockByHeightResult;
pub use event::Event;
pub use metrics::LinearChainSyncMetrics;
pub use peers::PeersState;
pub use state::State;
pub use traits::ReactorEventT;

#[derive(DataSize, Debug)]
pub(crate) struct LinearChainSync<I> {
    peers: PeersState<I>,
    state: State,
    #[data_size(skip)]
    metrics: LinearChainSyncMetrics,
    /// The next upgrade activation point.
    /// When we download the switch block of an era immediately before the activation point,
    /// we need to shut down for an upgrade.
    next_upgrade_activation_point: Option<ActivationPoint>,
    stop_for_upgrade: bool,
    /// Key for storing the linear chain sync state.
    state_key: Vec<u8>,
}

impl<I: Clone + PartialEq + 'static> LinearChainSync<I> {
    pub fn new<Err>(
        registry: &Registry,
        chainspec: &Chainspec,
        storage: &Storage,
        init_hash: Option<BlockHash>,
        genesis_validator_weights: BTreeMap<PublicKey, U512>,
    ) -> Result<Self, Err>
    where
        Err: From<prometheus::Error> + From<storage::Error>,
    {
        if let Some(state) = read_init_state(storage, chainspec)? {
            Ok(LinearChainSync::from_state(registry, chainspec, state)?)
        } else {
            let state = init_hash.map_or(State::None, |init_hash| {
                State::sync_trusted_hash(init_hash, genesis_validator_weights)
            });
            let state_key = create_state_key(&chainspec);
            Ok(LinearChainSync {
                peers: PeersState::new(),
                state,
                metrics: LinearChainSyncMetrics::new(registry)?,
                next_upgrade_activation_point: None,
                stop_for_upgrade: false,
                state_key,
            })
        }
    }

    /// Initialize `LinearChainSync` component from preloaded `State`.
    pub fn from_state(
        registry: &Registry,
        chainspec: &Chainspec,
        state: State,
    ) -> Result<Self, prometheus::Error> {
        let state_key = create_state_key(&chainspec);
        info!(?state, "reusing previous state");
        Ok(LinearChainSync {
            peers: PeersState::new(),
            state,
            metrics: LinearChainSyncMetrics::new(registry)?,
            next_upgrade_activation_point: None,
            stop_for_upgrade: false,
            state_key,
        })
    }

    /// Add new block to linear chain.
    fn add_block(&mut self, block: Block) {
        match &mut self.state {
            State::None | State::Done => {}
            State::SyncingTrustedHash { linear_chain, .. } => linear_chain.push(block),
            State::SyncingDescendants { latest_block, .. } => **latest_block = block,
        };
    }

    /// Returns `true` if we have finished syncing linear chain.
    pub fn is_synced(&self) -> bool {
        matches!(self.state, State::None | State::Done)
    }

    /// Returns `true` if we should stop for upgrade.
    pub fn stopped_for_upgrade(&self) -> bool {
        self.stop_for_upgrade
    }

    fn block_downloaded<REv>(
        &mut self,
        rng: &mut NodeRng,
        effect_builder: EffectBuilder<REv>,
        block: &Block,
    ) -> Effects<Event<I>>
    where
        I: Send + 'static,
        REv: ReactorEventT<I>,
    {
        self.peers.reset(rng);
        self.state.block_downloaded(block);
        self.add_block(block.clone());
        match &self.state {
            State::None | State::Done => panic!("Downloaded block when in {} state.", self.state),
            State::SyncingTrustedHash { .. } => {
                if block.header().is_genesis_child() {
                    info!("linear chain downloaded. Start downloading deploys.");
                    effect_builder
                        .immediately()
                        .event(move |_| Event::StartDownloadingDeploys)
                } else {
                    self.fetch_next_block(effect_builder, rng, block)
                }
            }
            State::SyncingDescendants { .. } => {
                // When synchronizing descendants, we want to download block and execute it
                // before trying to download the next block in linear chain.
                self.fetch_next_block_deploys(effect_builder)
            }
        }
    }

    fn mark_done(&mut self) {
        self.state = State::Done;
    }

    /// Handles an event indicating that a linear chain block has been executed and handled by
    /// consensus component. This is a signal that we can safely continue with the next blocks,
    /// without worrying about timing and/or ordering issues.
    /// Returns effects that are created as a response to that event.
    fn block_handled<REv>(
        &mut self,
        rng: &mut NodeRng,
        effect_builder: EffectBuilder<REv>,
        block: Block,
    ) -> Effects<Event<I>>
    where
        I: Send + 'static,
        REv: ReactorEventT<I>,
    {
        let height = block.height();
        let hash = block.hash();
        trace!(%hash, %height, "downloaded linear chain block.");
<<<<<<< HEAD
        if block_header.switch_block() && self.should_upgrade(block_header.era_id()) {
            info!(era = block_header.era_id().0, "shutting down for upgrade");
            return effect_builder
                .immediately()
                .event(|_| Event::InitUpgradeShutdown);
=======
        if block.header().switch_block() && self.should_upgrade(block.header().era_id()) {
            info!(era = block.header().era_id().0, "shutting down for upgrade");
            self.stop_for_upgrade = true;
            return Effects::new();
>>>>>>> 9bd7fe02
        }
        // Reset peers before creating new requests.
        self.peers.reset(rng);
        let block_height = block.height();
        let mut curr_state = mem::replace(&mut self.state, State::None);
        match curr_state {
            State::None | State::Done => panic!("Block handled when in {:?} state.", &curr_state),
            // Keep syncing from genesis if we haven't reached the trusted block hash
            State::SyncingTrustedHash {
                highest_block_seen,
                ref latest_block,
                ref mut validator_weights,
                ..
            } if highest_block_seen != block_height => {
                match latest_block.as_ref() {
                    Some(expected) => assert_eq!(
                        expected, &block,
                        "Block execution result doesn't match received block."
                    ),
                    None => panic!("Unexpected block execution results."),
                }
                if let Some(validator_weights_for_new_era) =
                    block.header().next_era_validator_weights()
                {
                    *validator_weights = validator_weights_for_new_era.clone();
                }
                self.state = curr_state;
                self.fetch_next_block_deploys(effect_builder)
            }
            // Otherwise transition to State::SyncingDescendants
            State::SyncingTrustedHash {
                highest_block_seen,
                trusted_hash,
                ref latest_block,
                validator_weights,
                ..
            } => {
                assert_eq!(highest_block_seen, block_height);
                match latest_block.as_ref() {
                    Some(expected) => assert_eq!(
                        expected, &block,
                        "Block execution result doesn't match received block."
                    ),
                    None => panic!("Unexpected block execution results."),
                }
                info!(%block_height, "Finished synchronizing linear chain up until trusted hash.");
                let peer = self.peers.random_unsafe();
                // Kick off syncing trusted hash descendants.
                self.state = State::sync_descendants(trusted_hash, block, validator_weights);
                fetch_block_at_height(effect_builder, peer, block_height + 1)
            }
            State::SyncingDescendants {
                ref latest_block,
                ref mut validators_for_latest_block,
                ..
            } => {
                assert_eq!(
                    **latest_block, block,
                    "Block execution result doesn't match received block."
                );
                match block.header().next_era_validator_weights() {
                    None => (),
                    Some(validators_for_next_era) => {
                        *validators_for_latest_block = validators_for_next_era.clone();
                    }
                }
                self.state = curr_state;
                self.fetch_next_block(effect_builder, rng, &block)
            }
        }
    }

    /// Returns effects for fetching next block's deploys.
    fn fetch_next_block_deploys<REv>(
        &mut self,
        effect_builder: EffectBuilder<REv>,
    ) -> Effects<Event<I>>
    where
        I: Send + 'static,
        REv: ReactorEventT<I>,
    {
        let peer = self.peers.random_unsafe();

        let next_block = match &mut self.state {
            State::None | State::Done => {
                panic!("Tried fetching next block when in {:?} state.", self.state)
            }
            State::SyncingTrustedHash {
                linear_chain,
                latest_block,
                ..
            } => match linear_chain.pop() {
                None => None,
                Some(block) => {
                    // Update `latest_block` so that we can verify whether result of execution
                    // matches the expected value.
                    latest_block.replace(block.clone());
                    Some(block)
                }
            },
            State::SyncingDescendants { latest_block, .. } => Some((**latest_block).clone()),
        };

        next_block.map_or_else(
            || {
                warn!("tried fetching next block deploys when there was no block.");
                Effects::new()
            },
            |block| {
                self.metrics.reset_start_time();
                fetch_block_deploys(effect_builder, peer, block)
            },
        )
    }

    fn fetch_next_block<REv>(
        &mut self,
        effect_builder: EffectBuilder<REv>,
        rng: &mut NodeRng,
        block: &Block,
    ) -> Effects<Event<I>>
    where
        I: Send + 'static,
        REv: ReactorEventT<I>,
    {
        self.peers.reset(rng);
        let peer = self.peers.random_unsafe();
        match self.state {
            State::SyncingTrustedHash { .. } => {
                let parent_hash = *block.header().parent_hash();
                self.metrics.reset_start_time();
                fetch_block_by_hash(effect_builder, peer, parent_hash)
            }
            State::SyncingDescendants { .. } => {
                let next_height = block.height() + 1;
                self.metrics.reset_start_time();
                fetch_block_at_height(effect_builder, peer, next_height)
            }
            State::Done | State::None => {
                panic!("Tried fetching block when in {:?} state", self.state)
            }
        }
    }

<<<<<<< HEAD
    fn handle_upgrade_shutdown<REv>(
        &mut self,
        effect_builder: EffectBuilder<REv>,
    ) -> Effects<Event<I>>
    where
        I: Send + 'static,
        REv: ReactorEventT<I>,
    {
        if self.state.is_done() || self.state.is_none() {
            error!(state=?self.state, "shutdown for upgrade initiated when in wrong state");
            panic!(
                "shutdown for upgrade initiated when in wrong state: {}",
                self.state,
            )
        }
        effect_builder
            .save_state(self.state_key.clone().into(), Some(self.state.clone()))
            .event(|_| Event::Shutdown(true))
    }

    fn latest_block(&self) -> Option<&BlockHeader> {
=======
    fn latest_block(&self) -> Option<&Block> {
>>>>>>> 9bd7fe02
        match &self.state {
            State::SyncingTrustedHash { latest_block, .. } => Option::as_ref(&*latest_block),
            State::SyncingDescendants { latest_block, .. } => Some(&*latest_block),
            State::Done | State::None => None,
        }
    }

    fn should_upgrade(&self, era_id: EraId) -> bool {
        match self.next_upgrade_activation_point {
            None => false,
            Some(activation_point) => activation_point.should_upgrade(&era_id),
        }
    }
}

impl<I, REv> Component<REv> for LinearChainSync<I>
where
    I: Display + Clone + Send + PartialEq + 'static,
    REv: ReactorEventT<I>,
{
    type Event = Event<I>;
    type ConstructionError = Infallible;

    fn handle_event(
        &mut self,
        effect_builder: EffectBuilder<REv>,
        rng: &mut NodeRng,
        event: Self::Event,
    ) -> Effects<Self::Event> {
        match event {
            Event::Start(init_peer) => {
                match self.state {
                    State::None => {
                        // No syncing configured.
                        trace!("received `Start` event when in {} state.", self.state);
                        Effects::new()
                    }
                    State::Done => {
                        // Illegal states for syncing start.
                        error!("should not have received `Start` event when in `Done` state.",);
                        Effects::new()
                    }
                    State::SyncingDescendants {
                        ref latest_block, ..
                    } => {
                        let next_block_height = latest_block.height() + 1;
                        info!(?next_block_height, "start synchronization");
                        self.metrics.reset_start_time();
                        fetch_block_at_height(effect_builder, init_peer, next_block_height)
                    }
                    State::SyncingTrustedHash { trusted_hash, .. } => {
                        trace!(?trusted_hash, "start synchronization");
                        // Start synchronization.
                        self.metrics.reset_start_time();
                        fetch_block_by_hash(effect_builder, init_peer, trusted_hash)
                    }
                }
            }
            Event::GetBlockHeightResult(block_height, fetch_result) => {
                match fetch_result {
                    BlockByHeightResult::Absent(peer) => {
                        self.metrics.observe_get_block_by_height();
                        trace!(%block_height, %peer, "failed to download block by height. Trying next peer");
                        self.peers.failure(&peer);
                        match self.peers.random() {
                            None => {
                                // `block_height` not found on any of the peers.
                                // We have synchronized all, currently existing, descendants of
                                // trusted hash.
                                info!("finished synchronizing descendants of the trusted hash. cleaning state.");
                                self.mark_done();
                                Effects::new()
                            }
                            Some(peer) => {
                                self.metrics.reset_start_time();
                                fetch_block_at_height(effect_builder, peer, block_height)
                            }
                        }
                    }
                    BlockByHeightResult::FromStorage(block) => {
                        // We shouldn't get invalid data from the storage.
                        // If we do, it's a bug.
                        assert_eq!(block.height(), block_height, "Block height mismatch.");
                        trace!(%block_height, "Linear block found in the local storage.");
                        // When syncing descendants of a trusted hash, we might have some of them in
                        // our local storage. If that's the case, just
                        // continue.
                        self.block_downloaded(rng, effect_builder, &block)
                    }
                    BlockByHeightResult::FromPeer(block, peer) => {
                        self.metrics.observe_get_block_by_height();
                        trace!(%block_height, %peer, "linear chain block downloaded from a peer");
                        if block.height() != block_height
                            || *block.header().parent_hash() != *self.latest_block().unwrap().hash()
                        {
                            warn!(
                                %peer,
                                got_height = block.height(),
                                expected_height = block_height,
                                got_parent = %block.header().parent_hash(),
                                expected_parent = %self.latest_block().unwrap().hash(),
                                "block mismatch",
                            );
                            // NOTE: Signal misbehaving validator to networking layer.
                            self.peers.ban(&peer);
                            return self.handle_event(
                                effect_builder,
                                rng,
                                Event::GetBlockHeightResult(
                                    block_height,
                                    BlockByHeightResult::Absent(peer),
                                ),
                            );
                        }
                        self.peers.success(peer);
                        self.block_downloaded(rng, effect_builder, &block)
                    }
                }
            }
            Event::GetBlockHashResult(block_hash, fetch_result) => {
                match fetch_result {
                    BlockByHashResult::Absent(peer) => {
                        self.metrics.observe_get_block_by_hash();
                        trace!(%block_hash, %peer, "failed to download block by hash. Trying next peer");
                        self.peers.failure(&peer);
                        match self.peers.random() {
                            None => {
                                error!(%block_hash, "Could not download linear block from any of the peers.");
                                panic!("Failed to download linear chain.")
                            }
                            Some(peer) => {
                                self.metrics.reset_start_time();
                                fetch_block_by_hash(effect_builder, peer, block_hash)
                            }
                        }
                    }
                    BlockByHashResult::FromStorage(block) => {
                        // We shouldn't get invalid data from the storage.
                        // If we do, it's a bug.
                        assert_eq!(*block.hash(), block_hash, "Block hash mismatch.");
                        trace!(%block_hash, "linear block found in the local storage.");
                        self.block_downloaded(rng, effect_builder, &block)
                    }
                    BlockByHashResult::FromPeer(block, peer) => {
                        self.metrics.observe_get_block_by_hash();
                        trace!(%block_hash, %peer, "linear chain block downloaded from a peer");
                        let header_hash = block.header().hash();
                        if header_hash != block_hash || header_hash != *block.hash() {
                            warn!(
                                "Block hash mismatch. Expected {} got {} from {}.\
                                 Block claims to have hash {}. Disconnecting.",
                                block_hash,
                                header_hash,
                                block.hash(),
                                peer
                            );
                            // NOTE: Signal misbehaving validator to networking layer.
                            self.peers.ban(&peer);
                            return self.handle_event(
                                effect_builder,
                                rng,
                                Event::GetBlockHashResult(
                                    block_hash,
                                    BlockByHashResult::Absent(peer),
                                ),
                            );
                        }
                        self.peers.success(peer);
                        self.block_downloaded(rng, effect_builder, &block)
                    }
                }
            }
            Event::GetDeploysResult(fetch_result) => {
                self.metrics.observe_get_deploys();
                match fetch_result {
                    event::DeploysResult::Found(block) => {
                        let block_hash = block.hash();
                        trace!(%block_hash, "deploys for linear chain block found");
                        // Reset used peers so we can download next block with the full set.
                        self.peers.reset(rng);
                        // Execute block
                        let finalized_block: FinalizedBlock = (*block).into();
                        effect_builder.execute_block(finalized_block).ignore()
                    }
                    event::DeploysResult::NotFound(block, peer) => {
                        let block_hash = block.hash();
                        trace!(%block_hash, %peer, "deploy for linear chain block not found. Trying next peer");
                        self.peers.failure(&peer);
                        match self.peers.random() {
                            None => {
                                error!(%block_hash,
                                "could not download deploys from linear chain block.");
                                panic!("Failed to download linear chain deploys.")
                            }
                            Some(peer) => {
                                self.metrics.reset_start_time();
                                fetch_block_deploys(effect_builder, peer, *block)
                            }
                        }
                    }
                }
            }
            Event::StartDownloadingDeploys => {
                // Start downloading deploys from the first block of the linear chain.
                self.peers.reset(rng);
                self.fetch_next_block_deploys(effect_builder)
            }
            Event::NewPeerConnected(peer_id) => {
                trace!(%peer_id, "new peer connected");
                // Add to the set of peers we can request things from.
                let mut effects = Effects::new();
                if self.peers.is_empty() {
                    // First peer connected, start downloading.
                    let cloned_peer_id = peer_id.clone();
                    effects.extend(
                        effect_builder
                            .immediately()
                            .event(move |_| Event::Start(cloned_peer_id)),
                    );
                }
                self.peers.push(peer_id);
                effects
            }
            Event::BlockHandled(block) => {
                let block_height = block.height();
                let block_hash = *block.hash();
                let effects = self.block_handled(rng, effect_builder, *block);
                trace!(%block_height, %block_hash, "block handled");
                effects
            }
            Event::GotUpgradeActivationPoint(next_upgrade_activation_point) => {
                trace!(?next_upgrade_activation_point, "new activation point");
                self.next_upgrade_activation_point = Some(next_upgrade_activation_point);
                Effects::new()
            }
            Event::InitUpgradeShutdown => {
                info!("shutdown initiated");
                // Serialize and store state.
                self.handle_upgrade_shutdown(effect_builder)
            }
            Event::Shutdown(upgrade) => {
                info!(?upgrade, "ready for shutdown");
                self.stop_for_upgrade = upgrade;
                Effects::new()
            }
        }
    }
}

fn fetch_block_deploys<I: Clone + Send + 'static, REv>(
    effect_builder: EffectBuilder<REv>,
    peer: I,
    block: Block,
) -> Effects<Event<I>>
where
    REv: ReactorEventT<I>,
{
    let block_timestamp = block.header().timestamp();
    effect_builder
        .validate_block(peer.clone(), block, block_timestamp)
        .event(move |(found, block)| {
            if found {
                Event::GetDeploysResult(DeploysResult::Found(Box::new(block)))
            } else {
                Event::GetDeploysResult(DeploysResult::NotFound(Box::new(block), peer))
            }
        })
}

fn fetch_block_by_hash<I: Clone + Send + 'static, REv>(
    effect_builder: EffectBuilder<REv>,
    peer: I,
    block_hash: BlockHash,
) -> Effects<Event<I>>
where
    REv: ReactorEventT<I>,
{
    let cloned = peer.clone();
    effect_builder.fetch_block(block_hash, peer).map_or_else(
        move |fetch_result| match fetch_result {
            FetchResult::FromStorage(block) => {
                Event::GetBlockHashResult(block_hash, BlockByHashResult::FromStorage(block))
            }
            FetchResult::FromPeer(block, peer) => {
                Event::GetBlockHashResult(block_hash, BlockByHashResult::FromPeer(block, peer))
            }
        },
        move || Event::GetBlockHashResult(block_hash, BlockByHashResult::Absent(cloned)),
    )
}

fn fetch_block_at_height<I: Send + Clone + 'static, REv>(
    effect_builder: EffectBuilder<REv>,
    peer: I,
    block_height: u64,
) -> Effects<Event<I>>
where
    REv: ReactorEventT<I>,
{
    let cloned = peer.clone();
    effect_builder
        .fetch_block_by_height(block_height, peer.clone())
        .map_or_else(
            move |fetch_result| match fetch_result {
                FetchResult::FromPeer(result, _) => match *result {
                    BlockByHeight::Absent(ret_height) => {
                        warn!(
                            "Fetcher returned result for invalid height. Expected {}, got {}",
                            block_height, ret_height
                        );
                        Event::GetBlockHeightResult(block_height, BlockByHeightResult::Absent(peer))
                    }
                    BlockByHeight::Block(block) => Event::GetBlockHeightResult(
                        block_height,
                        BlockByHeightResult::FromPeer(block, peer),
                    ),
                },
                FetchResult::FromStorage(result) => match *result {
                    BlockByHeight::Absent(_) => {
                        // Fetcher should try downloading the block from a peer
                        // when it can't find it in the storage.
                        panic!("Should not return `Absent` in `FromStorage`.")
                    }
                    BlockByHeight::Block(block) => Event::GetBlockHeightResult(
                        block_height,
                        BlockByHeightResult::FromStorage(block),
                    ),
                },
            },
            move || Event::GetBlockHeightResult(block_height, BlockByHeightResult::Absent(cloned)),
        )
}

/// Returns key in the database, under which the LinearChainSync's state is stored.
fn create_state_key(chainspec: &Chainspec) -> Vec<u8> {
    format!(
        "linear_chain_sync:network_name={}",
        chainspec.network_config.name.clone()
    )
    .into()
}

/// Deserialized vector of bytes into `LinearChainSync::State`.
/// Panics on deserialization errors.
fn deserialize_state(serialized_state: &[u8]) -> Option<State> {
    bincode::deserialize(&serialized_state).unwrap_or_else(|error| {
        panic!(
            "could not deserialize state from storage, error {:?}",
            error
        )
    })
}

/// Reads the `LinearChainSync's` state from storage, if any.
/// Panics on deserialization errors.
pub(crate) fn read_init_state(
    storage: &Storage,
    chainspec: &Chainspec,
) -> Result<Option<State>, storage::Error> {
    let key = create_state_key(&chainspec);
    if let Some(bytes) = storage.read_state_store(&key)? {
        Ok(deserialize_state(&bytes))
    } else {
        Ok(None)
    }
}

/// Cleans the linear chain state storage.
/// May fail with storage error.
pub(crate) fn clean_linear_chain_state(
    storage: &Storage,
    chainspec: &Chainspec,
) -> Result<(), storage::Error> {
    let key = create_state_key(&chainspec);
    storage.del_state_store(key)
}<|MERGE_RESOLUTION|>--- conflicted
+++ resolved
@@ -47,11 +47,7 @@
 };
 use crate::{
     effect::{EffectBuilder, EffectExt, EffectOptionExt, Effects},
-<<<<<<< HEAD
-    types::{ActivationPoint, BlockByHeight, BlockHash, BlockHeader, Chainspec, FinalizedBlock},
-=======
-    types::{ActivationPoint, Block, BlockByHeight, BlockHash, FinalizedBlock},
->>>>>>> 9bd7fe02
+    types::{ActivationPoint, Block, BlockByHeight, BlockHash, Chainspec, FinalizedBlock},
     NodeRng,
 };
 use event::BlockByHeightResult;
@@ -196,18 +192,11 @@
         let height = block.height();
         let hash = block.hash();
         trace!(%hash, %height, "downloaded linear chain block.");
-<<<<<<< HEAD
-        if block_header.switch_block() && self.should_upgrade(block_header.era_id()) {
-            info!(era = block_header.era_id().0, "shutting down for upgrade");
+        if block.header().switch_block() && self.should_upgrade(block.header().era_id()) {
+            info!(era = block.header().era_id().0, "shutting down for upgrade");
             return effect_builder
                 .immediately()
                 .event(|_| Event::InitUpgradeShutdown);
-=======
-        if block.header().switch_block() && self.should_upgrade(block.header().era_id()) {
-            info!(era = block.header().era_id().0, "shutting down for upgrade");
-            self.stop_for_upgrade = true;
-            return Effects::new();
->>>>>>> 9bd7fe02
         }
         // Reset peers before creating new requests.
         self.peers.reset(rng);
@@ -352,7 +341,6 @@
         }
     }
 
-<<<<<<< HEAD
     fn handle_upgrade_shutdown<REv>(
         &mut self,
         effect_builder: EffectBuilder<REv>,
@@ -373,10 +361,7 @@
             .event(|_| Event::Shutdown(true))
     }
 
-    fn latest_block(&self) -> Option<&BlockHeader> {
-=======
     fn latest_block(&self) -> Option<&Block> {
->>>>>>> 9bd7fe02
         match &self.state {
             State::SyncingTrustedHash { latest_block, .. } => Option::as_ref(&*latest_block),
             State::SyncingDescendants { latest_block, .. } => Some(&*latest_block),
