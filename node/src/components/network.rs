--- conflicted
+++ resolved
@@ -76,14 +76,9 @@
 use tokio_util::codec::LengthDelimitedCodec;
 use tracing::{debug, error, info, trace, warn, Instrument, Span};
 
-<<<<<<< HEAD
 use casper_types::EraId;
-=======
 #[cfg(test)]
 use futures::{future::BoxFuture, FutureExt};
-
-use casper_types::{EraId, PublicKey, SecretKey};
->>>>>>> 515aac59
 
 pub(crate) use self::{
     bincode_format::BincodeFormat,
