--- conflicted
+++ resolved
@@ -58,12 +58,8 @@
         HashMap::new();
     // Run any deploys that must be executed
     let block_time = finalized_block.timestamp().millis();
-<<<<<<< HEAD
+    let start = Instant::now();
     for deploy in deploys.into_iter().chain(transfers) {
-=======
-    let start = Instant::now();
-    for deploy in deploys {
->>>>>>> 145f77a0
         let deploy_hash = *deploy.id();
         let deploy_header = deploy.header().clone();
         let execute_request = ExecuteRequest::new(
