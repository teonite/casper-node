--- conflicted
+++ resolved
@@ -3,11 +3,13 @@
 use itertools::Itertools;
 use tracing::{debug, trace, warn};
 
-<<<<<<< HEAD
-use casper_execution_engine::core::engine_state::{
-    self, step::EvictItem, DeployItem, EngineState, ExecuteRequest,
-    ExecutionResult as EngineExecutionResult, GetEraValidatorsRequest, RewardItem, StepError,
-    StepRequest, StepSuccess,
+use casper_execution_engine::core::{
+    engine_state::{
+        self, execution_result::ExecutionResults, step::EvictItem, ChecksumRegistry, DeployItem,
+        EngineState, ExecuteRequest, ExecutionResult as EngineExecutionResult,
+        GetEraValidatorsRequest, RewardItem, StepError, StepRequest, StepSuccess,
+    },
+    execution,
 };
 use casper_storage::{
     data_access_layer::DataAccessLayer,
@@ -15,19 +17,6 @@
         shared::{transform::Transform, AdditiveMap, CorrelationId},
         storage::state::{lmdb::LmdbGlobalState, CommitProvider, StateProvider},
     },
-=======
-use casper_execution_engine::{
-    core::{
-        engine_state::{
-            self, execution_result::ExecutionResults, step::EvictItem, ChecksumRegistry,
-            DeployItem, EngineState, ExecuteRequest, ExecutionResult as EngineExecutionResult,
-            GetEraValidatorsRequest, RewardItem, StepError, StepRequest, StepSuccess,
-        },
-        execution,
-    },
-    shared::{additive_map::AdditiveMap, newtypes::CorrelationId, transform::Transform},
-    storage::global_state::{lmdb::LmdbGlobalState, CommitProvider, StateProvider},
->>>>>>> c7be00fc
 };
 
 use casper_hashing::Digest;
@@ -44,18 +33,12 @@
             BlockAndExecutionResults, ExecutionPreState, Metrics,
         },
     },
-<<<<<<< HEAD
-    types::{error::BlockCreationError, Block, Deploy, DeployHeader, FinalizedBlock},
-};
-use casper_execution_engine::core::{engine_state::execution_result::ExecutionResults, execution};
-=======
     contract_runtime::{APPROVALS_CHECKSUM_NAME, EXECUTION_RESULTS_CHECKSUM_NAME},
     types::{
         self, error::BlockCreationError, ApprovalsHashes, Block, Chunkable, Deploy, DeployHeader,
         FinalizedBlock, Item,
     },
 };
->>>>>>> c7be00fc
 
 /// Executes a finalized block.
 #[allow(clippy::too_many_arguments)]
