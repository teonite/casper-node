use crate::{
    contract_runtime::{
        exec_queue::{ExecQueue, QueueItem},
        execute_finalized_block,
        metrics::Metrics,
        rewards, BlockAndExecutionResults, ExecutionPreState, StepEffectsAndUpcomingEraValidators,
    },
    effect::{
        announcements::{ContractRuntimeAnnouncement, FatalAnnouncement, MetaBlockAnnouncement},
        requests::{ContractRuntimeRequest, StorageRequest},
        EffectBuilder,
    },
    fatal,
    types::{ExecutableBlock, MetaBlock, MetaBlockState},
};
use casper_execution_engine::engine_state::EngineState;
use casper_storage::{
    data_access_layer::DataAccessLayer, global_state::state::lmdb::LmdbGlobalState,
};
use casper_types::{Chainspec, EraId, Key, PublicKey};
use once_cell::sync::Lazy;
use std::{
    cmp,
    collections::{BTreeMap, HashMap},
    ops::Range,
    sync::{Arc, Mutex},
};
use tracing::{debug, error};

/// Maximum number of resource intensive tasks that can be run in parallel.
///
/// TODO: Fine tune this constant to the machine executing the node.
const MAX_PARALLEL_INTENSIVE_TASKS: usize = 4;
/// Semaphore enforcing maximum number of parallel resource intensive tasks.
static INTENSIVE_TASKS_SEMAPHORE: Lazy<tokio::sync::Semaphore> =
    Lazy::new(|| tokio::sync::Semaphore::new(MAX_PARALLEL_INTENSIVE_TASKS));

/// Asynchronously runs a resource intensive task.
/// At most `MAX_PARALLEL_INTENSIVE_TASKS` are being run in parallel at any time.
///
/// The task is a closure that takes no arguments and returns a value.
/// This function returns a future for that value.
pub(super) async fn run_intensive_task<T, V>(task: T) -> V
where
    T: 'static + Send + FnOnce() -> V,
    V: 'static + Send,
{
    // This will never panic since the semaphore is never closed.
    let _permit = INTENSIVE_TASKS_SEMAPHORE.acquire().await.unwrap();
    tokio::task::spawn_blocking(task)
        .await
        .expect("task panicked")
}

#[allow(clippy::too_many_arguments)]
pub(super) async fn exec_or_requeue<REv>(
    engine_state: Arc<EngineState<DataAccessLayer<LmdbGlobalState>>>,
    data_access_layer: Arc<DataAccessLayer<LmdbGlobalState>>,
    chainspec: Arc<Chainspec>,
    metrics: Arc<Metrics>,
    mut exec_queue: ExecQueue,
    shared_pre_state: Arc<Mutex<ExecutionPreState>>,
    current_pre_state: ExecutionPreState,
    effect_builder: EffectBuilder<REv>,
    mut executable_block: ExecutableBlock,
    key_block_height_for_activation_point: u64,
    mut meta_block_state: MetaBlockState,
) where
    REv: From<ContractRuntimeRequest>
        + From<ContractRuntimeAnnouncement>
        + From<StorageRequest>
        + From<MetaBlockAnnouncement>
        + From<FatalAnnouncement>
        + Send,
{
    debug!("ContractRuntime: execute_finalized_block_or_requeue");
    let contract_runtime_metrics = metrics.clone();
    if executable_block.era_report.is_some() && executable_block.rewards.is_none() {
        executable_block.rewards = Some(if chainspec.core_config.compute_rewards {
            let rewards = match rewards::fetch_data_and_calculate_rewards_for_era(
                effect_builder,
                chainspec.as_ref(),
                executable_block.clone(),
            )
            .await
            {
                Ok(rewards) => rewards,
                Err(e) => {
                    return fatal!(effect_builder, "Failed to compute the rewards: {e:?}").await;
                }
            };

            debug!("rewards successfully computed");

            rewards
        } else {
            //TODO instead, use a list of all the validators with 0
            BTreeMap::new()
        });
    }

    let administrative_accounts = chainspec
        .core_config
        .administrators
        .iter()
        .map(PublicKey::to_account_hash)
        .collect();
    let allow_unrestricted_transfers = chainspec.core_config.allow_unrestricted_transfers;
    let system_costs = chainspec.system_costs_config;

    let BlockAndExecutionResults {
        block,
        approvals_hashes,
        execution_results,
        maybe_step_effects_and_upcoming_era_validators,
    } = match run_intensive_task(move || {
        debug!("ContractRuntime: execute_finalized_block");
        execute_finalized_block(
            engine_state.as_ref(),
            data_access_layer.as_ref(),
            chainspec.as_ref(),
            Some(contract_runtime_metrics),
            current_pre_state,
            executable_block,
            key_block_height_for_activation_point,
<<<<<<< HEAD
            prune_batch_size,
            &administrative_accounts,
            allow_unrestricted_transfers,
            system_costs,
=======
>>>>>>> 7af9475a
        )
    })
    .await
    {
        Ok(block_and_execution_results) => block_and_execution_results,
        Err(error) => {
            error!(%error, "failed to execute block");
            return fatal!(effect_builder, "{}", error).await;
        }
    };

    let new_execution_pre_state = ExecutionPreState::from_block_header(block.header());
    {
        // The `shared_pre_state` could have been set to a block we just fully synced after
        // doing a sync leap (via a call to `set_initial_state`).  We should not allow a block
        // which completed execution just after this to set the `shared_pre_state` back to an
        // earlier block height.
        let mut shared_pre_state = shared_pre_state.lock().unwrap();
        if shared_pre_state.next_block_height() < new_execution_pre_state.next_block_height() {
            debug!(
                next_block_height = new_execution_pre_state.next_block_height(),
                "ContractRuntime: updating shared pre-state",
            );
            *shared_pre_state = new_execution_pre_state.clone();
        } else {
            debug!(
                current_next_block_height = shared_pre_state.next_block_height(),
                attempted_next_block_height = new_execution_pre_state.next_block_height(),
                "ContractRuntime: not updating shared pre-state to older state"
            );
        }
    }

    let current_era_id = block.era_id();

    if let Some(StepEffectsAndUpcomingEraValidators {
        step_effects,
        mut upcoming_era_validators,
    }) = maybe_step_effects_and_upcoming_era_validators
    {
        effect_builder
            .announce_commit_step_success(current_era_id, step_effects)
            .await;

        if current_era_id.is_genesis() {
            match upcoming_era_validators
                .get(&current_era_id.successor())
                .cloned()
            {
                Some(era_validators) => {
                    upcoming_era_validators.insert(EraId::default(), era_validators);
                }
                None => {
                    fatal!(effect_builder, "Missing era 1 validators").await;
                }
            }
        }

        effect_builder
            .announce_upcoming_era_validators(current_era_id, upcoming_era_validators)
            .await;
    }

    debug!(
        block_hash = %block.hash(),
        height = block.height(),
        era = block.era_id().value(),
        is_switch_block = block.is_switch_block(),
        "executed block"
    );

    let execution_results_map: HashMap<_, _> = execution_results
        .iter()
        .cloned()
        .map(|artifact| (artifact.transaction_hash, artifact.execution_result))
        .collect();
    if meta_block_state.register_as_stored().was_updated() {
        effect_builder
            .put_executed_block_to_storage(
                Arc::clone(&block),
                approvals_hashes,
                execution_results_map,
            )
            .await;
    } else {
        effect_builder
            .put_approvals_hashes_to_storage(approvals_hashes)
            .await;
        effect_builder
            .put_execution_results_to_storage(
                *block.hash(),
                block.height(),
                block.era_id(),
                execution_results_map,
            )
            .await;
    }
    if meta_block_state
        .register_as_executed()
        .was_already_registered()
    {
        error!(
            block_hash = %block.hash(),
            block_height = block.height(),
            ?meta_block_state,
            "should not execute the same block more than once"
        );
    }

    let meta_block = MetaBlock::new_forward(block, execution_results, meta_block_state);
    effect_builder.announce_meta_block(meta_block).await;

    // If the child is already finalized, start execution.
    let next_block = exec_queue.remove(new_execution_pre_state.next_block_height());

    // We schedule the next block from the queue to be executed:
    if let Some(QueueItem {
        executable_block,
        meta_block_state,
    }) = next_block
    {
        metrics.exec_queue_size.dec();
        debug!("ContractRuntime: next block enqueue_block_for_execution");
        effect_builder
            .enqueue_block_for_execution(executable_block, meta_block_state)
            .await;
    }
}

fn generate_range_by_index(
    highest_era: u64,
    batch_size: u64,
    batch_index: u64,
) -> Option<Range<u64>> {
    let start = batch_index.checked_mul(batch_size)?;
    let end = cmp::min(start.checked_add(batch_size)?, highest_era);
    Some(start..end)
}

/// Calculates era keys to be pruned.
///
/// Outcomes:
/// * Ok(Some(range)) -- these keys should be pruned
/// * Ok(None) -- nothing to do, either done, or there is not enough eras to prune
pub(super) fn calculate_prune_eras(
    activation_era_id: EraId,
    activation_height: u64,
    current_height: u64,
    batch_size: u64,
) -> Option<Vec<Key>> {
    if batch_size == 0 {
        // Nothing to do, the batch size is 0.
        return None;
    }

    let nth_chunk: u64 = match current_height.checked_sub(activation_height) {
        Some(nth_chunk) => nth_chunk,
        None => {
            // Time went backwards, programmer error, etc
            error!(
                %activation_era_id,
                activation_height,
                current_height,
                batch_size,
                "unable to calculate eras to prune (activation height higher than the block height)"
            );
            panic!("activation height higher than the block height");
        }
    };

    let range = generate_range_by_index(activation_era_id.value(), batch_size, nth_chunk)?;

    if range.is_empty() {
        return None;
    }

    Some(range.map(EraId::new).map(Key::EraInfo).collect())
}

#[cfg(test)]
mod tests {
    use super::*;

    #[test]
    fn calculation_is_safe_with_invalid_input() {
        assert_eq!(calculate_prune_eras(EraId::new(0), 0, 0, 0), None);
        assert_eq!(calculate_prune_eras(EraId::new(0), 0, 0, 5), None);
        assert_eq!(calculate_prune_eras(EraId::new(u64::MAX), 0, 0, 0), None);
        assert_eq!(
            calculate_prune_eras(EraId::new(u64::MAX), 1, u64::MAX, u64::MAX),
            None
        );
    }

    #[test]
    fn calculation_is_lazy() {
        // NOTE: Range of EraInfos is lazy, so it does not consume memory, but getting the last
        // batch out of u64::MAX of erainfos needs to iterate over all chunks.
        assert!(calculate_prune_eras(EraId::new(u64::MAX), 0, u64::MAX, 100,).is_none(),);
        assert_eq!(
            calculate_prune_eras(EraId::new(u64::MAX), 1, 100, 100)
                .unwrap()
                .len(),
            100
        );
    }

    #[test]
    fn should_calculate_prune_eras() {
        let activation_height = 50;
        let current_height = 50;
        const ACTIVATION_POINT_ERA_ID: EraId = EraId::new(5);

        // batch size 1

        assert_eq!(
            calculate_prune_eras(
                ACTIVATION_POINT_ERA_ID,
                activation_height,
                current_height,
                1,
            ),
            Some(vec![Key::EraInfo(EraId::new(0))])
        );
        assert_eq!(
            calculate_prune_eras(
                ACTIVATION_POINT_ERA_ID,
                activation_height,
                current_height + 1,
                1,
            ),
            Some(vec![Key::EraInfo(EraId::new(1))])
        );
        assert_eq!(
            calculate_prune_eras(
                ACTIVATION_POINT_ERA_ID,
                activation_height,
                current_height + 2,
                1,
            ),
            Some(vec![Key::EraInfo(EraId::new(2))])
        );
        assert_eq!(
            calculate_prune_eras(
                ACTIVATION_POINT_ERA_ID,
                activation_height,
                current_height + 3,
                1,
            ),
            Some(vec![Key::EraInfo(EraId::new(3))])
        );
        assert_eq!(
            calculate_prune_eras(
                ACTIVATION_POINT_ERA_ID,
                activation_height,
                current_height + 4,
                1,
            ),
            Some(vec![Key::EraInfo(EraId::new(4))])
        );
        assert_eq!(
            calculate_prune_eras(
                ACTIVATION_POINT_ERA_ID,
                activation_height,
                current_height + 5,
                1
            ),
            None,
        );
        assert_eq!(
            calculate_prune_eras(ACTIVATION_POINT_ERA_ID, activation_height, u64::MAX, 1),
            None,
        );

        // batch size 2

        assert_eq!(
            calculate_prune_eras(
                ACTIVATION_POINT_ERA_ID,
                activation_height,
                current_height,
                2,
            ),
            Some(vec![
                Key::EraInfo(EraId::new(0)),
                Key::EraInfo(EraId::new(1)),
            ])
        );
        assert_eq!(
            calculate_prune_eras(
                ACTIVATION_POINT_ERA_ID,
                activation_height,
                current_height + 1,
                2,
            ),
            Some(vec![
                Key::EraInfo(EraId::new(2)),
                Key::EraInfo(EraId::new(3)),
            ])
        );
        assert_eq!(
            calculate_prune_eras(
                ACTIVATION_POINT_ERA_ID,
                activation_height,
                current_height + 2,
                2,
            ),
            Some(vec![Key::EraInfo(EraId::new(4))])
        );
        assert_eq!(
            calculate_prune_eras(
                ACTIVATION_POINT_ERA_ID,
                activation_height,
                current_height + 3,
                2,
            ),
            None
        );
        assert_eq!(
            calculate_prune_eras(ACTIVATION_POINT_ERA_ID, activation_height, u64::MAX, 2),
            None,
        );

        // batch size 3

        assert_eq!(
            calculate_prune_eras(
                ACTIVATION_POINT_ERA_ID,
                activation_height,
                current_height,
                3,
            ),
            Some(vec![
                Key::EraInfo(EraId::new(0)),
                Key::EraInfo(EraId::new(1)),
                Key::EraInfo(EraId::new(2)),
            ])
        );
        assert_eq!(
            calculate_prune_eras(
                ACTIVATION_POINT_ERA_ID,
                activation_height,
                current_height + 1,
                3,
            ),
            Some(vec![
                Key::EraInfo(EraId::new(3)),
                Key::EraInfo(EraId::new(4)),
            ])
        );

        assert_eq!(
            calculate_prune_eras(
                ACTIVATION_POINT_ERA_ID,
                activation_height,
                current_height + 2,
                3,
            ),
            None
        );
        assert_eq!(
            calculate_prune_eras(ACTIVATION_POINT_ERA_ID, activation_height, u64::MAX, 3),
            None,
        );

        // batch size 4

        assert_eq!(
            calculate_prune_eras(
                ACTIVATION_POINT_ERA_ID,
                activation_height,
                current_height,
                4,
            ),
            Some(vec![
                Key::EraInfo(EraId::new(0)),
                Key::EraInfo(EraId::new(1)),
                Key::EraInfo(EraId::new(2)),
                Key::EraInfo(EraId::new(3)),
            ])
        );
        assert_eq!(
            calculate_prune_eras(
                ACTIVATION_POINT_ERA_ID,
                activation_height,
                current_height + 1,
                4,
            ),
            Some(vec![Key::EraInfo(EraId::new(4))])
        );

        assert_eq!(
            calculate_prune_eras(
                ACTIVATION_POINT_ERA_ID,
                activation_height,
                current_height + 2,
                4,
            ),
            None
        );
        assert_eq!(
            calculate_prune_eras(ACTIVATION_POINT_ERA_ID, activation_height, u64::MAX, 4),
            None,
        );

        // batch size 5

        assert_eq!(
            calculate_prune_eras(
                ACTIVATION_POINT_ERA_ID,
                activation_height,
                current_height,
                5,
            ),
            Some(vec![
                Key::EraInfo(EraId::new(0)),
                Key::EraInfo(EraId::new(1)),
                Key::EraInfo(EraId::new(2)),
                Key::EraInfo(EraId::new(3)),
                Key::EraInfo(EraId::new(4)),
            ])
        );
        assert_eq!(
            calculate_prune_eras(
                ACTIVATION_POINT_ERA_ID,
                activation_height,
                current_height + 1,
                5
            ),
            None,
        );

        assert_eq!(
            calculate_prune_eras(
                ACTIVATION_POINT_ERA_ID,
                activation_height,
                current_height + 2,
                5,
            ),
            None
        );
        assert_eq!(
            calculate_prune_eras(ACTIVATION_POINT_ERA_ID, activation_height, u64::MAX, 5),
            None,
        );

        // batch size 6

        assert_eq!(
            calculate_prune_eras(
                ACTIVATION_POINT_ERA_ID,
                activation_height,
                current_height,
                6,
            ),
            Some(vec![
                Key::EraInfo(EraId::new(0)),
                Key::EraInfo(EraId::new(1)),
                Key::EraInfo(EraId::new(2)),
                Key::EraInfo(EraId::new(3)),
                Key::EraInfo(EraId::new(4)),
            ])
        );
        assert_eq!(
            calculate_prune_eras(
                ACTIVATION_POINT_ERA_ID,
                activation_height,
                current_height + 1,
                6
            ),
            None,
        );

        assert_eq!(
            calculate_prune_eras(
                ACTIVATION_POINT_ERA_ID,
                activation_height,
                current_height + 2,
                6,
            ),
            None
        );
        assert_eq!(
            calculate_prune_eras(ACTIVATION_POINT_ERA_ID, activation_height, u64::MAX, 6),
            None,
        );

        // batch size max

        assert_eq!(
            calculate_prune_eras(
                ACTIVATION_POINT_ERA_ID,
                activation_height,
                current_height,
                u64::MAX,
            ),
            Some(vec![
                Key::EraInfo(EraId::new(0)),
                Key::EraInfo(EraId::new(1)),
                Key::EraInfo(EraId::new(2)),
                Key::EraInfo(EraId::new(3)),
                Key::EraInfo(EraId::new(4)),
            ])
        );
        assert_eq!(
            calculate_prune_eras(
                ACTIVATION_POINT_ERA_ID,
                activation_height,
                current_height + 1,
                u64::MAX,
            ),
            None,
        );

        assert_eq!(
            calculate_prune_eras(
                ACTIVATION_POINT_ERA_ID,
                activation_height,
                current_height + 2,
                u64::MAX,
            ),
            None
        );
        assert_eq!(
            calculate_prune_eras(
                ACTIVATION_POINT_ERA_ID,
                activation_height,
                u64::MAX,
                u64::MAX,
            ),
            None,
        );
    }
}<|MERGE_RESOLUTION|>--- conflicted
+++ resolved
@@ -17,7 +17,7 @@
 use casper_storage::{
     data_access_layer::DataAccessLayer, global_state::state::lmdb::LmdbGlobalState,
 };
-use casper_types::{Chainspec, EraId, Key, PublicKey};
+use casper_types::{Chainspec, EraId, Key};
 use once_cell::sync::Lazy;
 use std::{
     cmp,
@@ -99,15 +99,6 @@
         });
     }
 
-    let administrative_accounts = chainspec
-        .core_config
-        .administrators
-        .iter()
-        .map(PublicKey::to_account_hash)
-        .collect();
-    let allow_unrestricted_transfers = chainspec.core_config.allow_unrestricted_transfers;
-    let system_costs = chainspec.system_costs_config;
-
     let BlockAndExecutionResults {
         block,
         approvals_hashes,
@@ -123,13 +114,6 @@
             current_pre_state,
             executable_block,
             key_block_height_for_activation_point,
-<<<<<<< HEAD
-            prune_batch_size,
-            &administrative_accounts,
-            allow_unrestricted_transfers,
-            system_costs,
-=======
->>>>>>> 7af9475a
         )
     })
     .await
