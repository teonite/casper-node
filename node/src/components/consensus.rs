--- conflicted
+++ resolved
@@ -14,11 +14,8 @@
 #[cfg(test)]
 mod tests;
 mod traits;
-<<<<<<< HEAD
 mod utils;
-=======
 mod validator_change;
->>>>>>> 7d6100b3
 
 use std::{
     convert::Infallible,
@@ -40,14 +37,9 @@
         announcements::{BlocklistAnnouncement, ConsensusAnnouncement},
         requests::{
             BlockProposerRequest, BlockValidationRequest, ChainspecLoaderRequest, ConsensusRequest,
-<<<<<<< HEAD
-            ContractRuntimeRequest, NetworkRequest, StorageRequest,
-=======
-            ContractRuntimeRequest, LinearChainRequest, NetworkInfoRequest, NetworkRequest,
-            StorageRequest,
->>>>>>> 7d6100b3
+            ContractRuntimeRequest, NetworkInfoRequest, NetworkRequest, StorageRequest,
         },
-        EffectBuilder, Effects,
+        EffectBuilder, EffectExt, Effects,
     },
     protocol::Message,
     reactor::ReactorEvent,
@@ -61,11 +53,9 @@
 pub(crate) use era_supervisor::EraSupervisor;
 pub(crate) use protocols::highway::HighwayProtocol;
 use traits::NodeIdT;
-<<<<<<< HEAD
+
 pub(crate) use utils::check_sufficient_finality_signatures;
-=======
 pub(crate) use validator_change::ValidatorChange;
->>>>>>> 7d6100b3
 
 #[derive(DataSize, Clone, Serialize, Deserialize)]
 pub(crate) enum ConsensusMessage {
@@ -314,14 +304,11 @@
             Event::GotUpgradeActivationPoint(activation_point) => {
                 self.got_upgrade_activation_point(activation_point)
             }
-<<<<<<< HEAD
             Event::ConsensusRequest(ConsensusRequest::Status(responder)) => self.status(responder),
-=======
             Event::ConsensusRequest(ConsensusRequest::ValidatorChanges(responder)) => {
                 let validator_changes = self.get_validator_changes();
                 responder.respond(validator_changes).ignore()
             }
->>>>>>> 7d6100b3
         }
     }
 }