--- conflicted
+++ resolved
@@ -192,10 +192,6 @@
                 warn!("too many transactions in category: {lane_count_limit}");
                 return Err(());
             }
-        }
-        if block.entity_count() > config.block_max_entity_count as usize {
-            warn!("too many entity transactions");
-            return Err(());
         }
 
         Ok(())
@@ -752,12 +748,8 @@
         mint_count: 0,
         auction_count: 0,
         install_upgrade_count: 0,
-<<<<<<< HEAD
-        standard_count: MAX_STANDARD_COUNT,
+        standard_count: MAX_LARGE_COUNT,
         entity_count: 0,
-=======
-        standard_count: MAX_LARGE_COUNT,
->>>>>>> abe46311
         state_validator: |(state, responder)| {
             responder.is_none() && matches!(state, BlockValidationState::InProgress { .. })
         },
@@ -910,12 +902,8 @@
             let transfer_count = fixture.rng.gen_range(0..10);
             let auction_count = fixture.rng.gen_range(0..20);
             let install_upgrade_count = fixture.rng.gen_range(0..2);
-<<<<<<< HEAD
-            let standard_count = fixture.rng.gen_range(0..10);
-            let entity_count = fixture.rng.gen_range(0..10);
-=======
             let standard_count = fixture.rng.gen_range(0..3);
->>>>>>> abe46311
+            let entity_count = fixture.rng.gen_range(0..3);
             // Ensure at least one transaction is generated. Otherwise the state will be Valid.
             if transfer_count + auction_count + install_upgrade_count + standard_count > 0 {
                 break (
@@ -1185,11 +1173,7 @@
     fn state_should_change_to_validation_succeeded() {
         let mut rng = TestRng::new();
         let mut fixture = Fixture::new(&mut rng);
-<<<<<<< HEAD
-        let (mut state, _maybe_responder) = fixture.new_state(2, 2, 2, 2, 2);
-=======
-        let (mut state, _maybe_responder) = fixture.new_state(2, 2, 2, 1);
->>>>>>> abe46311
+        let (mut state, _maybe_responder) = fixture.new_state(2, 2, 2, 1, 1);
         assert!(matches!(state, BlockValidationState::InProgress { .. }));
 
         // While there is still at least one missing transaction, `try_add_transaction_footprint`
