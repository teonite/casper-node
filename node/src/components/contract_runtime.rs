//! Contract Runtime component.

mod config;
mod error;
mod event;
mod exec_queue;
mod metrics;
mod operations;
mod rewards;
#[cfg(test)]
mod tests;
mod types;
mod utils;

use std::{
    cmp::Ordering,
    convert::TryInto,
    fmt::{self, Debug, Formatter},
    path::Path,
    sync::{Arc, Mutex},
    time::Instant,
};

use datasize::DataSize;
use lmdb::DatabaseFlags;
use prometheus::Registry;
use tracing::{debug, error, info, trace};

use casper_execution_engine::engine_state::{DeployItem, EngineConfigBuilder, ExecutionEngineV1};

use casper_storage::{
    data_access_layer::{
        AddressableEntityRequest, BlockStore, DataAccessLayer, ExecutionResultsChecksumRequest,
        FlushRequest, FlushResult, GenesisRequest, GenesisResult, ProtocolUpgradeRequest,
        ProtocolUpgradeResult, TrieRequest,
    },
    global_state::{
        state::{lmdb::LmdbGlobalState, CommitProvider, StateProvider},
        transaction_source::lmdb::LmdbEnvironment,
        trie_store::lmdb::LmdbTrieStore,
    },
    system::{genesis::GenesisError, protocol_upgrade::ProtocolUpgradeError},
    tracking_copy::TrackingCopyError,
};
use casper_types::{
    ActivationPoint, Chainspec, ChainspecRawBytes, ChainspecRegistry, EraId, ProtocolUpgradeConfig,
    Transaction,
};

use crate::{
    components::{fetcher::FetchResponse, Component, ComponentState},
    contract_runtime::utils::EraPrice,
    effect::{
        announcements::{
            ContractRuntimeAnnouncement, FatalAnnouncement, MetaBlockAnnouncement,
            UnexecutedBlockAnnouncement,
        },
        incoming::{TrieDemand, TrieRequest as TrieRequestMessage, TrieRequestIncoming},
        requests::{ContractRuntimeRequest, NetworkRequest, StorageRequest},
        EffectBuilder, EffectExt, Effects,
    },
    fatal,
    protocol::Message,
    types::{TrieOrChunk, TrieOrChunkId},
    NodeRng,
};
pub(crate) use config::Config;
pub(crate) use error::{BlockExecutionError, ConfigError, ContractRuntimeError};
pub(crate) use event::Event;
use exec_queue::{ExecQueue, QueueItem};
use metrics::Metrics;
#[cfg(test)]
pub(crate) use operations::compute_execution_results_checksum;
pub use operations::execute_finalized_block;
use operations::speculatively_execute;
pub(crate) use types::{
    BlockAndExecutionResults, ExecutionArtifact, ExecutionPreState, SpeculativeExecutionState,
    StepEffectsAndUpcomingEraValidators,
};
use utils::{exec_or_requeue, run_intensive_task};

const COMPONENT_NAME: &str = "contract_runtime";

pub(crate) const APPROVALS_CHECKSUM_NAME: &str = "approvals_checksum";
pub(crate) const EXECUTION_RESULTS_CHECKSUM_NAME: &str = "execution_results_checksum";

/// The contract runtime components.
#[derive(DataSize)]
pub(crate) struct ContractRuntime {
    state: ComponentState,
    execution_pre_state: Arc<Mutex<ExecutionPreState>>,
    #[data_size(skip)]
    execution_engine_v1: Arc<ExecutionEngineV1>,
    metrics: Arc<Metrics>,
    /// Finalized blocks waiting for their pre-state hash to start executing.
    exec_queue: ExecQueue,
    /// The chainspec.
    chainspec: Arc<Chainspec>,
    #[data_size(skip)]
    data_access_layer: Arc<DataAccessLayer<LmdbGlobalState>>,
    current_gas_price: EraPrice,
}

impl Debug for ContractRuntime {
    fn fmt(&self, f: &mut Formatter<'_>) -> fmt::Result {
        f.debug_struct("ContractRuntime").finish()
    }
}

impl ContractRuntime {
    pub(crate) fn new(
        storage_dir: &Path,
        contract_runtime_config: &Config,
        chainspec: Arc<Chainspec>,
        registry: &Registry,
    ) -> Result<Self, ConfigError> {
        // TODO: This is bogus, get rid of this
        let execution_pre_state = Arc::new(Mutex::new(ExecutionPreState::default()));

<<<<<<< HEAD
        let data_access_layer = Self::data_access_layer(storage_dir, contract_runtime_config)
            .map_err(ConfigError::GlobalState)?;

        let current_gas_price = match chainspec.protocol_config.activation_point {
            ActivationPoint::EraId(era_id) => {
                EraPrice::new(era_id, chainspec.vacancy_config.min_gas_price)
            }
            ActivationPoint::Genesis(_) => {
                EraPrice::new(EraId::new(0), chainspec.vacancy_config.min_gas_price)
            }
        };

=======
>>>>>>> 73ad1d79
        let engine_config = EngineConfigBuilder::new()
            .with_max_query_depth(contract_runtime_config.max_query_depth_or_default())
            .with_max_associated_keys(chainspec.core_config.max_associated_keys)
            .with_max_runtime_call_stack_height(chainspec.core_config.max_runtime_call_stack_height)
            .with_minimum_delegation_amount(chainspec.core_config.minimum_delegation_amount)
            .with_strict_argument_checking(chainspec.core_config.strict_argument_checking)
            .with_vesting_schedule_period_millis(
                chainspec.core_config.vesting_schedule_period.millis(),
            )
            .with_max_delegators_per_validator(chainspec.core_config.max_delegators_per_validator)
            .with_wasm_config(chainspec.wasm_config)
            .with_system_config(chainspec.system_costs_config)
            .with_administrative_accounts(chainspec.core_config.administrators.clone())
            .with_allow_auction_bids(chainspec.core_config.allow_auction_bids)
            .with_allow_unrestricted_transfers(chainspec.core_config.allow_unrestricted_transfers)
            .with_refund_handling(chainspec.core_config.refund_handling)
            .with_fee_handling(chainspec.core_config.fee_handling)
            .build();

        let data_access_layer = Arc::new(
            Self::new_data_access_layer(storage_dir, contract_runtime_config)
                .map_err(ConfigError::GlobalState)?,
        );

        let execution_engine_v1 = Arc::new(ExecutionEngineV1::new(engine_config));

        let metrics = Arc::new(Metrics::new(registry)?);

        Ok(ContractRuntime {
            state: ComponentState::Initialized,
            execution_pre_state,
            execution_engine_v1,
            metrics,
            exec_queue: Default::default(),
            chainspec,
            data_access_layer,
            current_gas_price,
        })
    }

    pub(crate) fn set_initial_state(&mut self, sequential_block_state: ExecutionPreState) {
        let next_block_height = sequential_block_state.next_block_height();
        let mut execution_pre_state = self.execution_pre_state.lock().unwrap();
        *execution_pre_state = sequential_block_state;

        let new_len = self
            .exec_queue
            .remove_older_then(execution_pre_state.next_block_height());
        self.metrics.exec_queue_size.set(new_len);
        debug!(next_block_height, "ContractRuntime: set initial state");
    }

    fn new_data_access_layer(
        storage_dir: &Path,
        contract_runtime_config: &Config,
    ) -> Result<DataAccessLayer<LmdbGlobalState>, casper_storage::global_state::error::Error> {
        let data_access_layer = {
            let environment = Arc::new(LmdbEnvironment::new(
                storage_dir,
                contract_runtime_config.max_global_state_size_or_default(),
                contract_runtime_config.max_readers_or_default(),
                contract_runtime_config.manual_sync_enabled_or_default(),
            )?);

            let trie_store = Arc::new(LmdbTrieStore::new(
                &environment,
                None,
                DatabaseFlags::empty(),
            )?);

            let block_store = BlockStore::new();

            let max_query_depth = contract_runtime_config.max_query_depth_or_default();
            let global_state = LmdbGlobalState::empty(environment, trie_store, max_query_depth)?;

            DataAccessLayer {
                state: global_state,
                block_store,
                max_query_depth,
            }
        };
        Ok(data_access_layer)
    }

    /// How many blocks are backed up in the queue
    pub(crate) fn queue_depth(&self) -> usize {
        self.exec_queue.len()
    }

    /// Commits a genesis request.
    pub(crate) fn commit_genesis(
        &self,
        chainspec: &Chainspec,
        chainspec_raw_bytes: &ChainspecRawBytes,
    ) -> GenesisResult {
        debug!("commit_genesis");
        let start = Instant::now();
        let protocol_version = chainspec.protocol_config.version;
        let chainspec_hash = chainspec.hash();
        let genesis_config = chainspec.into();
        let account_bytes = match chainspec_raw_bytes.maybe_genesis_accounts_bytes() {
            Some(bytes) => bytes,
            None => {
                error!("failed to provide genesis account bytes in commit genesis");
                return GenesisResult::Failure(GenesisError::MissingGenesisAccounts);
            }
        };

        let chainspec_registry = ChainspecRegistry::new_with_genesis(
            chainspec_raw_bytes.chainspec_bytes(),
            account_bytes,
        );

        let genesis_request = GenesisRequest::new(
            chainspec_hash,
            protocol_version,
            genesis_config,
            chainspec_registry,
        );

        let data_access_layer = Arc::clone(&self.data_access_layer);
        let result = data_access_layer.genesis(genesis_request);
        self.metrics
            .commit_genesis
            .observe(start.elapsed().as_secs_f64());
        debug!(?result, "upgrade result");
        if result.is_success() {
            let flush_req = FlushRequest::new();
            if let FlushResult::Failure(err) = data_access_layer.flush(flush_req) {
                return GenesisResult::Failure(GenesisError::TrackingCopy(
                    TrackingCopyError::Storage(err),
                ));
            }
        }
        result
    }

    /// Commits protocol upgrade.
    pub(crate) fn commit_upgrade(
        &self,
        upgrade_config: ProtocolUpgradeConfig,
    ) -> ProtocolUpgradeResult {
        debug!(?upgrade_config, "upgrade");
        let start = Instant::now();

        let upgrade_request = ProtocolUpgradeRequest::new(upgrade_config);
        let data_access_layer = Arc::clone(&self.data_access_layer);
        let result = data_access_layer.protocol_upgrade(upgrade_request);
        self.metrics
            .commit_upgrade
            .observe(start.elapsed().as_secs_f64());
        debug!(?result, "upgrade result");
        if result.is_success() {
            let flush_req = FlushRequest::new();
            if let FlushResult::Failure(err) = data_access_layer.flush(flush_req) {
                return ProtocolUpgradeResult::Failure(ProtocolUpgradeError::TrackingCopy(
                    err.into(),
                ));
            }
        }
        result
    }

    /// Handles a contract runtime request.
    fn handle_contract_runtime_request<REv>(
        &mut self,
        effect_builder: EffectBuilder<REv>,
        _rng: &mut NodeRng,
        request: ContractRuntimeRequest,
    ) -> Effects<Event>
    where
        REv: From<ContractRuntimeRequest>
            + From<ContractRuntimeAnnouncement>
            + From<StorageRequest>
            + From<MetaBlockAnnouncement>
            + From<UnexecutedBlockAnnouncement>
            + From<FatalAnnouncement>
            + Send,
    {
        match request {
            ContractRuntimeRequest::Query {
                request: query_request,
                responder,
            } => {
                trace!(?query_request, "query");
                let metrics = Arc::clone(&self.metrics);
                let data_access_layer = Arc::clone(&self.data_access_layer);
                async move {
                    let start = Instant::now();
                    let result = data_access_layer.query(query_request);
                    metrics.run_query.observe(start.elapsed().as_secs_f64());
                    trace!(?result, "query result");
                    responder.respond(result).await
                }
                .ignore()
            }
            ContractRuntimeRequest::GetBalance {
                request: balance_request,
                responder,
            } => {
                trace!(?balance_request, "balance");
                let metrics = Arc::clone(&self.metrics);
                let data_access_layer = Arc::clone(&self.data_access_layer);
                async move {
                    let start = Instant::now();
                    let result = data_access_layer.balance(balance_request);
                    metrics.get_balance.observe(start.elapsed().as_secs_f64());
                    trace!(?result, "balance result");
                    responder.respond(result).await
                }
                .ignore()
            }
            ContractRuntimeRequest::GetEraValidators {
                request: era_validators_request,
                responder,
            } => {
                trace!(?era_validators_request, "get era validators request");
                let metrics = Arc::clone(&self.metrics);
                let data_access_layer = Arc::clone(&self.data_access_layer);
                async move {
                    let start = Instant::now();
                    let result = data_access_layer.era_validators(era_validators_request);
                    metrics
                        .get_era_validators
                        .observe(start.elapsed().as_secs_f64());
                    trace!(?result, "era validators result");
                    responder.respond(result).await
                }
                .ignore()
            }
            ContractRuntimeRequest::GetExecutionResultsChecksum {
                state_root_hash,
                responder,
            } => {
                trace!(?state_root_hash, "get execution results checksum request");
                let metrics = Arc::clone(&self.metrics);
                let data_access_layer = Arc::clone(&self.data_access_layer);
                async move {
                    let start = Instant::now();
                    let request = ExecutionResultsChecksumRequest::new(state_root_hash);
                    let result = data_access_layer.execution_result_checksum(request);
                    metrics
                        .execution_results_checksum
                        .observe(start.elapsed().as_secs_f64());
                    trace!(?result, "execution result checksum");
                    responder.respond(result).await
                }
                .ignore()
            }
            ContractRuntimeRequest::GetAddressableEntity {
                state_root_hash,
                key,
                responder,
            } => {
                trace!(?state_root_hash, "get addressable entity");
                let metrics = Arc::clone(&self.metrics);
                let data_access_layer = Arc::clone(&self.data_access_layer);
                async move {
                    let start = Instant::now();
                    let request = AddressableEntityRequest::new(state_root_hash, key);
                    let result = data_access_layer.addressable_entity(request);
                    metrics
                        .addressable_entity
                        .observe(start.elapsed().as_secs_f64());
                    trace!(?result, "get addressable entity");
                    responder.respond(result).await
                }
                .ignore()
            }
            ContractRuntimeRequest::GetTotalSupply {
                request: total_supply_request,
                responder,
            } => {
                trace!(?total_supply_request, "total supply request");
                let metrics = Arc::clone(&self.metrics);
                let data_access_layer = Arc::clone(&self.data_access_layer);
                async move {
                    let start = Instant::now();
                    let result = data_access_layer.total_supply(total_supply_request);
                    metrics
                        .get_total_supply
                        .observe(start.elapsed().as_secs_f64());
                    trace!(?result, "total supply results");
                    responder.respond(result).await
                }
                .ignore()
            }
            ContractRuntimeRequest::GetRoundSeigniorageRate {
                request: round_seigniorage_rate_request,
                responder,
            } => {
                trace!(
                    ?round_seigniorage_rate_request,
                    "round seigniorage rate request"
                );
                let metrics = Arc::clone(&self.metrics);
                let data_access_layer = Arc::clone(&self.data_access_layer);
                async move {
                    let start = Instant::now();
                    let result =
                        data_access_layer.round_seigniorage_rate(round_seigniorage_rate_request);
                    metrics
                        .get_round_seigniorage_rate
                        .observe(start.elapsed().as_secs_f64());
                    trace!(?result, "round seigniorage rate results");
                    responder.respond(result).await
                }
                .ignore()
            }
            ContractRuntimeRequest::GetTaggedValues {
                request: tagged_values_request,
                responder,
            } => {
                trace!(?tagged_values_request, "tagged values request");
                let metrics = Arc::clone(&self.metrics);
                let data_access_layer = Arc::clone(&self.data_access_layer);
                async move {
                    let start = Instant::now();
                    let result = data_access_layer.tagged_values(tagged_values_request);
                    metrics
                        .get_all_values
                        .observe(start.elapsed().as_secs_f64());
                    trace!(?result, "get all values result");
                    responder.respond(result).await
                }
                .ignore()
            }
            // trie related events
            ContractRuntimeRequest::GetTrie {
                request: trie_request,
                responder,
            } => {
                trace!(?trie_request, "trie request");
                let metrics = Arc::clone(&self.metrics);
                let data_access_layer = Arc::clone(&self.data_access_layer);
                async move {
                    let start = Instant::now();
                    let result = data_access_layer.trie(trie_request);
                    metrics.get_trie.observe(start.elapsed().as_secs_f64());
                    trace!(?result, "trie response");
                    responder.respond(result).await
                }
                .ignore()
            }
            ContractRuntimeRequest::PutTrie {
                request: put_trie_request,
                responder,
            } => {
                trace!(?put_trie_request, "put trie request");
                let metrics = Arc::clone(&self.metrics);
                let data_access_layer = Arc::clone(&self.data_access_layer);
                async move {
                    let start = Instant::now();
                    let result = data_access_layer.put_trie(put_trie_request);
                    let flush_req = FlushRequest::new();
                    // PERF: consider flushing periodically.
                    if let FlushResult::Failure(gse) = data_access_layer.flush(flush_req) {
                        fatal!(effect_builder, "error flushing data environment {:?}", gse).await;
                    }
                    metrics.put_trie.observe(start.elapsed().as_secs_f64());
                    trace!(?result, "put trie response");
                    responder.respond(result).await
                }
                .ignore()
            }
            ContractRuntimeRequest::EnqueueBlockForExecution {
                executable_block,
                key_block_height_for_activation_point,
                meta_block_state,
            } => {
                let mut effects = Effects::new();
                let mut exec_queue = self.exec_queue.clone();
                let finalized_block_height = executable_block.height;
                let current_pre_state = self.execution_pre_state.lock().unwrap();
                let next_block_height = current_pre_state.next_block_height();
                match finalized_block_height.cmp(&next_block_height) {
                    // An old block: it won't be executed:
                    Ordering::Less => {
                        debug!(
                            "ContractRuntime: finalized block({}) precedes expected next block({})",
                            finalized_block_height, next_block_height
                        );
                        effects.extend(
                            effect_builder
                                .announce_unexecuted_block(finalized_block_height)
                                .ignore(),
                        );
                    }
                    // This is a future block, we store it into exec_queue, to be executed later:
                    Ordering::Greater => {
                        debug!(
                            "ContractRuntime: enqueuing({}) waiting for({})",
                            finalized_block_height, next_block_height
                        );
                        info!(
                            "ContractRuntime: enqueuing finalized block({}) with {} transactions \
                            for execution",
                            finalized_block_height,
                            executable_block.transactions.len()
                        );
                        exec_queue.insert(
                            finalized_block_height,
                            QueueItem {
                                executable_block,
                                meta_block_state,
                            },
                        );
                    }
                    // This is the next block to be executed, we do it right away:
                    Ordering::Equal => {
                        info!(
                            "ContractRuntime: execute finalized block({}) with {} transactions",
                            finalized_block_height,
                            executable_block.transactions.len()
                        );
                        let data_access_layer = Arc::clone(&self.data_access_layer);
                        let execution_engine_v1 = Arc::clone(&self.execution_engine_v1);
                        let chainspec = Arc::clone(&self.chainspec);
                        let metrics = Arc::clone(&self.metrics);
                        let shared_pre_state = Arc::clone(&self.execution_pre_state);
                        let current_gas_price = self.current_gas_price.gas_price();
                        effects.extend(
                            exec_or_requeue(
                                data_access_layer,
                                execution_engine_v1,
                                chainspec,
                                metrics,
                                exec_queue,
                                shared_pre_state,
                                current_pre_state.clone(),
                                effect_builder,
                                executable_block,
                                key_block_height_for_activation_point,
                                meta_block_state,
                                current_gas_price,
                            )
                            .ignore(),
                        )
                    }
                }
                self.metrics
                    .exec_queue_size
                    .set(self.exec_queue.len().try_into().unwrap_or(i64::MIN));
                effects
            }
            ContractRuntimeRequest::SpeculativelyExecute {
                execution_prestate,
                transaction,
                responder,
            } => {
                if let Transaction::Deploy(deploy) = *transaction {
                    let execution_engine_v1 = Arc::clone(&self.execution_engine_v1);
                    let data_access_layer = Arc::clone(&self.data_access_layer);
                    async move {
                        let result = run_intensive_task(move || {
                            speculatively_execute(
                                data_access_layer.as_ref(),
                                execution_engine_v1.as_ref(),
                                execution_prestate,
                                DeployItem::from(deploy.clone()),
                            )
                        })
                        .await;
                        responder.respond(result).await
                    }
                    .ignore()
                } else {
                    unreachable!()
                    //async move { responder.respond(Ok(None)).await }.ignore()
                }
            }
            ContractRuntimeRequest::GetEraGasPrice { era_id, responder } => responder
                .respond(self.current_gas_price.maybe_gas_price_for_era_id(era_id))
                .ignore(),
            ContractRuntimeRequest::UpdateRuntimePrice(era_id, new_gas_price) => {
                self.current_gas_price = EraPrice::new(era_id, new_gas_price);
                Effects::new()
            }
        }
    }

    /// Handles an incoming request to get a trie.
    fn handle_trie_request<REv>(
        &self,
        effect_builder: EffectBuilder<REv>,
        TrieRequestIncoming { sender, message }: TrieRequestIncoming,
    ) -> Effects<Event>
    where
        REv: From<NetworkRequest<Message>> + Send,
    {
        let TrieRequestMessage(ref serialized_id) = *message;
        let fetch_response = match self.fetch_trie_local(serialized_id) {
            Ok(fetch_response) => fetch_response,
            Err(error) => {
                debug!("failed to get trie: {}", error);
                return Effects::new();
            }
        };

        match Message::new_get_response(&fetch_response) {
            Ok(message) => effect_builder.send_message(sender, message).ignore(),
            Err(error) => {
                error!("failed to create get-response: {}", error);
                Effects::new()
            }
        }
    }

    /// Handles an incoming demand for a trie.
    fn handle_trie_demand(
        &self,
        TrieDemand {
            request_msg,
            auto_closing_responder,
            ..
        }: TrieDemand,
    ) -> Effects<Event> {
        let TrieRequestMessage(ref serialized_id) = *request_msg;
        let fetch_response = match self.fetch_trie_local(serialized_id) {
            Ok(fetch_response) => fetch_response,
            Err(error) => {
                // Something is wrong in our trie store, but be courteous and still send a reply.
                debug!("failed to get trie: {}", error);
                return auto_closing_responder.respond_none().ignore();
            }
        };

        match Message::new_get_response(&fetch_response) {
            Ok(message) => auto_closing_responder.respond(message).ignore(),
            Err(error) => {
                // This should never happen, but if it does, we let the peer know we cannot help.
                error!("failed to create get-response: {}", error);
                auto_closing_responder.respond_none().ignore()
            }
        }
    }

    /// Reads the trie (or chunk of a trie) under the given key and index.
    fn fetch_trie_local(
        &self,
        serialized_id: &[u8],
    ) -> Result<FetchResponse<TrieOrChunk, TrieOrChunkId>, ContractRuntimeError> {
        trace!(?serialized_id, "get_trie");
        let trie_or_chunk_id: TrieOrChunkId = bincode::deserialize(serialized_id)?;
        let data_access_layer = Arc::clone(&self.data_access_layer);
        let maybe_trie = {
            let start = Instant::now();
            let TrieOrChunkId(chunk_index, trie_key) = trie_or_chunk_id;
            let req = TrieRequest::new(trie_key, Some(chunk_index));
            let maybe_raw = data_access_layer
                .trie(req)
                .into_legacy()
                .map_err(ContractRuntimeError::FailedToRetrieveTrieById)?;
            let ret = match maybe_raw {
                Some(raw) => Some(TrieOrChunk::new(raw.into(), chunk_index)?),
                None => None,
            };
            self.metrics.get_trie.observe(start.elapsed().as_secs_f64());
            ret
        };
        Ok(FetchResponse::from_opt(trie_or_chunk_id, maybe_trie))
    }

    /// Returns data_access_layer, for testing only.
    #[cfg(test)]
    pub(crate) fn data_access_layer(&self) -> Arc<DataAccessLayer<LmdbGlobalState>> {
        Arc::clone(&self.data_access_layer)
    }

    #[cfg(test)]
    pub(crate) fn current_era_price(&self) -> EraPrice {
        self.current_gas_price
    }
}

impl<REv> Component<REv> for ContractRuntime
where
    REv: From<ContractRuntimeRequest>
        + From<ContractRuntimeAnnouncement>
        + From<NetworkRequest<Message>>
        + From<StorageRequest>
        + From<MetaBlockAnnouncement>
        + From<UnexecutedBlockAnnouncement>
        + From<FatalAnnouncement>
        + Send,
{
    type Event = Event;

    fn name(&self) -> &str {
        COMPONENT_NAME
    }

    fn handle_event(
        &mut self,
        effect_builder: EffectBuilder<REv>,
        rng: &mut NodeRng,
        event: Event,
    ) -> Effects<Self::Event> {
        match event {
            Event::ContractRuntimeRequest(request) => {
                self.handle_contract_runtime_request(effect_builder, rng, request)
            }
            Event::TrieRequestIncoming(request) => {
                self.handle_trie_request(effect_builder, request)
            }
            Event::TrieDemand(demand) => self.handle_trie_demand(demand),
        }
    }
}<|MERGE_RESOLUTION|>--- conflicted
+++ resolved
@@ -117,10 +117,6 @@
         // TODO: This is bogus, get rid of this
         let execution_pre_state = Arc::new(Mutex::new(ExecutionPreState::default()));
 
-<<<<<<< HEAD
-        let data_access_layer = Self::data_access_layer(storage_dir, contract_runtime_config)
-            .map_err(ConfigError::GlobalState)?;
-
         let current_gas_price = match chainspec.protocol_config.activation_point {
             ActivationPoint::EraId(era_id) => {
                 EraPrice::new(era_id, chainspec.vacancy_config.min_gas_price)
@@ -130,8 +126,6 @@
             }
         };
 
-=======
->>>>>>> 73ad1d79
         let engine_config = EngineConfigBuilder::new()
             .with_max_query_depth(contract_runtime_config.max_query_depth_or_default())
             .with_max_associated_keys(chainspec.core_config.max_associated_keys)
