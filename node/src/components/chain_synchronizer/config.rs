--- conflicted
+++ resolved
@@ -73,17 +73,6 @@
             .protocol_config
             .activation_point
             .genesis_timestamp()
-    }
-
-<<<<<<< HEAD
-    pub(super) fn verifiable_chunked_hash_activation(&self) -> EraId {
-        self.chainspec
-            .protocol_config
-            .verifiable_chunked_hash_activation
-=======
-    pub(super) fn last_emergency_restart(&self) -> Option<EraId> {
-        self.chainspec.protocol_config.last_emergency_restart
->>>>>>> 34190595
     }
 
     pub(super) fn era_duration(&self) -> TimeDiff {
