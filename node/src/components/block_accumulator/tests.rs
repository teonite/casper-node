use std::{
    collections::BTreeSet,
    fmt::{self, Debug, Display, Formatter},
    sync::Arc,
    time::Duration,
};

use derive_more::From;
use num_rational::Ratio;
use prometheus::Registry;
use rand::Rng;
use serde::Serialize;
use tempfile::TempDir;
use thiserror::Error as ThisError;
use tokio::time;

use casper_types::{
    generate_ed25519_keypair, testing::TestRng, ActivationPoint, BlockV2, ChainNameDigest,
    Chainspec, ChainspecRawBytes, FinalitySignature, FinalitySignatureV2, ProtocolVersion,
    PublicKey, Signature, TestBlockBuilder, TransactionConfig, U512,
};
use reactor::ReactorEvent;

use crate::{
    components::{
        consensus::tests::utils::{
            ALICE_NODE_ID, ALICE_PUBLIC_KEY, BOB_NODE_ID, BOB_PUBLIC_KEY, CAROL_PUBLIC_KEY,
        },
        network::Identity as NetworkIdentity,
        storage::{self, Storage},
    },
    consensus::tests::utils::{ALICE_SIGNER, BOB_SIGNER, CAROL_SIGNER},
    effect::{
        announcements::ControlAnnouncement,
        requests::{ContractRuntimeRequest, MarkBlockCompletedRequest, NetworkRequest},
    },
    protocol::Message,
    reactor::{self, EventQueueHandle, QueueKind, Reactor, Runner, TryCrankOutcome},
    types::{EraValidatorWeights, NodeSigner},
    utils::{Loadable, WithDir},
    NodeRng,
};

use super::*;

const POLL_INTERVAL: Duration = Duration::from_millis(10);
const RECENT_ERA_INTERVAL: u64 = 1;
const VALIDATOR_SLOTS: u32 = 100;

fn meta_block_with_default_state(block: Arc<BlockV2>) -> ForwardMetaBlock {
    MetaBlock::new_forward(block, vec![], MetaBlockState::new())
        .try_into()
        .unwrap()
}

fn signatures_for_block(
    block: &BlockV2,
    signatures: &[FinalitySignatureV2],
    chain_name_hash: ChainNameDigest,
) -> BlockSignaturesV2 {
    let mut block_signatures = BlockSignaturesV2::new(
        *block.hash(),
        block.height(),
        block.era_id(),
        chain_name_hash,
    );
    for signature in signatures {
        block_signatures.insert_signature(signature.public_key().clone(), *signature.signature());
    }
    block_signatures
}

/// Top-level event for the reactor.
#[derive(Debug, From, Serialize)]
#[allow(clippy::large_enum_variant)]
#[must_use]
enum Event {
    #[from]
    Storage(#[serde(skip_serializing)] storage::Event),
    #[from]
    BlockAccumulator(#[serde(skip_serializing)] super::Event),
    #[from]
    ControlAnnouncement(ControlAnnouncement),
    #[from]
    FatalAnnouncement(FatalAnnouncement),
    #[from]
    BlockAccumulatorAnnouncement(#[serde(skip_serializing)] BlockAccumulatorAnnouncement),
    #[from]
    MetaBlockAnnouncement(#[serde(skip_serializing)] MetaBlockAnnouncement),
    #[from]
    ContractRuntime(#[serde(skip_serializing)] ContractRuntimeRequest),
    #[from]
    StorageRequest(StorageRequest),
    #[from]
    NetworkRequest(NetworkRequest<Message>),
    #[from]
    NetworkPeerBehaviorAnnouncement(PeerBehaviorAnnouncement),
}

impl From<MarkBlockCompletedRequest> for Event {
    fn from(request: MarkBlockCompletedRequest) -> Self {
        Event::Storage(storage::Event::MarkBlockCompletedRequest(request))
    }
}

impl ReactorEvent for Event {
    fn is_control(&self) -> bool {
        matches!(self, Event::ControlAnnouncement(_))
    }

    fn try_into_control(self) -> Option<ControlAnnouncement> {
        if let Self::ControlAnnouncement(ctrl_ann) = self {
            Some(ctrl_ann)
        } else {
            None
        }
    }
}

impl Display for Event {
    fn fmt(&self, formatter: &mut Formatter<'_>) -> fmt::Result {
        match self {
            Event::Storage(event) => write!(formatter, "storage: {}", event),
            Event::BlockAccumulator(event) => write!(formatter, "block accumulator: {}", event),
            Event::ControlAnnouncement(ctrl_ann) => write!(formatter, "control: {}", ctrl_ann),
            Event::FatalAnnouncement(fatal_ann) => write!(formatter, "fatal: {}", fatal_ann),
            Event::BlockAccumulatorAnnouncement(ann) => {
                write!(formatter, "block-accumulator announcement: {}", ann)
            }
            Event::MetaBlockAnnouncement(meta_block_ann) => {
                write!(formatter, "meta block announcement: {}", meta_block_ann)
            }
            Event::ContractRuntime(event) => {
                write!(formatter, "contract-runtime event: {:?}", event)
            }
            Event::StorageRequest(request) => write!(formatter, "storage request: {:?}", request),
            Event::NetworkRequest(request) => write!(formatter, "network request: {:?}", request),
            Event::NetworkPeerBehaviorAnnouncement(peer_behavior) => {
                write!(formatter, "peer behavior announcement: {:?}", peer_behavior)
            }
        }
    }
}

/// Error type returned by the test reactor.
#[derive(Debug, ThisError)]
enum ReactorError {
    #[error("prometheus (metrics) error: {0}")]
    Metrics(#[from] prometheus::Error),
}

struct MockReactor {
    storage: Storage,
    block_accumulator: BlockAccumulator,
    blocked_peers: Vec<PeerBehaviorAnnouncement>,
    validator_matrix: ValidatorMatrix,
    _storage_tempdir: TempDir,
}

impl Reactor for MockReactor {
    type Event = Event;
    type Config = ();
    type Error = ReactorError;

    fn new(
        _config: Self::Config,
        chainspec: Arc<Chainspec>,
        _chainspec_raw_bytes: Arc<ChainspecRawBytes>,
        _network_identity: NetworkIdentity,
        registry: &Registry,
        _event_queue: EventQueueHandle<Self::Event>,
        _rng: &mut NodeRng,
    ) -> Result<(Self, Effects<Self::Event>), Self::Error> {
        let (storage_config, storage_tempdir) = storage::Config::new_for_tests(1);
        let storage_withdir = WithDir::new(storage_tempdir.path(), storage_config);
        let validator_matrix = ValidatorMatrix::new_with_validator(ALICE_SIGNER.clone());
        let block_accumulator_config = Config::default();
        let block_time = block_accumulator_config.purge_interval / 2;

        let block_accumulator = BlockAccumulator::new(
            block_accumulator_config,
            validator_matrix.clone(),
            RECENT_ERA_INTERVAL,
            block_time,
            VALIDATOR_SLOTS,
            registry,
        )
        .unwrap();

        let storage = Storage::new(
            &storage_withdir,
            None,
            ProtocolVersion::from_parts(1, 0, 0),
            EraId::default(),
            "test",
            chainspec.transaction_config.max_ttl.into(),
            chainspec.core_config.recent_era_count(),
            Some(registry),
            false,
            TransactionConfig::default(),
        )
        .unwrap();

        let reactor = MockReactor {
            storage,
            block_accumulator,
            blocked_peers: vec![],
            validator_matrix,
            _storage_tempdir: storage_tempdir,
        };

        let effects = Effects::new();

        Ok((reactor, effects))
    }

    fn dispatch_event(
        &mut self,
        effect_builder: EffectBuilder<Self::Event>,
        rng: &mut NodeRng,
        event: Event,
    ) -> Effects<Self::Event> {
        match event {
            Event::Storage(event) => reactor::wrap_effects(
                Event::Storage,
                self.storage.handle_event(effect_builder, rng, event),
            ),
            Event::StorageRequest(req) => reactor::wrap_effects(
                Event::Storage,
                self.storage.handle_event(effect_builder, rng, req.into()),
            ),
            Event::BlockAccumulator(event) => reactor::wrap_effects(
                Event::BlockAccumulator,
                self.block_accumulator
                    .handle_event(effect_builder, rng, event),
            ),
            Event::MetaBlockAnnouncement(MetaBlockAnnouncement(mut meta_block)) => {
                let effects = Effects::new();
                let state = meta_block.mut_state();
                assert!(state.is_stored());
                state.register_as_sent_to_transaction_buffer();
                if !state.is_executed() {
                    return effects;
                }

                state.register_we_have_tried_to_sign();
                state.register_as_consensus_notified();

                if state.register_as_accumulator_notified().was_updated() {
                    return reactor::wrap_effects(
                        Event::BlockAccumulator,
                        self.block_accumulator.handle_event(
                            effect_builder,
                            rng,
                            super::Event::ExecutedBlock {
                                meta_block: meta_block.try_into().unwrap(),
                            },
                        ),
                    );
                }

                assert!(state.is_marked_complete());
                state.register_as_gossiped();
                assert!(state.verify_complete());
                effects
            }
            Event::ControlAnnouncement(ctrl_ann) => {
                panic!("unhandled control announcement: {}", ctrl_ann)
            }
            Event::FatalAnnouncement(fatal_ann) => {
                panic!("unhandled fatal announcement: {}", fatal_ann)
            }
            Event::BlockAccumulatorAnnouncement(_) => {
                // We do not care about block accumulator announcements in these tests.
                Effects::new()
            }
            Event::ContractRuntime(_event) => {
                panic!("test does not handle contract runtime events")
            }
            Event::NetworkRequest(_) => panic!("test does not handle network requests"),
            Event::NetworkPeerBehaviorAnnouncement(peer_behavior) => {
                self.blocked_peers.push(peer_behavior);
                Effects::new()
            }
        }
    }
}

#[test]
fn upsert_acceptor() {
    let mut rng = TestRng::new();
    let config = Config::default();
    let era0 = EraId::from(0);
    let validator_matrix = ValidatorMatrix::new_with_validator(ALICE_SIGNER.clone());
    let recent_era_interval = 1;
    let block_time = config.purge_interval / 2;
    let metrics_registry = Registry::new();
    let mut accumulator = BlockAccumulator::new(
        config,
        validator_matrix,
        recent_era_interval,
        block_time,
        VALIDATOR_SLOTS,
        &metrics_registry,
    )
    .unwrap();

    let random_block_hash = BlockHash::random(&mut rng);
    accumulator.upsert_acceptor(random_block_hash, Some(era0), Some(*ALICE_NODE_ID));
    assert!(accumulator
        .block_acceptors
        .remove(&random_block_hash)
        .is_some());
    assert!(accumulator
        .peer_block_timestamps
        .remove(&ALICE_NODE_ID)
        .is_some());

    accumulator.register_local_tip(0, EraId::new(0));

    let max_block_count =
        PEER_RATE_LIMIT_MULTIPLIER * ((config.purge_interval / block_time) as usize);

    for _ in 0..max_block_count {
        accumulator.upsert_acceptor(
            BlockHash::random(&mut rng),
            Some(era0),
            Some(*ALICE_NODE_ID),
        );
    }

    assert_eq!(accumulator.block_acceptors.len(), max_block_count);

    let block_hash = BlockHash::random(&mut rng);

    // Alice has sent us too many blocks; we don't register this one.
    accumulator.upsert_acceptor(block_hash, Some(era0), Some(*ALICE_NODE_ID));
    assert_eq!(accumulator.block_acceptors.len(), max_block_count);
    assert!(!accumulator.block_acceptors.contains_key(&block_hash));

    // Bob hasn't sent us anything yet. But we don't insert without an era ID.
    accumulator.upsert_acceptor(block_hash, None, Some(*BOB_NODE_ID));
    assert_eq!(accumulator.block_acceptors.len(), max_block_count);
    assert!(!accumulator.block_acceptors.contains_key(&block_hash));

    // With an era ID he's allowed to tell us about this one.
    accumulator.upsert_acceptor(block_hash, Some(era0), Some(*BOB_NODE_ID));
    assert_eq!(accumulator.block_acceptors.len(), max_block_count + 1);
    assert!(accumulator.block_acceptors.contains_key(&block_hash));

    // And if Alice tells us about it _now_, we'll register her as a peer.
    accumulator.upsert_acceptor(block_hash, None, Some(*ALICE_NODE_ID));
    assert!(accumulator.block_acceptors[&block_hash]
        .peers()
        .contains(&ALICE_NODE_ID));

    // Modify the timestamp of the acceptor we just added to be too old.
    let purge_interval = config.purge_interval * 2;
    let purged_hash = {
        let (hash, timestamp) = accumulator
            .peer_block_timestamps
            .get_mut(&ALICE_NODE_ID)
            .unwrap()
            .front_mut()
            .unwrap();
        *timestamp = Timestamp::now().saturating_sub(purge_interval);
        *hash
    };
    // This should lead to a purge of said acceptor, therefore enabling us to
    // add another one for Alice.
    assert_eq!(accumulator.block_acceptors.len(), max_block_count + 1);
    accumulator.upsert_acceptor(
        BlockHash::random(&mut rng),
        Some(era0),
        Some(*ALICE_NODE_ID),
    );
    // Acceptor was added.
    assert_eq!(accumulator.block_acceptors.len(), max_block_count + 2);
    // The timestamp was purged.
    assert_ne!(
        accumulator
            .peer_block_timestamps
            .get(&ALICE_NODE_ID)
            .unwrap()
            .front()
            .unwrap()
            .0,
        purged_hash
    );
}

#[test]
fn acceptor_get_peers() {
    let mut rng = TestRng::new();
    let block = TestBlockBuilder::new().build(&mut rng);
    let mut acceptor = BlockAcceptor::new(*block.hash(), vec![]);
    assert!(acceptor.peers().is_empty());
    let first_peer = NodeId::random(&mut rng);
    let second_peer = NodeId::random(&mut rng);
    acceptor.register_peer(first_peer);
    assert_eq!(acceptor.peers(), &BTreeSet::from([first_peer]));
    acceptor.register_peer(second_peer);
    assert_eq!(acceptor.peers(), &BTreeSet::from([first_peer, second_peer]));
}

#[test]
fn acceptor_register_finality_signature() {
    let rng = &mut TestRng::new();
    // Create a block and an acceptor for it.
    let block = Arc::new(TestBlockBuilder::new().build(rng));
    let chain_name_hash = ChainNameDigest::random(rng);
    let mut meta_block: ForwardMetaBlock =
        MetaBlock::new_forward(block.clone(), vec![], MetaBlockState::new())
            .try_into()
            .unwrap();
    let mut acceptor = BlockAcceptor::new(*block.hash(), vec![]);

    // Create a finality signature with the wrong block hash.
    let wrong_fin_sig = FinalitySignatureV2::random_for_block(
        BlockHash::random(rng),
        rng.gen(),
        EraId::new(0),
        ChainNameDigest::random(rng),
        rng,
    );
    assert!(matches!(
        acceptor
            .register_finality_signature(wrong_fin_sig, None, VALIDATOR_SLOTS)
            .unwrap_err(),
        Error::BlockHashMismatch {
            expected: _,
            actual: _
        }
    ));

    // Create an invalid finality signature.
    let invalid_fin_sig = FinalitySignatureV2::new(
        *block.hash(),
        block.height(),
        EraId::random(rng),
        chain_name_hash,
        Signature::System,
        PublicKey::random(rng),
    );
    // We shouldn't be able to create invalid signatures ourselves, so we've
    // reached an invalid state.
    assert!(matches!(
        acceptor
            .register_finality_signature(invalid_fin_sig.clone(), None, VALIDATOR_SLOTS)
            .unwrap_err(),
        Error::InvalidConfiguration
    ));
    // Peers shouldn't send us invalid signatures.
    let first_peer = NodeId::random(rng);
    assert!(matches!(
        acceptor
            .register_finality_signature(invalid_fin_sig, Some(first_peer), VALIDATOR_SLOTS)
            .unwrap_err(),
        Error::InvalidGossip(_)
    ));
    // Create a valid finality signature and register it.
    let fin_sig = FinalitySignatureV2::random_for_block(
        *block.hash(),
        block.height(),
        block.era_id(),
        chain_name_hash,
        rng,
    );
    assert!(acceptor
        .register_finality_signature(fin_sig.clone(), Some(first_peer), VALIDATOR_SLOTS)
        .unwrap()
        .is_none());
    // Register it from the second peer as well.
    let second_peer = NodeId::random(rng);
    assert!(acceptor
        .register_finality_signature(fin_sig.clone(), Some(second_peer), VALIDATOR_SLOTS)
        .unwrap()
        .is_none());
    // Make sure the peer list is updated accordingly.
    let (sig, senders) = acceptor.signatures().get(fin_sig.public_key()).unwrap();
    assert_eq!(*sig, fin_sig);
    assert_eq!(*senders, BTreeSet::from([first_peer, second_peer]));
    // Create a second finality signature and register it.
    let second_fin_sig = FinalitySignatureV2::random_for_block(
        *block.hash(),
        block.height(),
        block.era_id(),
        chain_name_hash,
        rng,
    );
    assert!(acceptor
        .register_finality_signature(second_fin_sig.clone(), Some(first_peer), VALIDATOR_SLOTS)
        .unwrap()
        .is_none());
    // Make sure the peer list for the first signature is unchanged.
    let (first_sig, first_sig_senders) = acceptor.signatures().get(fin_sig.public_key()).unwrap();
    assert_eq!(*first_sig, fin_sig);
    assert_eq!(
        *first_sig_senders,
        BTreeSet::from([first_peer, second_peer])
    );
    // Make sure the peer list for the second signature is correct.
    let (sig, senders) = acceptor
        .signatures()
        .get(second_fin_sig.public_key())
        .unwrap();
    assert_eq!(*sig, second_fin_sig);
    assert_eq!(*senders, BTreeSet::from([first_peer]));
    assert!(!acceptor.has_sufficient_finality());
    // Register the block with the sufficient finality flag set.
    meta_block.state.register_has_sufficient_finality();
    acceptor
        .register_block(meta_block.clone(), Some(first_peer))
        .unwrap();
    // Registering invalid signatures should still yield an error.
    let wrong_era = EraId::from(u64::MAX ^ u64::from(block.era_id()));
    let invalid_fin_sig = FinalitySignatureV2::random_for_block(
        *block.hash(),
        block.height(),
        wrong_era,
        chain_name_hash,
        rng,
    );
    assert!(matches!(
        acceptor
            .register_finality_signature(invalid_fin_sig.clone(), Some(first_peer), VALIDATOR_SLOTS)
            .unwrap_err(),
        Error::EraMismatch {
            block_hash: _,
            expected: _,
            actual: _,
            peer: _
        }
    ));
    // Registering an invalid signature that we created means we're in an
    // invalid state.
    assert!(matches!(
        acceptor
            .register_finality_signature(invalid_fin_sig, None, VALIDATOR_SLOTS)
            .unwrap_err(),
        Error::InvalidConfiguration
    ));
    // Registering valid signatures still works, but we already had the second
    // signature.
    assert!(acceptor
        .register_finality_signature(second_fin_sig.clone(), Some(second_peer), VALIDATOR_SLOTS)
        .unwrap()
        .is_none());
    assert!(acceptor
        .signatures()
        .get(second_fin_sig.public_key())
        .unwrap()
        .1
        .contains(&second_peer));
    // Register a new valid signature which should be yielded by the function.
    let third_fin_sig = FinalitySignatureV2::random_for_block(
        *block.hash(),
        block.height(),
        block.era_id(),
        chain_name_hash,
        rng,
    );
    assert_eq!(
        acceptor
            .register_finality_signature(third_fin_sig.clone(), Some(first_peer), VALIDATOR_SLOTS)
            .unwrap()
            .unwrap(),
        third_fin_sig
    );
    // Additional registrations of the third signature with and without a peer
    // should still work.
    assert!(acceptor
        .register_finality_signature(third_fin_sig.clone(), Some(second_peer), VALIDATOR_SLOTS)
        .unwrap()
        .is_none());
    assert!(acceptor
        .register_finality_signature(third_fin_sig, None, VALIDATOR_SLOTS)
        .unwrap()
        .is_none());
}

#[test]
fn acceptor_register_block() {
    let mut rng = TestRng::new();
    // Create a block and an acceptor for it.
    let block = Arc::new(TestBlockBuilder::new().build(&mut rng));
    let mut meta_block = meta_block_with_default_state(block.clone());
    let mut acceptor = BlockAcceptor::new(*block.hash(), vec![]);

    // Create a finality signature with the wrong block hash.
    let wrong_block =
        meta_block_with_default_state(Arc::new(TestBlockBuilder::new().build(&mut rng)));
    assert!(matches!(
        acceptor.register_block(wrong_block, None).unwrap_err(),
        Error::BlockHashMismatch {
            expected: _,
            actual: _
        }
    ));

    {
        // Invalid block case.
        let invalid_block: Arc<BlockV2> = Arc::new(TestBlockBuilder::new().build_invalid(&mut rng));

        let mut invalid_block_acceptor = BlockAcceptor::new(*invalid_block.hash(), vec![]);
        let invalid_meta_block = meta_block_with_default_state(invalid_block);
        let malicious_peer = NodeId::random(&mut rng);
        // Peers shouldn't send us invalid blocks.
        assert!(matches!(
            invalid_block_acceptor
                .register_block(invalid_meta_block.clone(), Some(malicious_peer))
                .unwrap_err(),
            Error::InvalidGossip(_)
        ));
        // We shouldn't be able to create invalid blocks ourselves, so we've
        // reached an invalid state.
        assert!(matches!(
            invalid_block_acceptor
                .register_block(invalid_meta_block, None)
                .unwrap_err(),
            Error::InvalidConfiguration
        ));
    }

    // At this point, we know only the hash of the block.
    assert!(acceptor.block_height().is_none());
    assert!(acceptor.peers().is_empty());

    // Register the block with ourselves as source.
    acceptor.register_block(meta_block.clone(), None).unwrap();
    assert_eq!(acceptor.block_height().unwrap(), block.height());
    assert!(acceptor.peers().is_empty());

    // Register the block from a peer.
    let first_peer = NodeId::random(&mut rng);
    acceptor
        .register_block(meta_block.clone(), Some(first_peer))
        .unwrap();
    // Peer list should be updated.
    assert_eq!(*acceptor.peers(), BTreeSet::from([first_peer]));

    // The `executed` flag should not be set yet.
    assert!(!acceptor.executed());
    // Register the block from a second peer with the executed flag set.
    let second_peer = NodeId::random(&mut rng);
    assert!(meta_block.state.register_as_executed().was_updated());
    acceptor
        .register_block(meta_block.clone(), Some(second_peer))
        .unwrap();
    // Peer list should contain both peers.
    assert_eq!(*acceptor.peers(), BTreeSet::from([first_peer, second_peer]));
    // `executed` flag should now be set.
    assert!(acceptor.executed());

    // Re-registering with the `executed` flag set should not change anything.
    acceptor.register_block(meta_block, None).unwrap();
    assert_eq!(*acceptor.peers(), BTreeSet::from([first_peer, second_peer]));
    assert!(acceptor.executed());
}

#[test]
fn acceptor_should_store_block() {
    let mut rng = TestRng::new();
    // Create a block and an acceptor for it.
    let chain_name_hash = ChainNameDigest::random(&mut rng);
    let block = Arc::new(TestBlockBuilder::new().build(&mut rng));
    let mut meta_block = meta_block_with_default_state(block.clone());
    let mut acceptor = BlockAcceptor::new(*block.hash(), vec![]);

<<<<<<< HEAD
    // Create 4 pairs of keys, so we can later create 4 signatures.
    let signers: Vec<(Arc<NodeSigner>, PublicKey)> = (0..4)
        .into_iter()
        .map(|_| {
            let (secret_key, public_key) = generate_ed25519_keypair();
            (NodeSigner::mock(secret_key), public_key)
        })
        .collect();
=======
    // Create 4 pairs of keys so we can later create 4 signatures.
    let keys: Vec<(SecretKey, PublicKey)> = (0..4).map(|_| generate_ed25519_keypair()).collect();
>>>>>>> c58bccf4
    // Register the keys into the era validator weights, front loaded on the
    // first 2 with 80% weight.
    let era_validator_weights = EraValidatorWeights::new(
        block.era_id(),
        BTreeMap::from([
            (signers[0].1.clone(), U512::from(40)),
            (signers[1].1.clone(), U512::from(40)),
            (signers[2].1.clone(), U512::from(10)),
            (signers[3].1.clone(), U512::from(10)),
        ]),
        Ratio::new(1, 3),
    );

    // We should have nothing at this point.
    assert!(
        !acceptor.has_sufficient_finality()
            && acceptor.block_height().is_none()
            && acceptor.signatures().is_empty()
    );

    // With the sufficient finality flag set, nothing else should matter and we
    // should not store anything.
    acceptor.set_sufficient_finality(true);
    let (should_store, _offenders) =
        acceptor.should_store_block(&era_validator_weights, chain_name_hash);
    assert_eq!(should_store, ShouldStore::Nothing);
    // Reset the flag.
    acceptor.set_sufficient_finality(false);

    let (should_store, offenders) =
        acceptor.should_store_block(&era_validator_weights, chain_name_hash);
    assert_eq!(should_store, ShouldStore::Nothing);
    assert!(offenders.is_empty());

    let mut signatures = vec![];

    // Create the first validator's signature.
    let fin_sig = (*signers[0].0).create_finality_signature(block.clone(), chain_name_hash);
    signatures.push(fin_sig.clone());
    // First signature with 40% weight brings the block to weak finality.
    acceptor
        .register_finality_signature(fin_sig, None, VALIDATOR_SLOTS)
        .unwrap();
    let (should_store, _offenders) =
        acceptor.should_store_block(&era_validator_weights, chain_name_hash);
    assert_eq!(should_store, ShouldStore::Nothing);

    // Registering the block now.
    acceptor.register_block(meta_block.clone(), None).unwrap();
    let (should_store, _offenders) =
        acceptor.should_store_block(&era_validator_weights, chain_name_hash);
    assert_eq!(should_store, ShouldStore::Nothing);

    // Create the third validator's signature.
    let fin_sig = (*signers[2].0).create_finality_signature(block.clone(), chain_name_hash);
    // The third signature with weight 10% doesn't make the block go to
    // strict finality.
    signatures.push(fin_sig.clone());
    acceptor
        .register_finality_signature(fin_sig, None, VALIDATOR_SLOTS)
        .unwrap();
    let (should_store, _offenders) =
        acceptor.should_store_block(&era_validator_weights, chain_name_hash);
    assert_eq!(should_store, ShouldStore::Nothing);

    // Create a bogus signature from a non-validator for this era.
    let non_validator_keys = generate_ed25519_keypair();
    let non_validator_signer = NodeSigner::mock(non_validator_keys.0);
    let faulty_peer = NodeId::random(&mut rng);
    let bogus_sig = non_validator_signer.create_finality_signature(block.clone(), chain_name_hash);
    acceptor
        .register_finality_signature(bogus_sig, Some(faulty_peer), VALIDATOR_SLOTS)
        .unwrap();
    let (should_store, offenders) =
        acceptor.should_store_block(&era_validator_weights, chain_name_hash);
    assert_eq!(should_store, ShouldStore::Nothing);
    // Make sure the peer who sent us this bogus signature is marked as an
    // offender.
    assert_eq!(offenders[0].0, faulty_peer);

    // Create the second validator's signature.
    let fin_sig = (*signers[1].0).create_finality_signature(block.clone(), chain_name_hash);
    signatures.push(fin_sig.clone());
    // Second signature with 40% weight brings the block to strict finality.
    acceptor
        .register_finality_signature(fin_sig, None, VALIDATOR_SLOTS)
        .unwrap();
    let (should_store, _offenders) =
        acceptor.should_store_block(&era_validator_weights, chain_name_hash);
    let block_signatures = signatures_for_block(&block, &signatures, chain_name_hash);
    let mut meta_block_with_expected_state = meta_block.clone();
    meta_block_with_expected_state.state.register_as_stored();
    meta_block_with_expected_state
        .state
        .register_has_sufficient_finality();
    assert_eq!(
        should_store,
        ShouldStore::SufficientlySignedBlock {
            meta_block: meta_block_with_expected_state,
            block_signatures,
        }
    );

    // Create the fourth validator's signature.
    let fin_sig = (*signers[3].0).create_finality_signature(block.clone(), chain_name_hash);
    // Already have sufficient finality signatures, so we're not supposed to
    // store anything else.
    acceptor
        .register_finality_signature(fin_sig, None, VALIDATOR_SLOTS)
        .unwrap();
    let (should_store, _offenders) =
        acceptor.should_store_block(&era_validator_weights, chain_name_hash);
    assert_eq!(should_store, ShouldStore::Nothing);

    // Without the block, even with sufficient signatures we should not store anything.
    acceptor.set_meta_block(None);
    acceptor.set_sufficient_finality(false);
    let (should_store, _offenders) =
        acceptor.should_store_block(&era_validator_weights, chain_name_hash);
    assert_eq!(should_store, ShouldStore::Nothing);

    // Without any signatures, we should not store anything.
    meta_block.state.register_has_sufficient_finality();
    acceptor.set_meta_block(Some(meta_block));
    acceptor.signatures_mut().retain(|_, _| false);
    let (should_store, _offenders) =
        acceptor.should_store_block(&era_validator_weights, chain_name_hash);
    assert_eq!(should_store, ShouldStore::Nothing);
}

#[test]
fn acceptor_should_correctly_bound_the_signatures() {
    let mut rng = TestRng::new();
    let validator_slots = 2;

    // Create a block and an acceptor for it.
    let block = Arc::new(TestBlockBuilder::new().build(&mut rng));
    let chain_name_hash = ChainNameDigest::random(&mut rng);
    let mut acceptor = BlockAcceptor::new(*block.hash(), vec![]);
    let first_peer = NodeId::random(&mut rng);

    // Fill the signatures map:
    for fin_sig in (0..validator_slots * 2).map(|_| {
        FinalitySignatureV2::random_for_block(
            *block.hash(),
            block.height(),
            block.era_id(),
            chain_name_hash,
            &mut rng,
        )
    }) {
        assert!(acceptor
            .register_finality_signature(fin_sig, Some(first_peer), validator_slots)
            .unwrap()
            .is_none());
    }

    let fin_sig = FinalitySignatureV2::random_for_block(
        *block.hash(),
        block.height(),
        block.era_id(),
        chain_name_hash,
        &mut rng,
    );
    assert!(matches!(
        acceptor.register_finality_signature(fin_sig, Some(first_peer), validator_slots),
        Err(Error::TooManySignatures { .. }),
    ));
}

#[test]
fn acceptor_signatures_bound_should_not_be_triggered_if_peers_are_different() {
    let mut rng = TestRng::new();
    let validator_slots = 3;

    // Create a block and an acceptor for it.
    let block = Arc::new(TestBlockBuilder::new().build(&mut rng));
    let chain_name_hash = ChainNameDigest::random(&mut rng);
    let mut acceptor = BlockAcceptor::new(*block.hash(), vec![]);
    let first_peer = NodeId::random(&mut rng);
    let second_peer = NodeId::random(&mut rng);

    // Fill the signatures map:
    for fin_sig in (0..validator_slots).map(|_| {
        FinalitySignatureV2::random_for_block(
            *block.hash(),
            block.height(),
            block.era_id(),
            chain_name_hash,
            &mut rng,
        )
    }) {
        assert!(acceptor
            .register_finality_signature(fin_sig, Some(first_peer), validator_slots)
            .unwrap()
            .is_none());
    }

    // This should pass, because it is another peer:
    let fin_sig = FinalitySignatureV2::random_for_block(
        *block.hash(),
        block.height(),
        block.era_id(),
        chain_name_hash,
        &mut rng,
    );
    assert!(acceptor
        .register_finality_signature(fin_sig, Some(second_peer), validator_slots)
        .unwrap()
        .is_none());
}

#[test]
fn accumulator_should_leap() {
    let mut rng = TestRng::new();
    let mut validator_matrix = ValidatorMatrix::new_with_validator(ALICE_SIGNER.clone());
    let block_accumulator_config = Config::default();
    let recent_era_interval = 1;
    let block_time = block_accumulator_config.purge_interval / 2;
    let attempt_execution_threshold = block_accumulator_config.attempt_execution_threshold;
    let mut block_accumulator = BlockAccumulator::new(
        block_accumulator_config,
        validator_matrix.clone(),
        recent_era_interval,
        block_time,
        VALIDATOR_SLOTS,
        &Registry::default(),
    )
    .unwrap();

    let era_id = EraId::from(0);
    let chain_name_hash = ChainNameDigest::random(&mut rng);

    // Register the era in the validator matrix so the block is valid.
    register_evw_for_era(&mut validator_matrix, era_id);

    assert!(
        block_accumulator.local_tip.is_none(),
        "block_accumulator local tip should init null"
    );

    expected_leap_instruction(
        LeapInstruction::UnsetLocalTip,
        block_accumulator.leap_instruction(&SyncIdentifier::BlockIdentifier(
            BlockHash::random(&mut rng),
            0,
        )),
    );

    block_accumulator.local_tip = Some(LocalTipIdentifier::new(1, era_id));

    let synced = SyncIdentifier::BlockHash(BlockHash::random(&mut rng));
    expected_leap_instruction(
        LeapInstruction::UnknownBlockHeight,
        block_accumulator.leap_instruction(&synced),
    );

    let synced = SyncIdentifier::SyncedBlockIdentifier(BlockHash::random(&mut rng), 1, era_id);
    expected_leap_instruction(
        LeapInstruction::NoUsableBlockAcceptors,
        block_accumulator.leap_instruction(&synced),
    );

    // Create an acceptor to change the highest usable block height.
    {
        let block = TestBlockBuilder::new()
            .era(era_id)
            .height(1)
            .switch_block(false)
            .build(&mut rng);

        block_accumulator
            .block_acceptors
            .insert(*block.hash(), block_acceptor(block, chain_name_hash));
    }

    expected_leap_instruction(
        LeapInstruction::AtHighestKnownBlock,
        block_accumulator.leap_instruction(&synced),
    );

    let block_height = attempt_execution_threshold;
    // Insert an acceptor within execution range
    {
        let block = TestBlockBuilder::new()
            .era(era_id)
            .height(block_height)
            .switch_block(false)
            .build(&mut rng);

        block_accumulator
            .block_acceptors
            .insert(*block.hash(), block_acceptor(block, chain_name_hash));
    }

    expected_leap_instruction(
        LeapInstruction::WithinAttemptExecutionThreshold(
            attempt_execution_threshold.saturating_sub(1),
        ),
        block_accumulator.leap_instruction(&synced),
    );

    let centurion = 100;
    // Insert an upgrade boundary
    {
        let block = TestBlockBuilder::new()
            .era(era_id)
            .height(centurion)
            .switch_block(true)
            .build(&mut rng);

        block_accumulator
            .block_acceptors
            .insert(*block.hash(), block_acceptor(block, chain_name_hash));
    }

    expected_leap_instruction(
        LeapInstruction::AtHighestKnownBlock,
        block_accumulator.leap_instruction(&SyncIdentifier::SyncedBlockIdentifier(
            BlockHash::random(&mut rng),
            centurion,
            era_id,
        )),
    );
    expected_leap_instruction(
        LeapInstruction::OutsideAttemptExecutionThreshold(attempt_execution_threshold + 1),
        block_accumulator.leap_instruction(&SyncIdentifier::SyncedBlockIdentifier(
            BlockHash::random(&mut rng),
            centurion - attempt_execution_threshold - 1,
            era_id,
        )),
    );

    let offset = centurion.saturating_sub(attempt_execution_threshold);
    for height in offset..centurion {
        expected_leap_instruction(
            LeapInstruction::WithinAttemptExecutionThreshold(centurion.saturating_sub(height)),
            block_accumulator.leap_instruction(&SyncIdentifier::SyncedBlockIdentifier(
                BlockHash::random(&mut rng),
                height,
                era_id,
            )),
        );
    }

    let upgrade_attempt_execution_threshold = attempt_execution_threshold * 2;
    block_accumulator.register_activation_point(Some(ActivationPoint::EraId(era_id.successor())));
    let offset = centurion.saturating_sub(upgrade_attempt_execution_threshold);
    for height in offset..centurion {
        expected_leap_instruction(
            LeapInstruction::TooCloseToUpgradeBoundary(centurion.saturating_sub(height)),
            block_accumulator.leap_instruction(&SyncIdentifier::SyncedBlockIdentifier(
                BlockHash::random(&mut rng),
                height,
                era_id,
            )),
        );
    }

    expected_leap_instruction(
        LeapInstruction::AtHighestKnownBlock,
        block_accumulator.leap_instruction(&SyncIdentifier::SyncedBlockIdentifier(
            BlockHash::random(&mut rng),
            centurion,
            era_id,
        )),
    );
    expected_leap_instruction(
        LeapInstruction::OutsideAttemptExecutionThreshold(upgrade_attempt_execution_threshold + 1),
        block_accumulator.leap_instruction(&SyncIdentifier::SyncedBlockIdentifier(
            BlockHash::random(&mut rng),
            centurion - upgrade_attempt_execution_threshold - 1,
            era_id,
        )),
    );
}

fn expected_leap_instruction(expected: LeapInstruction, actual: LeapInstruction) {
    assert!(
        expected.eq(&actual),
        "{}",
        format!("expected: {} actual: {}", expected, actual)
    );
}

fn block_acceptor(block: BlockV2, chain_name_hash: ChainNameDigest) -> BlockAcceptor {
    let mut acceptor = BlockAcceptor::new(*block.hash(), vec![]);
    let block = Arc::new(block);
    // One finality signature from our only validator for block 1.
    acceptor
        .register_finality_signature(
            ALICE_SIGNER.create_finality_signature(block.clone(), chain_name_hash),
            None,
            VALIDATOR_SLOTS,
        )
        .unwrap();

    let meta_block = {
        let mut state = MetaBlockState::new();
        state.register_has_sufficient_finality();
        MetaBlock::new_forward(block, vec![], state)
            .try_into()
            .unwrap()
    };
    acceptor.register_block(meta_block, None).unwrap();

    acceptor
}

#[test]
fn accumulator_purge() {
    let mut rng = TestRng::new();
    let mut validator_matrix = ValidatorMatrix::new_with_validator(ALICE_SIGNER.clone());
    let block_accumulator_config = Config::default();
    let recent_era_interval = 1;
    let block_time = block_accumulator_config.purge_interval / 2;
    let purge_interval = block_accumulator_config.purge_interval;
    let time_before_insertion = Timestamp::now();
    let mut block_accumulator = BlockAccumulator::new(
        block_accumulator_config,
        validator_matrix.clone(),
        recent_era_interval,
        block_time,
        VALIDATOR_SLOTS,
        &Registry::default(),
    )
    .unwrap();
    block_accumulator.register_local_tip(0, 0.into());

    // Create 3 parent-child blocks.
    let block_1 = Arc::new(generate_non_genesis_block(&mut rng));
    let block_2 = Arc::new(generate_next_block(&mut rng, &block_1));
    let block_3 = Arc::new(generate_next_block(&mut rng, &block_2));

    // Also create 2 peers.
    let peer_1 = NodeId::random(&mut rng);
    let peer_2 = NodeId::random(&mut rng);

    let chain_name_hash = ChainNameDigest::random(&mut rng);

    // One finality signature from our only validator for block 1.
    let fin_sig_1 = ALICE_SIGNER.create_finality_signature(block_1.clone(), chain_name_hash);
    // One finality signature from our only validator for block 2.
    let fin_sig_2 = ALICE_SIGNER.create_finality_signature(block_2.clone(), chain_name_hash);
    // One finality signature from our only validator for block 3.
    let fin_sig_3 = ALICE_SIGNER.create_finality_signature(block_3.clone(), chain_name_hash);

    // Register the eras in the validator matrix so the blocks are valid.
    {
        register_evw_for_era(&mut validator_matrix, block_1.era_id());
        register_evw_for_era(&mut validator_matrix, block_2.era_id());
        register_evw_for_era(&mut validator_matrix, block_3.era_id());
    }

    // We will manually call `upsert_acceptor` in order to have
    // `peer_block_timestamps` populated.
    {
        // Insert the first block with sufficient finality from the first peer.
        block_accumulator.upsert_acceptor(*block_1.hash(), Some(block_1.era_id()), Some(peer_1));
        let acceptor = block_accumulator
            .block_acceptors
            .get_mut(block_1.hash())
            .unwrap();
        let mut state = MetaBlockState::new();
        state.register_has_sufficient_finality();
        let meta_block = MetaBlock::new_forward(block_1.clone(), vec![], state)
            .try_into()
            .unwrap();
        acceptor
            .register_finality_signature(fin_sig_1, Some(peer_1), VALIDATOR_SLOTS)
            .unwrap();
        acceptor.register_block(meta_block, None).unwrap();
    }

    {
        // Insert the second block with sufficient finality from the second
        // peer.
        block_accumulator.upsert_acceptor(*block_2.hash(), Some(block_2.era_id()), Some(peer_2));
        let acceptor = block_accumulator
            .block_acceptors
            .get_mut(block_2.hash())
            .unwrap();
        let mut state = MetaBlockState::new();
        state.register_has_sufficient_finality();
        let meta_block = MetaBlock::new_forward(block_2.clone(), vec![], state)
            .try_into()
            .unwrap();
        acceptor
            .register_finality_signature(fin_sig_2, Some(peer_2), VALIDATOR_SLOTS)
            .unwrap();
        acceptor.register_block(meta_block, None).unwrap();
    }

    {
        // Insert the third block with sufficient finality from the third peer.
        block_accumulator.upsert_acceptor(*block_3.hash(), Some(block_3.era_id()), Some(peer_1));
        block_accumulator.upsert_acceptor(*block_3.hash(), Some(block_3.era_id()), Some(peer_2));
        let acceptor = block_accumulator
            .block_acceptors
            .get_mut(block_3.hash())
            .unwrap();
        let mut state = MetaBlockState::new();
        state.register_has_sufficient_finality();
        let meta_block = MetaBlock::new_forward(block_3.clone(), vec![], state)
            .try_into()
            .unwrap();
        acceptor
            .register_finality_signature(fin_sig_3, Some(peer_1), VALIDATOR_SLOTS)
            .unwrap();
        acceptor.register_block(meta_block, Some(peer_2)).unwrap();
    }

    {
        // Modify the times in the acceptors for blocks 1 and 2 as well as in
        // `peer_block_timestamps` for the second peer to become outdated.
        let last_progress = time_before_insertion.saturating_sub(purge_interval * 10);
        block_accumulator
            .block_acceptors
            .get_mut(block_1.hash())
            .unwrap()
            .set_last_progress(last_progress);
        block_accumulator
            .block_acceptors
            .get_mut(block_2.hash())
            .unwrap()
            .set_last_progress(last_progress);
        for (_block_hash, timestamp) in block_accumulator
            .peer_block_timestamps
            .get_mut(&peer_2)
            .unwrap()
        {
            *timestamp = last_progress;
        }
    }

    // Entries we modified earlier should be purged.
    block_accumulator.purge();
    // Acceptors for blocks 1 and 2 should not have been purged because they
    // have strict finality.
    assert!(block_accumulator
        .block_acceptors
        .contains_key(block_1.hash()));
    assert!(block_accumulator
        .block_acceptors
        .contains_key(block_2.hash()));
    assert!(block_accumulator
        .block_acceptors
        .contains_key(block_3.hash()));
    // We should have kept only the timestamps for the first peer.
    assert!(block_accumulator
        .peer_block_timestamps
        .contains_key(&peer_1));
    assert!(!block_accumulator
        .peer_block_timestamps
        .contains_key(&peer_2));

    {
        // Modify the `strict_finality` flag in the acceptors for blocks 1 and
        // 2.
        block_accumulator
            .block_acceptors
            .get_mut(block_1.hash())
            .unwrap()
            .set_sufficient_finality(false);
        block_accumulator
            .block_acceptors
            .get_mut(block_2.hash())
            .unwrap()
            .set_sufficient_finality(false);
    }

    // Entries we modified earlier should be purged.
    block_accumulator.purge();
    // Acceptors for blocks 1 and 2 should have been purged.
    assert!(!block_accumulator
        .block_acceptors
        .contains_key(block_1.hash()));
    assert!(!block_accumulator
        .block_acceptors
        .contains_key(block_2.hash()));
    assert!(block_accumulator
        .block_acceptors
        .contains_key(block_3.hash()));
    // The third block acceptor is all that is left and it has no known
    // children, so `block_children` should be empty.
    assert!(block_accumulator.block_children.is_empty());
    // We should have kept only the timestamps for the first peer.
    assert!(block_accumulator
        .peer_block_timestamps
        .contains_key(&peer_1));
    assert!(!block_accumulator
        .peer_block_timestamps
        .contains_key(&peer_2));

    // Create a block just in range of block 3 to not qualify for a purge.
    let in_range_block = Arc::new(
        TestBlockBuilder::new()
            .era(block_3.era_id())
            .height(block_3.height() - block_accumulator.attempt_execution_threshold)
            .protocol_version(block_3.protocol_version())
            .switch_block(false)
            .build(&mut rng),
    );

    let in_range_block_sig =
        ALICE_SIGNER.create_finality_signature(in_range_block.clone(), chain_name_hash);

    {
        // Insert the in range block with sufficient finality.
        block_accumulator.upsert_acceptor(
            *in_range_block.hash(),
            Some(in_range_block.era_id()),
            Some(peer_1),
        );
        let acceptor = block_accumulator
            .block_acceptors
            .get_mut(in_range_block.hash())
            .unwrap();
        let mut state = MetaBlockState::new();
        state.register_has_sufficient_finality();
        let meta_block = MetaBlock::new_forward(in_range_block.clone(), vec![], state)
            .try_into()
            .unwrap();
        acceptor
            .register_finality_signature(in_range_block_sig, Some(peer_1), VALIDATOR_SLOTS)
            .unwrap();
        acceptor.register_block(meta_block, Some(peer_2)).unwrap();
    }

    // Create a block just out of range of block 3 to qualify for a purge.
    let out_of_range_block = Arc::new(
        TestBlockBuilder::new()
            .era(block_3.era_id())
            .height(block_3.height() - block_accumulator.attempt_execution_threshold - 1)
            .protocol_version(block_3.protocol_version())
            .switch_block(false)
            .build(&mut rng),
    );
    let out_of_range_block_sig =
        ALICE_SIGNER.create_finality_signature(out_of_range_block.clone(), chain_name_hash);

    {
        // Insert the out of range block with sufficient finality.
        block_accumulator.upsert_acceptor(
            *out_of_range_block.hash(),
            Some(out_of_range_block.era_id()),
            Some(peer_1),
        );
        let acceptor = block_accumulator
            .block_acceptors
            .get_mut(out_of_range_block.hash())
            .unwrap();
        let mut state = MetaBlockState::new();
        state.register_has_sufficient_finality();
        let meta_block = MetaBlock::new_forward(out_of_range_block.clone(), vec![], state)
            .try_into()
            .unwrap();
        acceptor
            .register_finality_signature(out_of_range_block_sig, Some(peer_1), VALIDATOR_SLOTS)
            .unwrap();
        acceptor.register_block(meta_block, Some(peer_2)).unwrap();
    }

    // Make sure the local tip along with its recent parents never get purged.
    {
        assert!(block_accumulator
            .block_acceptors
            .contains_key(block_3.hash()));
        // Make block 3 the local tip.
        block_accumulator.local_tip =
            Some(LocalTipIdentifier::new(block_3.height(), block_3.era_id()));
        // Change the timestamps to old ones so that all blocks would normally
        // get purged.
        let last_progress = time_before_insertion.saturating_sub(purge_interval * 10);
        for (_, acceptor) in block_accumulator.block_acceptors.iter_mut() {
            acceptor.set_last_progress(last_progress);
        }
        for (_, timestamps) in block_accumulator.peer_block_timestamps.iter_mut() {
            for (_, timestamp) in timestamps.iter_mut() {
                *timestamp = last_progress;
            }
        }
        // Do the purge.
        block_accumulator.purge();
        // As block 3 is the local tip, it should not have been purged.
        assert!(block_accumulator
            .block_acceptors
            .contains_key(block_3.hash()));
        // Neither should the block in `attempt_execution_threshold` range.
        assert!(block_accumulator
            .block_acceptors
            .contains_key(in_range_block.hash()));
        // But the block out of `attempt_execution_threshold` range should
        // have been purged.
        assert!(!block_accumulator
            .block_acceptors
            .contains_key(out_of_range_block.hash()));

        // Now replace the local tip with something else (in this case we'll
        // have no local tip) so that previously created blocks no longer have
        // purge immunity.
        block_accumulator.local_tip.take();
        // Do the purge.
        block_accumulator.purge();
        // Block 3 is no longer the local tip, and given that it's old, the
        // blocks should have been purged.
        assert!(block_accumulator.block_acceptors.is_empty());
    }

    // Create a future block after block 3.
    let future_block = Arc::new(
        TestBlockBuilder::new()
            .era(block_3.era_id())
            .height(block_3.height() + block_accumulator.attempt_execution_threshold)
            .protocol_version(block_3.protocol_version())
            .switch_block(false)
            .build(&mut rng),
    );
    let future_block_sig =
        ALICE_SIGNER.create_finality_signature(future_block.clone(), chain_name_hash);

    {
        // Insert the future block with sufficient finality.
        block_accumulator.upsert_acceptor(
            *future_block.hash(),
            Some(future_block.era_id()),
            Some(peer_1),
        );
        let acceptor = block_accumulator
            .block_acceptors
            .get_mut(future_block.hash())
            .unwrap();
        let mut state = MetaBlockState::new();
        state.register_has_sufficient_finality();
        let meta_block = MetaBlock::new_forward(future_block.clone(), vec![], state)
            .try_into()
            .unwrap();
        acceptor
            .register_finality_signature(future_block_sig, Some(peer_1), VALIDATOR_SLOTS)
            .unwrap();
        acceptor.register_block(meta_block, Some(peer_2)).unwrap();
    }

    // Create a future block after block 3, but which will not have strict
    // finality.
    let future_unsigned_block = Arc::new(
        TestBlockBuilder::new()
            .era(block_3.era_id())
            .height(block_3.height() + block_accumulator.attempt_execution_threshold * 2)
            .protocol_version(block_3.protocol_version())
            .switch_block(false)
            .build(&mut rng),
    );
    let future_unsigned_block_sig =
        ALICE_SIGNER.create_finality_signature(future_unsigned_block.clone(), chain_name_hash);

    {
        // Insert the future unsigned block without sufficient finality.
        block_accumulator.upsert_acceptor(
            *future_unsigned_block.hash(),
            Some(future_unsigned_block.era_id()),
            Some(peer_1),
        );
        let acceptor = block_accumulator
            .block_acceptors
            .get_mut(future_unsigned_block.hash())
            .unwrap();
        let state = MetaBlockState::new();
        let meta_block = MetaBlock::new_forward(future_unsigned_block.clone(), vec![], state)
            .try_into()
            .unwrap();
        acceptor
            .register_finality_signature(future_unsigned_block_sig, Some(peer_1), VALIDATOR_SLOTS)
            .unwrap();
        acceptor.register_block(meta_block, Some(peer_2)).unwrap();
    }

    // Make sure block with sufficient finality doesn't get purged.
    {
        // Make block 3 the local tip again.
        block_accumulator.local_tip =
            Some(LocalTipIdentifier::new(block_3.height(), block_3.era_id()));
        assert!(block_accumulator
            .block_acceptors
            .contains_key(future_block.hash()));
        assert!(block_accumulator
            .block_acceptors
            .contains_key(future_unsigned_block.hash()));

        // Change the timestamps to old ones so that all blocks would normally
        // get purged.
        let last_progress = time_before_insertion.saturating_sub(purge_interval * 10);
        for (_, acceptor) in block_accumulator.block_acceptors.iter_mut() {
            acceptor.set_last_progress(last_progress);
        }
        for (_, timestamps) in block_accumulator.peer_block_timestamps.iter_mut() {
            for (_, timestamp) in timestamps.iter_mut() {
                *timestamp = last_progress;
            }
        }
        // Do the purge.
        block_accumulator.purge();
        // Neither should the future block with sufficient finality.
        assert!(block_accumulator
            .block_acceptors
            .contains_key(future_block.hash()));
        // But the future block without sufficient finality should have been
        // purged.
        assert!(!block_accumulator
            .block_acceptors
            .contains_key(future_unsigned_block.hash()));

        // Now replace the local tip with something else (in this case we'll
        // have no local tip) so that previously created blocks no longer have
        // purge immunity.
        block_accumulator.local_tip.take();
        // Do the purge.
        block_accumulator.purge();
        // Block 3 is no longer the local tip, and given that it's old, the
        // blocks should have been purged.
        assert!(block_accumulator.block_acceptors.is_empty());
    }
}

fn register_evw_for_era(validator_matrix: &mut ValidatorMatrix, era_id: EraId) {
    let weights = EraValidatorWeights::new(
        era_id,
        BTreeMap::from([(ALICE_PUBLIC_KEY.clone(), 100.into())]),
        Ratio::new(1, 3),
    );
    validator_matrix.register_era_validator_weights(weights);
}

fn generate_next_block(rng: &mut TestRng, block: &BlockV2) -> BlockV2 {
    let era_id = if block.is_switch_block() {
        block.era_id().successor()
    } else {
        block.era_id()
    };

    TestBlockBuilder::new()
        .era(era_id)
        .height(block.height() + 1)
        .protocol_version(block.protocol_version())
        .switch_block(false)
        .build(rng)
}

fn generate_non_genesis_block(rng: &mut TestRng) -> BlockV2 {
    let era = rng.gen_range(10..20);
    let height = era * 10 + rng.gen_range(0..10);
    let is_switch = rng.gen_bool(0.1);

    TestBlockBuilder::new()
        .era(era)
        .height(height)
        .switch_block(is_switch)
        .build(rng)
}

fn generate_older_block(rng: &mut TestRng, block: &BlockV2, height_difference: u64) -> BlockV2 {
    TestBlockBuilder::new()
        .era(block.era_id().predecessor().unwrap_or_default())
        .height(block.height() - height_difference)
        .protocol_version(block.protocol_version())
        .switch_block(false)
        .build(rng)
}

#[tokio::test]
async fn block_accumulator_reactor_flow() {
    let mut rng = TestRng::new();
    let (chainspec, chainspec_raw_bytes) =
        <(Chainspec, ChainspecRawBytes)>::from_resources("local");
    let chain_name_hash = chainspec.name_hash();
    let mut runner: Runner<MockReactor> = Runner::new(
        (),
        Arc::new(chainspec),
        Arc::new(chainspec_raw_bytes),
        &mut rng,
    )
    .await
    .unwrap();

    // Create 2 blocks, one parent one child.
    let block_1 = Arc::new(generate_non_genesis_block(&mut rng));
    let block_2 = Arc::new(generate_next_block(&mut rng, &block_1));

    // Also create 2 peers.
    let peer_1 = NodeId::random(&mut rng);
    let peer_2 = NodeId::random(&mut rng);

    // One finality signature from our only validator for block 1.
    let fin_sig_1 = ALICE_SIGNER.create_finality_signature(block_1.clone(), chain_name_hash);
    // One finality signature from our only validator for block 2.
    let fin_sig_2 = ALICE_SIGNER.create_finality_signature(block_2.clone(), chain_name_hash);

    // Register the eras in the validator matrix so the blocks are valid.
    {
        let mut validator_matrix = runner.reactor_mut().validator_matrix.clone();
        register_evw_for_era(&mut validator_matrix, block_1.era_id());
        register_evw_for_era(&mut validator_matrix, block_2.era_id());
    }

    // Register a signature for block 1.
    {
        let effect_builder = runner.effect_builder();
        let reactor = runner.reactor_mut();

        let block_accumulator = &mut reactor.block_accumulator;
        block_accumulator.register_local_tip(0, 0.into());

        let event = super::Event::ReceivedFinalitySignature {
            finality_signature: Box::new(fin_sig_1.clone()),
            sender: peer_1,
        };
        let effects = block_accumulator.handle_event(effect_builder, &mut rng, event);
        assert!(effects.is_empty());
    }

    // Register block 1.
    {
        runner
            .process_injected_effects(|effect_builder| {
                let event = super::Event::ReceivedBlock {
                    block: block_1.clone(),
                    sender: peer_2,
                };
                effect_builder
                    .into_inner()
                    .schedule(event, QueueKind::Validation)
                    .ignore()
            })
            .await;
        for _ in 0..6 {
            while runner.try_crank(&mut rng).await == TryCrankOutcome::NoEventsToProcess {
                time::sleep(POLL_INTERVAL).await;
            }
        }
        let expected_block = runner
            .reactor()
            .storage
            .read_block_by_hash(*block_1.hash())
            .unwrap();
        assert_eq!(expected_block, (*block_1).clone().into());
        let expected_block_signatures = runner
            .reactor()
            .storage
            .get_finality_signatures_for_block(*block_1.hash());
        assert_eq!(
            expected_block_signatures
                .and_then(|sigs| sigs.finality_signature(fin_sig_1.public_key()))
                .unwrap(),
            FinalitySignature::from(fin_sig_1)
        );
    }

    // Register block 2 before the signature.
    {
        let effect_builder = runner.effect_builder();
        let reactor = runner.reactor_mut();

        let block_accumulator = &mut reactor.block_accumulator;
        let event = super::Event::ReceivedBlock {
            block: block_2.clone(),
            sender: peer_2,
        };
        let effects = block_accumulator.handle_event(effect_builder, &mut rng, event);
        assert!(effects.is_empty());
    }

    // Register the signature for block 2.
    {
        runner
            .process_injected_effects(|effect_builder| {
                let event = super::Event::CreatedFinalitySignature {
                    finality_signature: Box::new(fin_sig_2.clone()),
                };
                effect_builder
                    .into_inner()
                    .schedule(event, QueueKind::Validation)
                    .ignore()
            })
            .await;
        for _ in 0..6 {
            while runner.try_crank(&mut rng).await == TryCrankOutcome::NoEventsToProcess {
                time::sleep(POLL_INTERVAL).await;
            }
        }

        let expected_block = runner
            .reactor()
            .storage
            .read_block_by_hash(*block_2.hash())
            .unwrap();
        assert_eq!(expected_block, (*block_2).clone().into());
        let expected_block_signatures = runner
            .reactor()
            .storage
            .get_finality_signatures_for_block(*block_2.hash());
        assert_eq!(
            expected_block_signatures
                .and_then(|sigs| sigs.finality_signature(fin_sig_2.public_key()))
                .unwrap(),
            FinalitySignature::from(fin_sig_2)
        );
    }

    // Verify the state of the accumulator is correct.
    {
        let reactor = runner.reactor_mut();
        let block_accumulator = &mut reactor.block_accumulator;
        // Local tip should not have changed since no blocks were executed.
        assert_eq!(
            block_accumulator.local_tip,
            Some(LocalTipIdentifier::new(0, 0.into()))
        );

        assert!(!block_accumulator
            .block_acceptors
            .get(block_1.hash())
            .unwrap()
            .executed());
        assert!(block_accumulator
            .block_acceptors
            .get(block_1.hash())
            .unwrap()
            .has_sufficient_finality());
        assert_eq!(
            *block_accumulator
                .block_acceptors
                .get(block_1.hash())
                .unwrap()
                .peers(),
            BTreeSet::from([peer_1, peer_2])
        );

        assert!(!block_accumulator
            .block_acceptors
            .get(block_2.hash())
            .unwrap()
            .executed());
        assert!(block_accumulator
            .block_acceptors
            .get(block_2.hash())
            .unwrap()
            .has_sufficient_finality());
        assert_eq!(
            *block_accumulator
                .block_acceptors
                .get(block_2.hash())
                .unwrap()
                .peers(),
            BTreeSet::from([peer_2])
        );

        // Shouldn't have any complete blocks.
        assert!(runner
            .reactor()
            .storage
            .get_highest_complete_block()
            .unwrap()
            .is_none());
    }

    // Get the meta block along with the state, then register it as executed to
    // later notify the accumulator of its execution.
    let meta_block_1 = {
        let block_accumulator = &runner.reactor().block_accumulator;
        let mut meta_block = block_accumulator
            .block_acceptors
            .get(block_1.hash())
            .unwrap()
            .meta_block()
            .unwrap();
        assert!(meta_block.state.register_as_executed().was_updated());
        meta_block
    };

    // Let the accumulator know block 1 has been executed.
    {
        runner
            .process_injected_effects(|effect_builder| {
                let event = super::Event::ExecutedBlock {
                    meta_block: meta_block_1.clone(),
                };
                effect_builder
                    .into_inner()
                    .schedule(event, QueueKind::Validation)
                    .ignore()
            })
            .await;
        for _ in 0..4 {
            while runner.try_crank(&mut rng).await == TryCrankOutcome::NoEventsToProcess {
                time::sleep(POLL_INTERVAL).await;
            }
        }
    }

    // Verify the state of the accumulator is correct.
    {
        let reactor = runner.reactor_mut();
        let block_accumulator = &mut reactor.block_accumulator;
        // Local tip should now be block 1.
        let expected_local_tip = LocalTipIdentifier::new(block_1.height(), block_1.era_id());
        assert_eq!(block_accumulator.local_tip, Some(expected_local_tip));

        assert!(block_accumulator
            .block_acceptors
            .get(block_1.hash())
            .unwrap()
            .executed());
        assert!(block_accumulator
            .block_acceptors
            .get(block_1.hash())
            .unwrap()
            .has_sufficient_finality());
        assert_eq!(
            *block_accumulator
                .block_acceptors
                .get(block_1.hash())
                .unwrap()
                .peers(),
            BTreeSet::from([peer_1, peer_2])
        );
        // The block should be marked complete in storage by now.
        assert_eq!(
            runner
                .reactor()
                .storage
                .get_highest_complete_block()
                .unwrap()
                .unwrap()
                .height(),
            meta_block_1.block.height()
        );
    }

    // Retrigger the event so the accumulator can update its meta block state.
    {
        runner
            .process_injected_effects(|effect_builder| {
                let event = super::Event::ExecutedBlock {
                    meta_block: meta_block_1.clone(),
                };
                effect_builder
                    .into_inner()
                    .schedule(event, QueueKind::Validation)
                    .ignore()
            })
            .await;
        while runner.try_crank(&mut rng).await == TryCrankOutcome::NoEventsToProcess {
            time::sleep(POLL_INTERVAL).await;
        }
    }

    let older_block = Arc::new(generate_older_block(&mut rng, &block_1, 1));
    // Register an older block.
    {
        let effect_builder = runner.effect_builder();
        let reactor = runner.reactor_mut();

        let block_accumulator = &mut reactor.block_accumulator;
        let event = super::Event::ReceivedBlock {
            block: older_block.clone(),
            sender: peer_1,
        };
        let effects = block_accumulator.handle_event(effect_builder, &mut rng, event);
        assert!(effects.is_empty());
        // This should have no effect on the accumulator since the block is
        // older than the local tip.
        assert!(!block_accumulator
            .block_acceptors
            .contains_key(older_block.hash()));
    }

    let older_block_signature =
        ALICE_SIGNER.create_finality_signature(older_block.clone(), chain_name_hash);
    // Register a signature for an older block.
    {
        let effect_builder = runner.effect_builder();
        let reactor = runner.reactor_mut();

        let block_accumulator = &mut reactor.block_accumulator;
        let event = super::Event::ReceivedFinalitySignature {
            finality_signature: Box::new(older_block_signature),
            sender: peer_2,
        };
        let effects = block_accumulator.handle_event(effect_builder, &mut rng, event);
        assert!(effects.is_empty());
        // The block is older than the local tip, but the accumulator doesn't
        // know that because it was only provided with the signature, so it
        // creates the acceptor if it's in the same era or newer than the
        // local tip era, which, in this case, it is.
        assert!(block_accumulator
            .block_acceptors
            .contains_key(older_block.hash()));
    }

    let old_era_block = Arc::new(
        TestBlockBuilder::new()
            .era(block_1.era_id() - RECENT_ERA_INTERVAL - 1)
            .height(1)
            .switch_block(false)
            .build(&mut rng),
    );

    let old_era_signature =
        ALICE_SIGNER.create_finality_signature(old_era_block.clone(), chain_name_hash);
    // Register a signature for a block in an old era.
    {
        let effect_builder = runner.effect_builder();
        let reactor = runner.reactor_mut();

        let block_accumulator = &mut reactor.block_accumulator;
        let event = super::Event::ReceivedFinalitySignature {
            finality_signature: Box::new(old_era_signature),
            sender: peer_2,
        };
        let effects = block_accumulator.handle_event(effect_builder, &mut rng, event);
        assert!(effects.is_empty());
        // This signature is from an older era and shouldn't lead to the
        // creation of an acceptor.
        assert!(!block_accumulator
            .block_acceptors
            .contains_key(old_era_block.hash()));
    }
}

#[tokio::test]
async fn block_accumulator_doesnt_purge_with_delayed_block_execution() {
    let mut rng = TestRng::new();
    let (chainspec, chainspec_raw_bytes) =
        <(Chainspec, ChainspecRawBytes)>::from_resources("local");
    let chain_name_hash = chainspec.name_hash();
    let mut runner: Runner<MockReactor> = Runner::new(
        (),
        Arc::new(chainspec),
        Arc::new(chainspec_raw_bytes),
        &mut rng,
    )
    .await
    .unwrap();

    // Create 1 block.
    let block_1 = Arc::new(generate_non_genesis_block(&mut rng));

    // Also create 2 peers.
    let peer_1 = NodeId::random(&mut rng);
    let peer_2 = NodeId::random(&mut rng);

    let fin_sig_bob = BOB_SIGNER.create_finality_signature(block_1.clone(), chain_name_hash);

    let fin_sig_carol = CAROL_SIGNER.create_finality_signature(block_1.clone(), chain_name_hash);

    let fin_sig_alice = ALICE_SIGNER.create_finality_signature(block_1.clone(), chain_name_hash);

    // Register the era in the validator matrix so the block is valid.
    {
        let mut validator_matrix = runner.reactor_mut().validator_matrix.clone();
        let weights = EraValidatorWeights::new(
            block_1.era_id(),
            BTreeMap::from([
                (ALICE_PUBLIC_KEY.clone(), 10.into()), /* Less weight so that the sig from Alice
                                                        * would not have sufficient finality */
                (BOB_PUBLIC_KEY.clone(), 100.into()),
                (CAROL_PUBLIC_KEY.clone(), 100.into()),
            ]),
            Ratio::new(1, 3),
        );
        validator_matrix.register_era_validator_weights(weights);
    }

    // Register signatures for block 1.
    {
        let effect_builder = runner.effect_builder();
        let reactor = runner.reactor_mut();

        let block_accumulator = &mut reactor.block_accumulator;
        block_accumulator.register_local_tip(0, 0.into());

        let event = super::Event::ReceivedFinalitySignature {
            finality_signature: Box::new(fin_sig_bob.clone()),
            sender: peer_1,
        };
        let effects = block_accumulator.handle_event(effect_builder, &mut rng, event);
        assert!(effects.is_empty());

        let event = super::Event::ReceivedFinalitySignature {
            finality_signature: Box::new(fin_sig_carol.clone()),
            sender: peer_1,
        };
        let effects = block_accumulator.handle_event(effect_builder, &mut rng, event);
        assert!(effects.is_empty());

        // Register the finality signature created by Alice (this validator) after executing the
        // block.
        let event = super::Event::CreatedFinalitySignature {
            finality_signature: Box::new(fin_sig_alice.clone()),
        };
        let effects = block_accumulator.handle_event(effect_builder, &mut rng, event);
        assert!(effects.is_empty());
    }

    // Register block 1 as received from peer.
    {
        runner
            .process_injected_effects(|effect_builder| {
                let event = super::Event::ReceivedBlock {
                    block: block_1.clone(),
                    sender: peer_2,
                };
                effect_builder
                    .into_inner()
                    .schedule(event, QueueKind::Validation)
                    .ignore()
            })
            .await;
        for _ in 0..6 {
            while runner.try_crank(&mut rng).await == TryCrankOutcome::NoEventsToProcess {
                time::sleep(POLL_INTERVAL).await;
            }
        }
        let expected_block = runner
            .reactor()
            .storage
            .read_block_by_hash(*block_1.hash())
            .unwrap();
        assert_eq!(expected_block, (*block_1).clone().into());
        let expected_block_signatures = runner
            .reactor()
            .storage
            .get_finality_signatures_for_block(*block_1.hash());
        assert_eq!(
            expected_block_signatures
                .and_then(|sigs| sigs.finality_signature(fin_sig_alice.public_key()))
                .unwrap(),
            FinalitySignature::from(fin_sig_alice)
        );
    }

    // Now add a delay between when the finality signature is created and registered in the
    // accumulator. Usually registering the created finality signature and the executed block
    // happen immediately but if the event queue is backed up the event to register the executed
    // block can be delayed. Since we would purge an acceptor if the purge interval has passed,
    // we want to simulate a situation in which the purge interval was exceeded in order to test
    // the special case that if an acceptor that had sufficient finality, it is not purged.
    time::sleep(
        Duration::from(runner.reactor().block_accumulator.purge_interval) + Duration::from_secs(1),
    )
    .await;

    // Register block 1 as having been executed by Alice (this node).
    {
        runner
            .process_injected_effects(|effect_builder| {
                let mut meta_block_state = MetaBlockState::new_already_stored();
                meta_block_state.register_as_executed();
                let event = super::Event::ExecutedBlock {
                    meta_block: MetaBlock::new_forward(
                        block_1.clone(),
                        Vec::new(),
                        meta_block_state,
                    )
                    .try_into()
                    .unwrap(),
                };
                effect_builder
                    .into_inner()
                    .schedule(event, QueueKind::Regular)
                    .ignore()
            })
            .await;
        let mut finished = false;
        while !finished {
            let mut retry_count = 5;
            while runner.try_crank(&mut rng).await == TryCrankOutcome::NoEventsToProcess {
                retry_count -= 1;
                if retry_count == 0 {
                    finished = true;
                    break;
                }
                time::sleep(POLL_INTERVAL).await;
            }
        }

        // Expect that the block was marked complete by the event generated by the accumulator.
        let expected_block = runner
            .reactor()
            .storage
            .get_highest_complete_block()
            .unwrap()
            .unwrap();
        assert_eq!(expected_block.height(), block_1.height());
    }
}<|MERGE_RESOLUTION|>--- conflicted
+++ resolved
@@ -667,7 +667,6 @@
     let mut meta_block = meta_block_with_default_state(block.clone());
     let mut acceptor = BlockAcceptor::new(*block.hash(), vec![]);
 
-<<<<<<< HEAD
     // Create 4 pairs of keys, so we can later create 4 signatures.
     let signers: Vec<(Arc<NodeSigner>, PublicKey)> = (0..4)
         .into_iter()
@@ -676,10 +675,6 @@
             (NodeSigner::mock(secret_key), public_key)
         })
         .collect();
-=======
-    // Create 4 pairs of keys so we can later create 4 signatures.
-    let keys: Vec<(SecretKey, PublicKey)> = (0..4).map(|_| generate_ed25519_keypair()).collect();
->>>>>>> c58bccf4
     // Register the keys into the era validator weights, front loaded on the
     // first 2 with 80% weight.
     let era_validator_weights = EraValidatorWeights::new(
