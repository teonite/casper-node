--- conflicted
+++ resolved
@@ -29,14 +29,10 @@
     NodeRng,
 };
 
-use self::metrics::Metrics;
 use crate::effect::announcements::BlocklistAnnouncement;
 pub(crate) use config::Config;
 pub(crate) use event::{Event, FetchResult, FetchedData, FetcherError};
-<<<<<<< HEAD
-=======
 use metrics::Metrics;
->>>>>>> 6185e804
 
 /// A helper trait constraining `Fetcher` compatible reactor events.
 pub(crate) trait ReactorEventT<T>:
