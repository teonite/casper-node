--- conflicted
+++ resolved
@@ -6,6 +6,7 @@
 use casper_types::{
     testing::TestRng, Deploy, EraId, SecretKey, TestBlockBuilder, TimeDiff, Transaction,
     TransactionConfig, TransactionV1, TransactionV1Config, DEFAULT_LARGE_TRANSACTION_GAS_LIMIT,
+    ENTITY_LANE_ID,
 };
 
 use super::*;
@@ -100,22 +101,6 @@
                 Transaction::V1(TransactionV1::random_wasm(rng, strict_timestamp, with_ttl))
             }
         }
-<<<<<<< HEAD
-        TransactionCategory::InstallUpgrade => Transaction::V1(
-            TransactionV1::random_install_upgrade(rng, strict_timestamp, with_ttl),
-        ),
-        TransactionCategory::Auction => Transaction::V1(TransactionV1::random_staking(
-            rng,
-            strict_timestamp,
-            with_ttl,
-        )),
-        TransactionCategory::Entity => Transaction::V1(TransactionV1::random_entity(
-            rng,
-            strict_timestamp,
-            with_ttl,
-        )),
-=======
->>>>>>> abe46311
     }
 }
 
@@ -174,22 +159,13 @@
     );
 }
 
-<<<<<<< HEAD
-const fn all_categories() -> &'static [TransactionCategory] {
-    &[
-        TransactionCategory::Mint,
-        TransactionCategory::InstallUpgrade,
-        TransactionCategory::Auction,
-        TransactionCategory::Standard,
-        TransactionCategory::Entity,
-=======
-const fn all_categories() -> [u8; 4] {
+const fn all_categories() -> [u8; 5] {
     [
         MINT_LANE_ID,
         INSTALL_UPGRADE_LANE_ID,
         AUCTION_LANE_ID,
         LARGE_LANE_ID,
->>>>>>> abe46311
+        ENTITY_LANE_ID,
     ]
 }
 
@@ -532,15 +508,7 @@
     );
 
     let transaction_config = TransactionConfig {
-<<<<<<< HEAD
-        block_max_mint_count: max_transfers,
-        block_max_auction_count: max_staking,
-        block_max_install_upgrade_count: max_install_upgrade,
-        block_max_standard_count: max_standard,
-        block_max_entity_count: max_entity,
-=======
         transaction_v1_config,
->>>>>>> abe46311
         block_max_approval_count: 210,
         block_gas_limit: u64::MAX, // making sure this test does not hit gas limit first
         ..Default::default()
@@ -567,18 +535,11 @@
         entities,
     } = generate_and_register_transactions(
         &mut transaction_buffer,
-<<<<<<< HEAD
-        max_transfers + 10,
-        max_staking + 10,
-        max_install_upgrade + 10,
-        max_standard + 10,
-        max_entity + 10,
-=======
         max_transfers + 20,
         max_staking + 20,
         max_install_upgrade + 20,
         max_standard + 20,
->>>>>>> abe46311
+        max_entity + 20,
         &mut rng,
     );
     let (
@@ -612,17 +573,12 @@
 
     // Check that we really generated the required number of transactions.
     assert_eq!(
-<<<<<<< HEAD
         transfers.len()
             + stakings.len()
             + install_upgrades.len()
             + standards.len()
             + entities.len(),
-        total_allowed as usize + 10 * 5
-=======
-        transfers.len() + stakings.len() + install_upgrades.len() + standards.len(),
         total_allowed as usize + 20 * 4
->>>>>>> abe46311
     );
 
     // Ensure that only 'total_allowed' transactions are proposed.
@@ -656,13 +612,6 @@
                 proposed_entities += 1;
             }
         });
-<<<<<<< HEAD
-    assert_eq!(proposed_transfers, max_transfers);
-    assert_eq!(proposed_stakings, max_staking);
-    assert_eq!(proposed_install_upgrades, max_install_upgrade);
-    assert_eq!(proposed_standards, max_standard);
-    assert_eq!(proposed_entities, max_entity);
-=======
 
     let mut has_hit_any_limit = false;
     if proposed_transfers == max_transfers {
@@ -677,8 +626,10 @@
     if proposed_standards == max_standard {
         has_hit_any_limit = true;
     }
+    if proposed_entities == max_entity {
+        has_hit_any_limit = true;
+    }
     assert!(has_hit_any_limit)
->>>>>>> abe46311
 }
 
 #[test]
@@ -819,325 +770,13 @@
     assert_eq!(proposed_entities, actual_entity_count);
 }
 
-<<<<<<< HEAD
-#[test]
-fn excess_transactions_do_not_sneak_into_transfer_bucket() {
-    let mut rng = TestRng::new();
-
-    const MAX: u32 = 20;
-
-    let max_transfers = rng.gen_range(2..MAX);
-    let max_staking = rng.gen_range(2..MAX);
-    let max_install_upgrade = rng.gen_range(2..MAX);
-    let max_standard = rng.gen_range(2..MAX);
-    let max_entity = rng.gen_range(2..MAX);
-
-    let total_allowed =
-        max_transfers + max_staking + max_install_upgrade + max_standard + max_entity;
-
-    let transaction_config = TransactionConfig {
-        block_max_mint_count: max_transfers,
-        block_max_auction_count: max_staking,
-        block_max_install_upgrade_count: max_install_upgrade,
-        block_max_standard_count: max_standard,
-        block_max_entity_count: max_entity,
-        block_max_approval_count: 210,
-        block_gas_limit: u64::MAX, // making sure this test does not hit gas limit first
-        ..Default::default()
-    };
-
-    let chainspec = Chainspec {
-        transaction_config,
-        ..Default::default()
-    };
-
-    let mut transaction_buffer =
-        TransactionBuffer::new(Arc::new(chainspec), Config::default(), &Registry::new()).unwrap();
-
-    transaction_buffer
-        .prices
-        .insert(ERA_ONE, DEFAULT_MINIMUM_GAS_PRICE);
-
-    // Saturate all buckets but transfers.
-    let RegistredTransactions { transfers, .. } = generate_and_register_transactions(
-        &mut transaction_buffer,
-        max_transfers - 1,
-        MAX * 3,
-        MAX * 3,
-        MAX * 3,
-        MAX * 3,
-        &mut rng,
-    );
-    let hashes_in_non_saturated_bucket: Vec<_> = transfers
-        .iter()
-        .map(|transaction| transaction.hash())
-        .collect();
-
-    // Ensure that only 'total_allowed - 1' transactions are proposed, since a single place int the
-    // "transfers" bucket is still available.
-    let appendable_block = transaction_buffer.appendable_block(Timestamp::now(), ERA_ONE);
-    assert_eq!(
-        appendable_block.transaction_hashes().len(),
-        total_allowed as usize - 1
-    );
-
-    // Ensure, that it is indeed the "transfers" bucket that is not fully saturated.
-    assert_bucket(
-        appendable_block,
-        &hashes_in_non_saturated_bucket,
-        max_transfers - 1,
-    );
-}
-
-#[test]
-fn excess_transactions_do_not_sneak_into_staking_bucket() {
-    let mut rng = TestRng::new();
-
-    const MAX: u32 = 20;
-
-    let max_transfers = rng.gen_range(2..MAX);
-    let max_staking = rng.gen_range(2..MAX);
-    let max_install_upgrade = rng.gen_range(2..MAX);
-    let max_standard = rng.gen_range(2..MAX);
-    let max_entity = rng.gen_range(2..MAX);
-
-    let total_allowed =
-        max_transfers + max_staking + max_install_upgrade + max_standard + max_entity;
-
-    let transaction_config = TransactionConfig {
-        block_max_mint_count: max_transfers,
-        block_max_auction_count: max_staking,
-        block_max_install_upgrade_count: max_install_upgrade,
-        block_max_standard_count: max_standard,
-        block_max_entity_count: max_entity,
-        block_max_approval_count: 210,
-        block_gas_limit: u64::MAX, // making sure this test does not hit gas limit first
-        ..Default::default()
-    };
-
-    let chainspec = Chainspec {
-        transaction_config,
-        ..Default::default()
-    };
-
-    let mut transaction_buffer =
-        TransactionBuffer::new(Arc::new(chainspec), Config::default(), &Registry::new()).unwrap();
-
-    transaction_buffer
-        .prices
-        .insert(ERA_ONE, DEFAULT_MINIMUM_GAS_PRICE);
-
-    // Saturate all buckets but stakings.
-    let RegistredTransactions { stakings, .. } = generate_and_register_transactions(
-        &mut transaction_buffer,
-        MAX * 3,
-        max_staking - 1,
-        MAX * 3,
-        MAX * 3,
-        MAX * 3,
-        &mut rng,
-    );
-    let hashes_in_non_saturated_bucket: Vec<_> = stakings
-        .iter()
-        .map(|transaction| transaction.hash())
-        .collect();
-
-    // Ensure that only 'total_allowed - 1' transactions are proposed, since a single place int the
-    // "stakings" bucket is still available.
-    let appendable_block = transaction_buffer.appendable_block(Timestamp::now(), ERA_ONE);
-    assert_eq!(
-        appendable_block.transaction_hashes().len(),
-        total_allowed as usize - 1
-    );
-
-    // Ensure, that it is indeed the "stakings" bucket that is not fully saturated.
-    assert_bucket(
-        appendable_block,
-        &hashes_in_non_saturated_bucket,
-        max_staking - 1,
-    );
-}
-
-#[test]
-fn excess_transactions_do_not_sneak_into_install_upgrades_bucket() {
-    let mut rng = TestRng::new();
-
-    const MAX: u32 = 20;
-
-    let max_transfers = rng.gen_range(2..MAX);
-    let max_staking = rng.gen_range(2..MAX);
-    let max_install_upgrade = rng.gen_range(2..MAX);
-    let max_standard = rng.gen_range(2..MAX);
-    let max_entity = rng.gen_range(2..MAX);
-
-    let total_allowed =
-        max_transfers + max_staking + max_install_upgrade + max_standard + max_entity;
-
-    let transaction_config = TransactionConfig {
-        block_max_mint_count: max_transfers,
-        block_max_auction_count: max_staking,
-        block_max_install_upgrade_count: max_install_upgrade,
-        block_max_standard_count: max_standard,
-        block_max_entity_count: max_entity,
-        block_max_approval_count: 210,
-        block_gas_limit: u64::MAX, // making sure this test does not hit gas limit first
-        ..Default::default()
-    };
-
-    let chainspec = Chainspec {
-        transaction_config,
-        ..Default::default()
-    };
-
-    let mut transaction_buffer =
-        TransactionBuffer::new(Arc::new(chainspec), Config::default(), &Registry::new()).unwrap();
-
-    transaction_buffer
-        .prices
-        .insert(ERA_ONE, DEFAULT_MINIMUM_GAS_PRICE);
-
-    // Saturate all buckets but install_upgrades.
-    let RegistredTransactions {
-        install_upgrades, ..
-    } = generate_and_register_transactions(
-        &mut transaction_buffer,
-        MAX * 3,
-        MAX * 3,
-        max_install_upgrade - 1,
-        MAX * 3,
-        MAX * 3,
-        &mut rng,
-    );
-    let hashes_in_non_saturated_bucket: Vec<_> = install_upgrades
-        .iter()
-        .map(|transaction| transaction.hash())
-        .collect();
-
-    // Ensure that only 'total_allowed - 1' transactions are proposed, since a single place int the
-    // "install_upgrades" bucket is still available.
-    let appendable_block = transaction_buffer.appendable_block(Timestamp::now(), ERA_ONE);
-    assert_eq!(
-        appendable_block.transaction_hashes().len(),
-        total_allowed as usize - 1
-    );
-
-    // Ensure, that it is indeed the "install_upgrades" bucket that is not fully saturated.
-    assert_bucket(
-        appendable_block,
-        &hashes_in_non_saturated_bucket,
-        max_install_upgrade - 1,
-    );
-}
-
-#[test]
-fn excess_transactions_do_not_sneak_into_standards_bucket() {
-    let mut rng = TestRng::new();
-
-    const MAX: u32 = 20;
-
-    let max_transfers = rng.gen_range(2..MAX);
-    let max_staking = rng.gen_range(2..MAX);
-    let max_install_upgrade = rng.gen_range(2..MAX);
-    let max_standard = rng.gen_range(2..MAX);
-    let max_entity = rng.gen_range(2..MAX);
-
-    let total_allowed =
-        max_transfers + max_staking + max_install_upgrade + max_standard + max_entity;
-
-    let transaction_config = TransactionConfig {
-        block_max_mint_count: max_transfers,
-        block_max_auction_count: max_staking,
-        block_max_install_upgrade_count: max_install_upgrade,
-        block_max_standard_count: max_standard,
-        block_max_entity_count: max_entity,
-        block_max_approval_count: 210,
-        block_gas_limit: u64::MAX, // making sure this test does not hit gas limit first
-        ..Default::default()
-    };
-
-    let chainspec = Chainspec {
-        transaction_config,
-        ..Default::default()
-    };
-
-    let mut transaction_buffer =
-        TransactionBuffer::new(Arc::new(chainspec), Config::default(), &Registry::new()).unwrap();
-
-    transaction_buffer
-        .prices
-        .insert(ERA_ONE, DEFAULT_MINIMUM_GAS_PRICE);
-
-    // Saturate all buckets but standards.
-    let RegistredTransactions { standards, .. } = generate_and_register_transactions(
-        &mut transaction_buffer,
-        MAX * 3,
-        MAX * 3,
-        MAX * 3,
-        max_standard - 1,
-        MAX * 3,
-        &mut rng,
-    );
-    let hashes_in_non_saturated_bucket: Vec<_> = standards
-        .iter()
-        .map(|transaction| transaction.hash())
-        .collect();
-
-    // Ensure that only 'total_allowed - 1' transactions are proposed, since a single place int the
-    // "standards" bucket is still available.
-    let appendable_block = transaction_buffer.appendable_block(Timestamp::now(), ERA_ONE);
-    assert_eq!(
-        appendable_block.transaction_hashes().len(),
-        total_allowed as usize - 1
-    );
-
-    // Ensure, that it is indeed the "standards" bucket that is not fully saturated.
-    assert_bucket(
-        appendable_block,
-        &hashes_in_non_saturated_bucket,
-        max_standard - 1,
-    );
-}
-
-fn assert_bucket(
-    appendable_block: AppendableBlock,
-    hashes_in_non_saturated_bucket: &[TransactionHash],
-    expected: u32,
-) {
-    let mut proposed = 0;
-    appendable_block
-        .transaction_hashes()
-        .iter()
-        .for_each(|transaction_hash| {
-            if hashes_in_non_saturated_bucket.contains(transaction_hash) {
-                proposed += 1;
-            }
-        });
-    assert_eq!(proposed, expected);
-}
-
-struct RegistredTransactions {
-    transfers: Vec<Transaction>,
-    stakings: Vec<Transaction>,
-    install_upgrades: Vec<Transaction>,
-    standards: Vec<Transaction>,
-    entities: Vec<Transaction>,
-}
-
-fn generate_and_register_transactions(
-    transaction_buffer: &mut TransactionBuffer,
-    transfer_count: u32,
-    stakings_count: u32,
-    install_upgrade_count: u32,
-    standard_count: u32,
-    entity_count: u32,
-=======
 fn generate_and_register_transactions(
     transaction_buffer: &mut TransactionBuffer,
     transfer_count: u64,
     stakings_count: u64,
     install_upgrade_count: u64,
     standard_count: u64,
->>>>>>> abe46311
+    entity_count: u64,
     rng: &mut TestRng,
 ) -> RegistredTransactions {
     let transfers: Vec<_> = (0..transfer_count)
@@ -1146,19 +785,14 @@
     let stakings: Vec<_> = (0..stakings_count)
         .map(|_| create_valid_transaction(rng, AUCTION_LANE_ID, None, None))
         .collect();
-<<<<<<< HEAD
-    let install_upgrades: Vec<_> = (0..install_upgrade_count)
-        .map(|_| create_valid_transaction(rng, &TransactionCategory::InstallUpgrade, None, None))
-=======
     let installs_upgrades: Vec<_> = (0..install_upgrade_count)
         .map(|_| create_valid_transaction(rng, INSTALL_UPGRADE_LANE_ID, None, None))
->>>>>>> abe46311
         .collect();
     let standards: Vec<_> = (0..standard_count)
         .map(|_| create_valid_transaction(rng, 3, None, None))
         .collect();
     let entities: Vec<_> = (0..entity_count)
-        .map(|_| create_valid_transaction(rng, &TransactionCategory::Entity, None, None))
+        .map(|_| create_valid_transaction(rng, ENTITY_LANE_ID, None, None))
         .collect();
     transfers
         .iter()
