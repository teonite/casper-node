--- conflicted
+++ resolved
@@ -386,20 +386,10 @@
             info!(era = era_id.value(), %our_id, "start voting");
             let signer = self.validator_matrix.signer().clone();
             let instance_id = self.era(era_id).consensus.instance_id();
-<<<<<<< HEAD
-            let unit_hash_file = self.unit_file(instance_id);
+            let unit_hash_file = self.protocol_state_file(instance_id);
             self.era_mut(era_id)
                 .consensus
                 .activate_validator(our_id, now, Some(unit_hash_file))
-=======
-            let unit_hash_file = self.protocol_state_file(instance_id);
-            self.era_mut(era_id).consensus.activate_validator(
-                our_id,
-                secret,
-                now,
-                Some(unit_hash_file),
-            )
->>>>>>> 515aac59
         };
         self.handle_consensus_outcomes(effect_builder, rng, era_id, outcomes)
     }
@@ -581,16 +571,8 @@
                 info!(era = era_id.value(), %our_id, "not voting; not a validator");
             } else {
                 info!(era = era_id.value(), %our_id, "start voting");
-<<<<<<< HEAD
                 let signer = self.validator_matrix.signer().clone();
-                let unit_hash_file = self.unit_file(&instance_id);
-=======
-                let secret = Keypair::new(
-                    self.validator_matrix.secret_signing_key().clone(),
-                    our_id.clone(),
-                );
                 let unit_hash_file = self.protocol_state_file(&instance_id);
->>>>>>> 515aac59
                 outcomes.extend(self.era_mut(era_id).consensus.activate_validator(
                     our_id,
                     now,
