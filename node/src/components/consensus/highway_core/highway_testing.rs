#![allow(clippy::arithmetic_side_effects)] // In tests, overflows panic anyway.

use std::{
    collections::{hash_map::DefaultHasher, HashMap, VecDeque},
    fmt::{self, Debug, Display, Formatter},
    hash::{Hash, Hasher},
};

use datasize::DataSize;
use hex_fmt::HexFmt;
use itertools::Itertools;
use rand::Rng;
use serde::{Deserialize, Serialize};
use tracing::{trace, warn};

use casper_types::{TimeDiff, Timestamp};

use super::{
    active_validator::Effect,
    finality_detector::{FinalityDetector, FttExceeded},
    highway::{
        Dependency, GetDepOutcome, Highway, Params, PreValidatedVertex, SignedWireUnit,
        ValidVertex, Vertex, VertexError,
    },
    state::Fault,
};
use crate::{
    components::consensus::{
        consensus_protocol::FinalizedBlock,
        tests::{
            consensus_des_testing::{
                DeliverySchedule, Fault as DesFault, Message, Node, Target, TargetedMessage,
                ValidatorId, VirtualNet,
            },
            queue::QueueEntry,
        },
        traits::{ConsensusValueT, Context, ValidatorSecret},
        utils::{Validators, Weight},
        BlockContext,
    },
    effect::Effects,
    reactor::main_reactor::MainEvent,
    NodeRng,
};

#[derive(Eq, PartialEq, Clone, Debug, Hash, Serialize, Deserialize, DataSize, Default)]
pub(crate) struct ConsensusValue(Vec<u8>);

impl ConsensusValueT for ConsensusValue {
    fn needs_validation(&self) -> bool {
        !self.0.is_empty()
    }
}

impl Display for ConsensusValue {
    fn fmt(&self, f: &mut Formatter<'_>) -> fmt::Result {
        write!(f, "{:10}", HexFmt(&self.0))
    }
}

const TEST_MIN_ROUND_LEN: TimeDiff = TimeDiff::from_millis(1 << 12);
const TEST_MAX_ROUND_LEN: TimeDiff = TimeDiff::from_millis(1 << 19);
const TEST_END_HEIGHT: u64 = 100000;
pub(crate) const TEST_INSTANCE_ID: u64 = 42;
pub(crate) const TEST_ENDORSEMENT_EVIDENCE_LIMIT: u64 = 20;

#[derive(Clone, Eq, PartialEq, Hash)]
enum HighwayMessage {
    Timer(Timestamp),
    NewVertex(Box<Vertex<TestContext>>),
    RequestBlock(BlockContext<TestContext>),
    WeAreFaulty(Box<Fault<TestContext>>),
}

impl Debug for HighwayMessage {
    fn fmt(&self, f: &mut Formatter<'_>) -> fmt::Result {
        match self {
            HighwayMessage::Timer(t) => f.debug_tuple("Timer").field(&t.millis()).finish(),
            HighwayMessage::RequestBlock(bc) => f
                .debug_struct("RequestBlock")
                .field("timestamp", &bc.timestamp().millis())
                .finish(),
            HighwayMessage::NewVertex(v) => {
                f.debug_struct("NewVertex").field("vertex", &v).finish()
            }
            HighwayMessage::WeAreFaulty(ft) => f.debug_tuple("WeAreFaulty").field(&ft).finish(),
        }
    }
}

impl HighwayMessage {
    fn into_targeted(self, creator: ValidatorId) -> TargetedMessage<HighwayMessage> {
        let create_msg = |hwm: HighwayMessage| Message::new(creator, hwm);

        match self {
            HighwayMessage::NewVertex(_) => {
                TargetedMessage::new(create_msg(self), Target::AllExcept(creator))
            }
            HighwayMessage::Timer(_)
            | HighwayMessage::RequestBlock(_)
            | HighwayMessage::WeAreFaulty(_) => {
                TargetedMessage::new(create_msg(self), Target::SingleValidator(creator))
            }
        }
    }

    fn is_new_unit(&self) -> bool {
        if let HighwayMessage::NewVertex(vertex) = self {
            matches!(**vertex, Vertex::Unit(_))
        } else {
            false
        }
    }

    #[cfg(any(feature = "testing", test))]
    pub fn from_effect(effect: Effect<TestContext>) -> Option<Self> {
        match effect {
            // The effect is `ValidVertex` but we want to gossip it to other
            // validators so for them it's just `Vertex` that needs to be validated.
<<<<<<< HEAD
            Effect::NewVertex(ValidVertex(v)) => Some(HighwayMessage::NewVertex(Box::new(v))),
            Effect::ScheduleTimer(t) => Some(HighwayMessage::Timer(t)),
            Effect::RequestNewBlock(block_context) => {
                Some(HighwayMessage::RequestBlock(block_context))
            }
            Effect::WeAreFaulty(fault) => Some(HighwayMessage::WeAreFaulty(Box::new(fault))),
            Effect::SignWireUnit(_) | Effect::SignEndorsement(_) | Effect::SignPing(_) => None,
=======
            Effect::NewVertex(ValidVertex(v)) => HighwayMessage::NewVertex(Box::new(v)),
            Effect::ScheduleTimer(t) => HighwayMessage::Timer(t),
            Effect::RequestNewBlock(block_context, _expiry) => {
                HighwayMessage::RequestBlock(block_context)
            }
            Effect::WeAreFaulty(fault) => HighwayMessage::WeAreFaulty(Box::new(fault)),
>>>>>>> c58bccf4
        }
    }
}

impl PartialOrd for HighwayMessage {
    fn partial_cmp(&self, other: &Self) -> Option<std::cmp::Ordering> {
        Some(self.cmp(other))
    }
}

impl Ord for HighwayMessage {
    fn cmp(&self, other: &Self) -> std::cmp::Ordering {
        let mut hasher0 = DefaultHasher::new();
        let mut hasher1 = DefaultHasher::new();
        self.hash(&mut hasher0);
        other.hash(&mut hasher1);
        hasher0.finish().cmp(&hasher1.finish())
    }
}

#[derive(Debug, Eq, PartialEq)]
pub(crate) enum TestRunError {
    /// VirtualNet was missing a validator when it was expected to exist.
    MissingValidator(ValidatorId),
    /// Sender sent a vertex for which it didn't have all dependencies.
    SenderMissingDependency(ValidatorId, Dependency<TestContext>),
    /// No more messages in the message queue.
    NoMessages,
}

impl Display for TestRunError {
    fn fmt(&self, f: &mut Formatter<'_>) -> fmt::Result {
        match self {
            TestRunError::NoMessages => write!(
                f,
                "Test finished prematurely due to lack of messages in the queue"
            ),
            TestRunError::SenderMissingDependency(validator_id, dependency) => write!(
                f,
                "{:?} was missing a dependency {:?} of a vertex it created.",
                validator_id, dependency
            ),
            TestRunError::MissingValidator(id) => {
                write!(f, "Virtual net is missing validator {:?}.", id)
            }
        }
    }
}

enum Distribution {
    Uniform,
    // TODO: Poisson(f64), https://casperlabs.atlassian.net/browse/HWY-116
}

impl Distribution {
    /// Returns vector of `count` elements of random values between `lower` and `upper`.
    fn gen_range_vec(&self, rng: &mut NodeRng, lower: u64, upper: u64, count: u8) -> Vec<u64> {
        match self {
            Distribution::Uniform => (0..count).map(|_| rng.gen_range(lower..upper)).collect(),
        }
    }
}

trait DeliveryStrategy {
    fn gen_delay(
        &mut self,
        rng: &mut NodeRng,
        message: &HighwayMessage,
        distribution: &Distribution,
        base_delivery_timestamp: Timestamp,
    ) -> DeliverySchedule;
}

struct HighwayValidator {
    highway: Highway<TestContext>,
    finality_detector: FinalityDetector<TestContext>,
    fault: Option<DesFault>,
}

impl HighwayValidator {
    fn new(
        highway: Highway<TestContext>,
        finality_detector: FinalityDetector<TestContext>,
        fault: Option<DesFault>,
    ) -> Self {
        HighwayValidator {
            highway,
            finality_detector,
            fault,
        }
    }

    fn highway_mut(&mut self) -> &mut Highway<TestContext> {
        &mut self.highway
    }

    fn highway(&self) -> &Highway<TestContext> {
        &self.highway
    }

    fn run_finality(&mut self) -> Result<Vec<FinalizedBlock<TestContext>>, FttExceeded> {
        Ok(self.finality_detector.run(&self.highway)?.collect())
    }

    fn post_hook(&mut self, delivery_time: Timestamp, msg: HighwayMessage) -> Vec<HighwayMessage> {
        match self.fault.as_ref() {
            Some(DesFault::TemporarilyMute { from, till })
                if *from <= delivery_time && delivery_time <= *till =>
            {
                // For mute validators we add it to the state but not gossip, if the delivery time
                // is in the interval in which they are muted.
                match msg {
                    HighwayMessage::NewVertex(_) => {
                        warn!("Validator is mute – won't gossip vertices in response");
                        vec![]
                    }
                    HighwayMessage::Timer(_) | HighwayMessage::RequestBlock(_) => vec![msg],
                    HighwayMessage::WeAreFaulty(ev) => {
                        panic!("validator equivocated unexpectedly: {:?}", ev);
                    }
                }
            }
            Some(DesFault::PermanentlyMute) => {
                // For mute validators we add it to the state but not gossip.
                match msg {
                    HighwayMessage::NewVertex(_) => {
                        warn!("Validator is mute – won't gossip vertices in response");
                        vec![]
                    }
                    HighwayMessage::Timer(_) | HighwayMessage::RequestBlock(_) => vec![msg],
                    HighwayMessage::WeAreFaulty(ev) => {
                        panic!("validator equivocated unexpectedly: {:?}", ev);
                    }
                }
            }
            None | Some(DesFault::TemporarilyMute { .. }) => {
                // Honest validator.
                match &msg {
                    HighwayMessage::NewVertex(_)
                    | HighwayMessage::Timer(_)
                    | HighwayMessage::RequestBlock(_) => vec![msg],
                    HighwayMessage::WeAreFaulty(ev) => {
                        panic!("validator equivocated unexpectedly: {:?}", ev);
                    }
                }
            }
            Some(DesFault::Equivocate) => {
                match msg {
                    HighwayMessage::NewVertex(ref vertex) => {
                        match **vertex {
                            Vertex::Unit(ref swunit) => {
                                // Create an equivocating message, with a different timestamp.
                                // TODO: Don't send both messages to every peer. Add different
                                // strategies.
                                let mut wunit2 = swunit.wire_unit().clone();
                                match wunit2.value.as_mut() {
                                    None => wunit2.timestamp += TimeDiff::from_millis(1),
                                    Some(v) => v.0.push(0),
                                }
                                let secret = TestSecret(wunit2.creator.0.into());
                                let hwunit2 = wunit2.into_hashed();
                                let hash = hwunit2.hash();
                                let swunit2 = SignedWireUnit::new(hwunit2, secret.sign(&hash));
                                let vertex2 = Box::new(Vertex::Unit(swunit2));
                                vec![msg, HighwayMessage::NewVertex(vertex2)]
                            }
                            _ => vec![msg],
                        }
                    }
                    HighwayMessage::RequestBlock(_)
                    | HighwayMessage::WeAreFaulty(_)
                    | HighwayMessage::Timer(_) => vec![msg],
                }
            }
        }
    }
}

type HighwayNode = Node<ConsensusValue, HighwayMessage, HighwayValidator>;

type HighwayNet = VirtualNet<ConsensusValue, HighwayMessage, HighwayValidator>;

impl HighwayNode {
    fn unit_count(&self) -> usize {
        self.validator().highway.state().unit_count()
    }
}

struct HighwayTestHarness<DS>
where
    DS: DeliveryStrategy,
{
    virtual_net: HighwayNet,
    /// Consensus values to be proposed.
    /// Order of values in the vector defines the order in which they will be proposed.
    consensus_values: VecDeque<ConsensusValue>,
    /// A strategy to pseudo randomly change the message delivery times.
    delivery_time_strategy: DS,
    /// Distribution of delivery times.
    delivery_time_distribution: Distribution,
}

type TestResult<T> = Result<T, TestRunError>;

// Outer `Err` (from `TestResult`) represents an unexpected error in test framework, global error.
// Inner `Result` is a local result, its error is also local.
type TestRunResult<T> = TestResult<Result<T, (Vertex<TestContext>, VertexError)>>;

impl<DS> HighwayTestHarness<DS>
where
    DS: DeliveryStrategy,
{
    /// Advance the test by one message.
    ///
    /// Pops one message from the message queue (if there are any)
    /// and pass it to the recipient validator for execution.
    /// Messages returned from the execution are scheduled for later delivery.
    pub(crate) fn crank(&mut self, rng: &mut NodeRng) -> TestResult<()> {
        let QueueEntry {
            delivery_time,
            recipient,
            message,
        } = self
            .virtual_net
            .pop_message()
            .ok_or(TestRunError::NoMessages)?;

        let span = tracing::trace_span!("crank", validator = %recipient);
        let _enter = span.enter();
        trace!(
            "Processing: tick {}, sender validator={}, payload {:?}",
            delivery_time,
            message.sender,
            message.payload(),
        );

        let messages = self.process_message(rng, recipient, message, delivery_time)?;

        let targeted_messages = messages
            .into_iter()
            .filter_map(|hwm| {
                let delivery = self.delivery_time_strategy.gen_delay(
                    rng,
                    &hwm,
                    &self.delivery_time_distribution,
                    delivery_time,
                );
                match delivery {
                    DeliverySchedule::Drop => {
                        trace!("{:?} message is dropped.", hwm);
                        None
                    }
                    DeliverySchedule::AtInstant(timestamp) => {
                        trace!("{:?} scheduled for {:?}", hwm, timestamp);
                        let targeted = hwm.into_targeted(recipient);
                        Some((targeted, timestamp))
                    }
                }
            })
            .collect();

        self.virtual_net.dispatch_messages(targeted_messages);
        Ok(())
    }

    fn next_consensus_value(&mut self, height: u64) -> ConsensusValue {
        self.consensus_values
            .get(height as usize)
            .cloned()
            .unwrap_or_default()
    }

    /// Helper for getting validator from the underlying virtual net.
    fn node_mut(&mut self, validator_id: &ValidatorId) -> TestResult<&mut HighwayNode> {
        self.virtual_net
            .node_mut(validator_id)
            .ok_or(TestRunError::MissingValidator(*validator_id))
    }

    fn call_validator<F>(
        &mut self,
        delivery_time: Timestamp,
        validator_id: &ValidatorId,
        f: F,
    ) -> TestResult<Vec<HighwayMessage>>
    where
        F: FnOnce(&mut HighwayValidator) -> Vec<Effect<TestContext>>,
    {
        let validator_node = self.node_mut(validator_id)?;
        let res = f(validator_node.validator_mut());
        let messages = res
            .into_iter()
            .flat_map(|eff| {
                if let Some(msg) = HighwayMessage::from_effect(eff) {
                    validator_node.validator_mut().post_hook(delivery_time, msg)
                } else {
                    vec![]
                }
            })
            .collect();
        Ok(messages)
    }

    /// Processes a message sent to `validator_id`.
    /// Returns a vector of messages produced by the `validator` in reaction to processing a
    /// message.
    fn process_message(
        &mut self,
        rng: &mut NodeRng,
        validator_id: ValidatorId,
        message: Message<HighwayMessage>,
        delivery_time: Timestamp,
    ) -> TestResult<Vec<HighwayMessage>> {
        self.node_mut(&validator_id)?
            .push_messages_received(vec![message.clone()]);

        let messages = {
            let sender_id = message.sender;

            let hwm = message.payload().clone();

            match hwm {
                HighwayMessage::Timer(timestamp) => {
                    self.call_validator(delivery_time, &validator_id, |consensus| {
                        consensus.highway_mut().handle_timer(timestamp)
                    })?
                }
                HighwayMessage::NewVertex(v) => {
                    match self.add_vertex(
                        rng,
                        validator_id,
                        sender_id,
                        *v.clone(),
                        delivery_time,
                    )? {
                        Ok(msgs) => {
                            trace!("{:?} successfully added to the state.", v);
                            msgs
                        }
                        Err((v, error)) => {
                            // TODO: this seems to get output from passing tests
                            warn!(
                                "{:?} sent an invalid vertex {:?} to {:?} \
                                that resulted in {:?} error",
                                sender_id, v, validator_id, error
                            );
                            vec![]
                        }
                    }
                }
                HighwayMessage::RequestBlock(block_context) => {
                    let consensus_value = self.next_consensus_value(block_context.height());

                    self.call_validator(delivery_time, &validator_id, |consensus| {
                        consensus
                            .highway_mut()
                            .propose(consensus_value, block_context)
                    })?
                }
                HighwayMessage::WeAreFaulty(_evidence) => vec![],
            }
        };

        let recipient = self.node_mut(&validator_id)?;
        recipient.push_messages_produced(messages.clone());

        self.run_finality_detector(&validator_id)?;

        Ok(messages)
    }

    /// Runs finality detector.
    fn run_finality_detector(&mut self, validator_id: &ValidatorId) -> TestResult<()> {
        let recipient = self.node_mut(validator_id)?;

        let finalized_values = recipient
            .validator_mut()
            .run_finality()
            // TODO: https://casperlabs.atlassian.net/browse/HWY-119
            .expect("FTT exceeded but not handled");
        for FinalizedBlock {
            value,
            timestamp: _,
            relative_height,
            terminal_block_data,
            equivocators: _,
            proposer: _,
        } in finalized_values
        {
            trace!(
                "{}consensus value finalized: {:?}, height: {:?}",
                if terminal_block_data.is_some() {
                    "last "
                } else {
                    ""
                },
                value,
                relative_height,
            );

            recipient.push_finalized(value);
        }

        Ok(())
    }

    // Adds vertex to the `recipient` validator state.
    // Synchronizes its state if necessary.
    // From the POV of the test system, synchronization is immediate.
    fn add_vertex(
        &mut self,
        rng: &mut NodeRng,
        recipient: ValidatorId,
        sender: ValidatorId,
        vertex: Vertex<TestContext>,
        delivery_time: Timestamp,
    ) -> TestRunResult<Vec<HighwayMessage>> {
        // 1. pre_validate_vertex
        // 2. missing_dependency
        // 3. validate_vertex
        // 4. add_valid_vertex

        let sync_result = {
            let validator = self.node_mut(&recipient)?;

            match validator
                .validator_mut()
                .highway_mut()
                .pre_validate_vertex(vertex)
            {
                Err((v, error)) => Ok(Err((v, error))),
                Ok(pvv) => self.synchronize_validator(rng, recipient, sender, pvv, delivery_time),
            }
        }?;

        match sync_result {
            Err(vertex_error) => Ok(Err(vertex_error)),
            Ok((prevalidated_vertex, mut sync_effects)) => {
                let add_vertex_effects: Vec<HighwayMessage> = {
                    match self
                        .node_mut(&recipient)?
                        .validator_mut()
                        .highway_mut()
                        .validate_vertex(prevalidated_vertex)
                    {
                        Err((pvv, error)) => return Ok(Err((pvv.into_vertex(), error))),
                        Ok(valid_vertex) => {
                            self.call_validator(delivery_time, &recipient, |v| {
                                v.highway_mut()
                                    .add_valid_vertex(valid_vertex, delivery_time)
                            })?
                        }
                    }
                };

                sync_effects.extend(add_vertex_effects);

                Ok(Ok(sync_effects))
            }
        }
    }

    /// Synchronizes all missing dependencies of `pvv` that `recipient` is missing.
    /// If an error occurs during synchronization of one of `pvv`'s dependencies
    /// it's returned and the original vertex mustn't be added to the state.
    fn synchronize_validator(
        &mut self,
        rng: &mut NodeRng,
        recipient: ValidatorId,
        sender: ValidatorId,
        pvv: PreValidatedVertex<TestContext>,
        delivery_time: Timestamp,
    ) -> TestRunResult<(PreValidatedVertex<TestContext>, Vec<HighwayMessage>)> {
        // There may be more than one dependency missing and we want to sync all of them.
        loop {
            let validator = self
                .virtual_net
                .validator(&recipient)
                .ok_or(TestRunError::MissingValidator(recipient))?
                .validator();

            let mut messages = vec![];

            match validator.highway().missing_dependency(&pvv) {
                None => return Ok(Ok((pvv, messages))),
                Some(d) => {
                    match self.synchronize_dependency(rng, d, recipient, sender, delivery_time)? {
                        Ok(sync_messages) => {
                            // `hwm` represent messages produced while synchronizing `d`.
                            messages.extend(sync_messages)
                        }
                        Err(vertex_error) => {
                            // An error occurred when trying to synchronize a missing dependency.
                            // We must stop the synchronization process and return it to the caller.
                            return Ok(Err(vertex_error));
                        }
                    }
                }
            }
        }
    }

    // Synchronizes `validator` in case of missing dependencies.
    //
    // If validator has missing dependencies then we have to add them first.
    // We don't want to test synchronization, and the Highway theory assumes
    // that when units are added then all their dependencies are satisfied.
    fn synchronize_dependency(
        &mut self,
        rng: &mut NodeRng,
        missing_dependency: Dependency<TestContext>,
        recipient: ValidatorId,
        sender: ValidatorId,
        delivery_time: Timestamp,
    ) -> TestRunResult<Vec<HighwayMessage>> {
        match self
            .node_mut(&sender)?
            .validator_mut()
            .highway()
            .get_dependency(&missing_dependency)
        {
            GetDepOutcome::Vertex(vv) => {
                self.add_vertex(rng, recipient, sender, vv.0, delivery_time)
            }
            GetDepOutcome::Evidence(_) | GetDepOutcome::None => Err(
                TestRunError::SenderMissingDependency(sender, missing_dependency),
            ),
        }
    }

    /// Returns a `MutableHandle` on the `HighwayTestHarness` object
    /// that allows for manipulating internal state of the test state.
    fn mutable_handle(&mut self) -> MutableHandle<DS> {
        MutableHandle(self)
    }
}

fn crank_until<F, DS: DeliveryStrategy>(
    hth: &mut HighwayTestHarness<DS>,
    rng: &mut NodeRng,
    f: F,
) -> TestResult<()>
where
    F: Fn(&HighwayTestHarness<DS>) -> bool,
{
    while !f(hth) {
        hth.crank(rng)?;
    }
    Ok(())
}

fn crank_until_finalized<DS: DeliveryStrategy>(
    hth: &mut HighwayTestHarness<DS>,
    rng: &mut NodeRng,
    cv_count: usize,
) -> TestResult<()> {
    crank_until(hth, rng, |hth| {
        let has_all_finalized = |v: &HighwayNode| v.finalized_count() == cv_count;
        hth.virtual_net.validators().all(has_all_finalized)
    })
}

fn crank_until_time<DS: DeliveryStrategy>(
    hth: &mut HighwayTestHarness<DS>,
    rng: &mut NodeRng,
    timestamp: Timestamp,
) -> TestResult<()> {
    crank_until(hth, rng, |hth| {
        hth.virtual_net
            .peek_message()
            .map_or(true, |qe| qe.delivery_time > timestamp)
    })
}

struct MutableHandle<'a, DS: DeliveryStrategy>(&'a mut HighwayTestHarness<DS>);

impl<'a, DS: DeliveryStrategy> MutableHandle<'a, DS> {
    /// Drops all messages from the queue.
    fn clear_message_queue(&mut self) {
        self.0.virtual_net.empty_queue();
    }

    fn validators(&self) -> impl Iterator<Item = &HighwayNode> {
        self.0.virtual_net.validators()
    }

    fn correct_validators(&self) -> impl Iterator<Item = &HighwayNode> {
        self.0
            .virtual_net
            .validators()
            .filter(|v| v.validator().fault.is_none())
    }
}

fn test_params() -> Params {
    Params::new(
        0, // random seed
        TEST_MIN_ROUND_LEN,
        TEST_MAX_ROUND_LEN,
        TEST_MIN_ROUND_LEN,
        TEST_END_HEIGHT,
        Timestamp::zero(),
        Timestamp::zero(), // Length depends only on block number.
        TEST_ENDORSEMENT_EVIDENCE_LIMIT,
    )
}

#[derive(Debug)]
enum BuilderError {
    WeightLimits,
}

struct HighwayTestHarnessBuilder<DS: DeliveryStrategy> {
    /// Maximum number of faulty validators in the network.
    /// Defaults to 10.
    max_faulty_validators: u8,
    /// Percentage of faulty validators' (i.e. equivocators) weight.
    /// Defaults to 0 (network is perfectly secure).
    faulty_percent: u64,
    fault_type: Option<DesFault>,
    /// FTT value for the finality detector.
    /// If not given, defaults to 1/3 of total validators' weight.
    ftt: Option<u64>,
    /// Number of consensus values to be proposed by the nodes in the network.
    /// Those will be generated by the test framework.
    /// Defaults to 10.
    consensus_values_count: u8,
    /// Distribution of message delivery (delaying, dropping) delays..
    delivery_distribution: Distribution,
    delivery_strategy: DS,
    /// Upper and lower limits for validators' weights.
    weight_limits: (u64, u64),
    /// Time when the test era starts at.
    /// Defaults to 0.
    start_time: Timestamp,
    /// Type of discrete distribution of validators' weights.
    /// Defaults to uniform.
    weight_distribution: Distribution,
    /// Highway parameters.
    params: Params,
}

// Default strategy for message delivery.
struct InstantDeliveryNoDropping;

impl DeliveryStrategy for InstantDeliveryNoDropping {
    fn gen_delay(
        &mut self,
        _rng: &mut NodeRng,
        message: &HighwayMessage,
        _distribution: &Distribution,
        base_delivery_timestamp: Timestamp,
    ) -> DeliverySchedule {
        match message {
            HighwayMessage::RequestBlock(bc) => DeliverySchedule::AtInstant(bc.timestamp()),
            HighwayMessage::Timer(t) => DeliverySchedule::AtInstant(*t),
            HighwayMessage::NewVertex(_) => {
                DeliverySchedule::AtInstant(base_delivery_timestamp + TimeDiff::from_millis(1))
            }
            HighwayMessage::WeAreFaulty(_) => {
                DeliverySchedule::AtInstant(base_delivery_timestamp + TimeDiff::from_millis(1))
            }
        }
    }
}

impl HighwayTestHarnessBuilder<InstantDeliveryNoDropping> {
    fn new() -> Self {
        HighwayTestHarnessBuilder {
            max_faulty_validators: 10,
            faulty_percent: 0,
            fault_type: None,
            ftt: None,
            consensus_values_count: 10,
            delivery_distribution: Distribution::Uniform,
            delivery_strategy: InstantDeliveryNoDropping,
            weight_limits: (1, 100),
            start_time: Timestamp::zero(),
            weight_distribution: Distribution::Uniform,
            params: test_params(),
        }
    }
}

impl<DS: DeliveryStrategy> HighwayTestHarnessBuilder<DS> {
    /// Sets a percentage of weight that will be assigned to malicious nodes.
    /// `faulty_weight` must be a value between 0 (inclusive) and 33 (inclusive).
    pub(crate) fn faulty_weight_perc(mut self, faulty_weight: u64) -> Self {
        self.faulty_percent = faulty_weight;
        self
    }

    fn fault_type(mut self, fault_type: DesFault) -> Self {
        self.fault_type = Some(fault_type);
        self
    }

    pub(crate) fn consensus_values_count(mut self, count: u8) -> Self {
        assert!(count > 0);
        self.consensus_values_count = count;
        self
    }

    pub(crate) fn weight_limits(mut self, lower: u64, upper: u64) -> Self {
        assert!(
            lower >= 100,
            "Lower limit has to be higher than 100 to avoid rounding problems."
        );
        self.weight_limits = (lower, upper);
        self
    }

    fn max_faulty_validators(mut self, max_faulty_count: u8) -> Self {
        self.max_faulty_validators = max_faulty_count;
        self
    }

    fn params(mut self, params: Params) -> Self {
        self.params = params;
        self
    }

    fn build(self, rng: &mut NodeRng) -> Result<HighwayTestHarness<DS>, BuilderError> {
        let consensus_values = (0..self.consensus_values_count)
            .map(|el| ConsensusValue(vec![el]))
            .collect::<VecDeque<ConsensusValue>>();

        let instance_id = 0;
        let start_time = self.start_time;

        let (lower, upper) = {
            let (l, u) = self.weight_limits;
            if l >= u {
                return Err(BuilderError::WeightLimits);
            }
            (l, u)
        };

        let (faulty_weights, honest_weights): (Vec<Weight>, Vec<Weight>) = {
            if self.faulty_percent == 0 {
                // All validators are honest.
                let validators_num = rng.gen_range(2..self.max_faulty_validators + 1);
                let honest_validators: Vec<Weight> = self
                    .weight_distribution
                    .gen_range_vec(rng, lower, upper, validators_num)
                    .into_iter()
                    .map(Weight)
                    .collect();

                (vec![], honest_validators)
            } else {
                // At least 2 validators total and at least one faulty.
                let faulty_num = rng.gen_range(1..self.max_faulty_validators + 1);

                // Randomly (but within chosen range) assign weights to faulty nodes.
                let faulty_weights = self
                    .weight_distribution
                    .gen_range_vec(rng, lower, upper, faulty_num);

                // Assign enough weights to honest nodes so that we reach expected
                // `faulty_percentage` ratio.
                let honest_weights = {
                    let faulty_sum = faulty_weights.iter().sum::<u64>();
                    let mut weights_to_distribute: u64 =
                        (faulty_sum * 100 + self.faulty_percent - 1) / self.faulty_percent
                            - faulty_sum;
                    let mut weights = vec![];
                    while weights_to_distribute > 0 {
                        let weight = if weights_to_distribute < upper {
                            weights_to_distribute
                        } else {
                            rng.gen_range(lower..upper)
                        };
                        weights.push(weight);
                        weights_to_distribute -= weight
                    }
                    weights
                };

                (
                    faulty_weights.into_iter().map(Weight).collect(),
                    honest_weights.into_iter().map(Weight).collect(),
                )
            }
        };

        let weights_sum = faulty_weights
            .iter()
            .chain(honest_weights.iter())
            .sum::<Weight>();

        let validators: Validators<ValidatorId> = faulty_weights
            .iter()
            .chain(honest_weights.iter())
            .enumerate()
            .map(|(i, weight)| (ValidatorId(i as u64), *weight))
            .collect();

        trace!("Weights: {:?}", validators.iter().collect::<Vec<_>>());

        let mut secrets = validators
            .iter()
            .map(|validator| (*validator.id(), TestSecret(validator.id().0)))
            .collect();

        let ftt = self
            .ftt
            .map(|p| p * weights_sum.0 / 100)
            .unwrap_or_else(|| (weights_sum.0 - 1) / 3);
        let params = self.params;

        // Local function creating an instance of `HighwayConsensus` for a single validator.
        let highway_consensus =
            |(vid, secrets): (ValidatorId, &mut HashMap<ValidatorId, TestSecret>)| {
                let v_sec = secrets.remove(&vid).expect("Secret key should exist.");

                let mut highway = Highway::new(instance_id, validators.clone(), params.clone());
                let effects = highway.activate_validator(vid, start_time, None, Weight(ftt));

                let finality_detector = FinalityDetector::new(Weight(ftt));

                (
                    highway,
                    finality_detector,
                    effects
                        .into_iter()
                        .filter_map(|eff| HighwayMessage::from_effect(eff))
                        .collect_vec(),
                )
            };

        let faulty_num = faulty_weights.len();

        let (validators, init_messages) = {
            let mut validators_loc = vec![];
            let mut init_messages = vec![];

            for validator in validators.iter() {
                let vid = *validator.id();
                let fault = if vid.0 < faulty_num as u64 {
                    self.fault_type
                } else {
                    None
                };
                let (highway, finality_detector, msgs) = highway_consensus((vid, &mut secrets));
                let highway_consensus = HighwayValidator::new(highway, finality_detector, fault);
                let validator = Node::new(vid, highway_consensus);
                let qm: Vec<QueueEntry<HighwayMessage>> = msgs
                    .into_iter()
                    .map(|hwm| {
                        // These are messages crated on the start of the network.
                        // They are sent from validator to himself.
                        QueueEntry::new(start_time, vid, Message::new(vid, hwm))
                    })
                    .collect();
                init_messages.extend(qm);
                validators_loc.push(validator);
            }

            (validators_loc, init_messages)
        };

        let delivery_time_strategy = self.delivery_strategy;

        let delivery_time_distribution = self.delivery_distribution;

        let virtual_net = VirtualNet::new(validators, init_messages);

        let hwth = HighwayTestHarness {
            virtual_net,
            consensus_values,
            delivery_time_strategy,
            delivery_time_distribution,
        };

        Ok(hwth)
    }
}

#[derive(Clone, DataSize, Debug, PartialEq, Eq, PartialOrd, Ord, Hash)]
pub(crate) struct TestContext;

#[derive(Clone, DataSize, Debug, Eq, PartialEq)]
pub(crate) struct TestSecret(pub(crate) u64);

// Newtype wrapper for test signature.
// Added so that we can use custom Debug impl.
#[derive(Clone, DataSize, Copy, Hash, PartialOrd, Ord, Eq, PartialEq, Serialize, Deserialize)]
pub(crate) struct SignatureWrapper(u64);

impl Debug for SignatureWrapper {
    fn fmt(&self, f: &mut Formatter<'_>) -> fmt::Result {
        write!(f, "{:10}", HexFmt(&self.0.to_le_bytes()))
    }
}

// Newtype wrapper for test hash.
// Added so that we can use custom Debug impl.
#[derive(Clone, Copy, DataSize, Hash, Ord, PartialOrd, Eq, PartialEq, Serialize, Deserialize)]
pub(crate) struct HashWrapper(u64);

impl Debug for HashWrapper {
    fn fmt(&self, f: &mut Formatter<'_>) -> fmt::Result {
        write!(f, "{:10}", HexFmt(&self.0.to_le_bytes()))
    }
}

impl Display for HashWrapper {
    fn fmt(&self, f: &mut Formatter<'_>) -> fmt::Result {
        Debug::fmt(self, f)
    }
}

impl ValidatorSecret for TestSecret {
    type Hash = HashWrapper;
    type Signature = SignatureWrapper;

    #[cfg(any(feature = "testing", test))]
    fn sign(&self, data: &Self::Hash) -> Self::Signature {
        SignatureWrapper(data.0 + self.0)
    }
}

impl Context for TestContext {
    type ConsensusValue = ConsensusValue;
    type ValidatorId = ValidatorId;
    // type ValidatorSecret = TestSecret;
    type Signature = SignatureWrapper;
    type Hash = HashWrapper;
    type InstanceId = u64;

    fn hash(data: &[u8]) -> Self::Hash {
        let mut hasher = DefaultHasher::new();
        hasher.write(data);
        HashWrapper(hasher.finish())
    }

    fn verify_signature(
        hash: &Self::Hash,
        public_key: &Self::ValidatorId,
        signature: &Self::Signature,
    ) -> bool {
        let computed_signature = hash.0 + public_key.0;
        computed_signature == signature.0
    }
}

mod test_harness {
    use std::{collections::HashSet, fmt::Debug};

    use itertools::Itertools;

    use casper_types::Timestamp;

    use super::{
        crank_until, crank_until_finalized, crank_until_time, test_params, ConsensusValue,
        HighwayTestHarness, HighwayTestHarnessBuilder, InstantDeliveryNoDropping, TestRunError,
        TEST_MIN_ROUND_LEN,
    };
    use crate::{
        components::consensus::tests::consensus_des_testing::{Fault as DesFault, ValidatorId},
        logging,
    };
    use logging::{LoggingConfig, LoggingFormat};

    #[test]
    fn on_empty_queue_error() {
        let mut rng = crate::new_rng();
        let mut highway_test_harness: HighwayTestHarness<InstantDeliveryNoDropping> =
            HighwayTestHarnessBuilder::new()
                .consensus_values_count(1)
                .weight_limits(100, 120)
                .build(&mut rng)
                .expect("Construction was successful");

        highway_test_harness.mutable_handle().clear_message_queue();

        assert_eq!(
            highway_test_harness.crank(&mut rng),
            Err(TestRunError::NoMessages),
            "Expected the test run to stop."
        );
    }

    // Test that all elements of the vector all equal.
    fn assert_eq_vectors<I: Eq + Debug>(coll: Vec<I>, error_msg: &str) {
        let mut iter = coll.into_iter();
        let reference = iter.next().unwrap();

        iter.for_each(|v| assert_eq!(v, reference, "{}", error_msg));
    }

    #[test]
    fn liveness_test_no_faults() {
        let _ = logging::init_with_config(&LoggingConfig::new(LoggingFormat::Text, true, true));

        let mut rng = crate::new_rng();
        let cv_count = 10;

        let mut highway_test_harness = HighwayTestHarnessBuilder::new()
            .max_faulty_validators(3)
            .consensus_values_count(cv_count)
            .weight_limits(100, 120)
            .build(&mut rng)
            .expect("Construction was successful");

        crank_until(&mut highway_test_harness, &mut rng, |hth| {
            // Stop the test when each node finalized expected number of consensus values.
            // Note that we're not testing the order of finalization here.
            // It will be tested later – it's not the condition for stopping the test run.
            hth.virtual_net
                .validators()
                .all(|v| v.finalized_count() == cv_count as usize)
        })
        .unwrap();

        let handle = highway_test_harness.mutable_handle();
        let validators = handle.validators();

        let (finalized_values, units_produced): (Vec<Vec<ConsensusValue>>, Vec<usize>) = validators
            .map(|v| {
                (
                    v.finalized_values().cloned().collect::<Vec<_>>(),
                    v.messages_produced()
                        .filter(|&hwm| hwm.is_new_unit())
                        .cloned()
                        .count(),
                )
            })
            .unzip();

        units_produced
            .into_iter()
            .enumerate()
            .for_each(|(v_idx, units_count)| {
                // NOTE: Works only when all validators are honest and correct (no "mute"
                // validators). Validator produces two units per round. It may
                // produce just one before lambda message is finalized. Add one in case it's just
                // one round (one consensus value) – 1 message. 1/2=0 but 3/2=1 b/c of the rounding.
                let rounds_participated_in = (units_count as u8 + 1) / 2;

                assert_eq!(
                    rounds_participated_in, cv_count,
                    "Expected that validator={} participated in {} rounds.",
                    v_idx, cv_count
                )
            });

        assert_eq_vectors(
            finalized_values,
            "Nodes finalized different consensus values.",
        );
    }

    #[test]
    fn liveness_test_some_mute() {
        let _ = logging::init_with_config(&LoggingConfig::new(LoggingFormat::Text, true, true));

        let mut rng = crate::new_rng();
        let cv_count = 10;
        let fault_perc = 30;

        let mut highway_test_harness = HighwayTestHarnessBuilder::new()
            .max_faulty_validators(3)
            .faulty_weight_perc(fault_perc)
            .fault_type(DesFault::PermanentlyMute)
            .consensus_values_count(cv_count)
            .weight_limits(100, 120)
            .build(&mut rng)
            .expect("Construction was successful");

        crank_until(&mut highway_test_harness, &mut rng, |hth| {
            // Stop the test when each node finalized expected number of consensus values.
            // Note that we're not testing the order of finalization here.
            // It will be tested later – it's not the condition for stopping the test run.
            hth.virtual_net
                .validators()
                .all(|v| v.finalized_count() == cv_count as usize)
        })
        .unwrap();

        let handle = highway_test_harness.mutable_handle();
        let validators = handle.validators();

        let finalized_values: Vec<Vec<ConsensusValue>> = validators
            .map(|v| v.finalized_values().cloned().collect::<Vec<_>>())
            .collect();

        assert_eq_vectors(
            finalized_values,
            "Nodes finalized different consensus values.",
        );
    }

    #[test]
    fn liveness_test_some_equivocate() {
        let _ = logging::init_with_config(&LoggingConfig::new(LoggingFormat::Text, true, true));

        let mut rng = crate::new_rng();
        let cv_count = 10;
        let fault_perc = 10;

        let mut highway_test_harness = HighwayTestHarnessBuilder::new()
            .max_faulty_validators(3)
            .faulty_weight_perc(fault_perc)
            .fault_type(DesFault::Equivocate)
            .consensus_values_count(cv_count)
            .weight_limits(100, 150)
            .build(&mut rng)
            .expect("Construction was successful");

        crank_until(&mut highway_test_harness, &mut rng, |hth| {
            // Stop the test when each node finalized expected number of consensus values.
            // Note that we're not testing the order of finalization here.
            // It will be tested later – it's not the condition for stopping the test run.
            hth.virtual_net
                .validators()
                .all(|v| v.finalized_count() == cv_count as usize)
        })
        .unwrap();

        let handle = highway_test_harness.mutable_handle();
        let validators = handle.validators();

        let (finalized_values, equivocators_seen): (
            Vec<Vec<ConsensusValue>>,
            Vec<HashSet<ValidatorId>>,
        ) = validators
            .map(|v| {
                (
                    v.finalized_values().cloned().collect::<Vec<_>>(),
                    v.validator()
                        .highway()
                        .validators_with_evidence()
                        .cloned()
                        .collect::<HashSet<_>>(),
                )
            })
            .unzip();

        assert_eq_vectors(
            finalized_values,
            "Nodes finalized different consensus values.",
        );
        assert_eq_vectors(
            equivocators_seen,
            "Nodes saw different set of equivocators.",
        );
    }

    #[test]
    fn pause_if_too_many_are_offline() {
        let _ = logging::init_with_config(&LoggingConfig::new(LoggingFormat::Text, true, true));

        let mut rng = crate::new_rng();
        let cv_count = 10u8;
        let max_round_len = TEST_MIN_ROUND_LEN * 2;

        let start_mute = Timestamp::zero() + max_round_len * 2;
        let should_start_pause = start_mute + max_round_len * 4;
        let stop_mute = should_start_pause + max_round_len * 3;

        let params = test_params()
            .with_max_round_len(max_round_len)
            .with_end_height(cv_count as u64);
        let mut test_harness = HighwayTestHarnessBuilder::new()
            .max_faulty_validators(3)
            .faulty_weight_perc(40) // Too many mute validators to be live...
            .fault_type(DesFault::TemporarilyMute {
                from: start_mute,
                till: stop_mute,
            }) // ...but just temporarily mute.
            .consensus_values_count(cv_count)
            .weight_limits(100, 120)
            .params(params)
            .build(&mut rng)
            .expect("Construction was successful");

        // Three max-length rounds after 40% went silent, the honest validators should stop voting.
        crank_until_time(&mut test_harness, &mut rng, should_start_pause).unwrap();

        // They should all see the same number of finalized blocks.
        let handle = test_harness.mutable_handle();
        let first_validator = handle.correct_validators().next().unwrap();
        let finalized_before_pause = first_validator.finalized_count();
        let unit_count_before_pause = first_validator.unit_count();
        assert_ne!(finalized_before_pause, 0);
        assert!(finalized_before_pause < cv_count as usize);
        for v in handle.correct_validators() {
            assert_eq!(finalized_before_pause, v.finalized_count());
            assert_eq!(unit_count_before_pause, v.unit_count());
        }

        // Much later, just before the missing 40% come back online...
        crank_until_time(&mut test_harness, &mut rng, stop_mute).unwrap();

        // ...there should still be no new unit yet.
        for v in test_harness.mutable_handle().correct_validators() {
            assert_eq!(finalized_before_pause, v.finalized_count());
            assert_eq!(unit_count_before_pause, v.unit_count());
        }

        // After that, however, the network should resume...
        crank_until_finalized(&mut test_harness, &mut rng, cv_count as usize).unwrap();

        // ...and finalize the remaining blocks.
        let finalized_values = test_harness
            .mutable_handle()
            .validators()
            .map(|v| v.finalized_values().cloned().collect_vec())
            .collect_vec();

        assert_eq_vectors(
            finalized_values,
            "Nodes finalized different consensus values.",
        );
    }
}<|MERGE_RESOLUTION|>--- conflicted
+++ resolved
@@ -117,22 +117,13 @@
         match effect {
             // The effect is `ValidVertex` but we want to gossip it to other
             // validators so for them it's just `Vertex` that needs to be validated.
-<<<<<<< HEAD
-            Effect::NewVertex(ValidVertex(v)) => Some(HighwayMessage::NewVertex(Box::new(v))),
-            Effect::ScheduleTimer(t) => Some(HighwayMessage::Timer(t)),
-            Effect::RequestNewBlock(block_context) => {
-                Some(HighwayMessage::RequestBlock(block_context))
-            }
-            Effect::WeAreFaulty(fault) => Some(HighwayMessage::WeAreFaulty(Box::new(fault))),
-            Effect::SignWireUnit(_) | Effect::SignEndorsement(_) | Effect::SignPing(_) => None,
-=======
             Effect::NewVertex(ValidVertex(v)) => HighwayMessage::NewVertex(Box::new(v)),
             Effect::ScheduleTimer(t) => HighwayMessage::Timer(t),
             Effect::RequestNewBlock(block_context, _expiry) => {
                 HighwayMessage::RequestBlock(block_context)
             }
             Effect::WeAreFaulty(fault) => HighwayMessage::WeAreFaulty(Box::new(fault)),
->>>>>>> c58bccf4
+            Effect::SignWireUnit(_) | Effect::SignEndorsement(_) | Effect::SignPing(_) => None,
         }
     }
 }
