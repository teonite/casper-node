--- conflicted
+++ resolved
@@ -1,3 +1,4 @@
+// FIXME(mwojcik): remove commented out code in file
 use std::{
     fmt::{self, Debug},
     iter,
@@ -420,20 +421,9 @@
             endorsed,
         }
         .into_hashed();
-<<<<<<< HEAD
         Some(Effect::SignWireUnit(hwunit))
         // let swunit = SignedWireUnit::new(hwunit, &self.secret);
-        // write_last_unit(&self.unit_file, swunit.clone()).unwrap_or_else(|err| {
-        //     panic!(
-        //         "should successfully write unit's hash to {:?}, got {:?}",
-        //         self.unit_file, err
-        //     )
-        // });
         // Some(swunit)
-=======
-        let swunit = SignedWireUnit::new(hwunit, &self.secret);
-        Some(swunit)
->>>>>>> 515aac59
     }
 
     /// Returns a `ScheduleTimer` effect for the next time we need to be called.
@@ -599,12 +589,8 @@
 #[cfg(test)]
 #[allow(clippy::arithmetic_side_effects)] // Overflows in tests panic anyway.
 mod tests {
-<<<<<<< HEAD
     use std::{collections::BTreeSet, fmt::Debug, hash::Hash};
     use tempfile::tempdir;
-=======
-    use std::{collections::BTreeSet, fmt::Debug};
->>>>>>> 515aac59
 
     use crate::{
         components::consensus::{
@@ -915,26 +901,21 @@
         }
     }
 
-<<<<<<< HEAD
-    FIXME(mwojcik): reimplement test
+    // FIXME(mwojcik): reimplement test
     // #[test]
     // fn detects_doppelganger_ping() {
     //     let mut state = State::new_test(&[Weight(3)], 0);
     //     let (active_validator, _init_effects) = ActiveValidator::new(
     //         ALICE,
-    //         // ALICE_SEC.clone(),
+    //         ALICE_SEC.clone(),
     //         410.into(),
     //         410.into(),
     //         &state,
-    //         None,
     //         Weight(2),
     //         TEST_INSTANCE_ID,
     //     );
     //
-    //     let ping_data: PingData<TestContext> = PingData::new(ALICE, 500.into(),
-    // TEST_INSTANCE_ID);     let signature =
-    // ALICE_SIGNER.get_signature_sync(ping_data.get_hash());     let ping =
-    // Vertex::Ping(Ping::new(ALICE, 500.into(), TEST_INSTANCE_ID, signature));
+    //     let ping = Vertex::Ping(Ping::new(ALICE, 500.into(), TEST_INSTANCE_ID, &ALICE_SEC));
     //
     //     // The ping is suspicious if it is newer than the latest ping (or unit) that has been
     // added     // to the state.
@@ -944,133 +925,4 @@
     //     state.add_ping(ALICE, 500.into());
     //     assert!(!active_validator.is_doppelganger_vertex(&ping, &state));
     // }
-
-    #[test]
-    fn waits_until_synchronized() -> Result<(), AddUnitError<TestContext>> {
-        let instance_id = TEST_INSTANCE_ID;
-        let mut state = State::new_test(&[Weight(3)], 0);
-        let a0 = {
-            let a0 = add_unit!(state, ALICE, 0xB0; N)?;
-            state.wire_unit(&a0, instance_id).unwrap()
-        };
-        let a1 = {
-            let a1 = add_unit!(state, ALICE, None; a0.hash())?;
-            state.wire_unit(&a1, instance_id).unwrap()
-        };
-        let a2 = {
-            let a2 = add_unit!(state, ALICE, None; a1.hash())?;
-            state.wire_unit(&a2, instance_id).unwrap()
-        };
-        // Clean state. We want Alice to synchronize first.
-        state.retain_evidence_only();
-
-        let unit_file = {
-            let tmp_dir = tempdir().unwrap();
-            let unit_files_folder = tmp_dir.path().to_path_buf();
-            Some(unit_files_folder.join(format!("unit_{:?}.dat", instance_id)))
-        };
-
-        // Store `a2` unit as the Alice's last unit.
-        write_last_unit(&unit_file, a2.clone()).expect("storing unit should succeed");
-
-        // Alice's last unit is `a2` but `State` is empty. She must synchronize first.
-        let (mut alice, alice_init_effects) = ActiveValidator::new(
-            ALICE,
-            // TestSecret(ALICE.0),
-            410.into(),
-            410.into(),
-            &state,
-            unit_file,
-=======
-    #[test]
-    fn detects_doppelganger_ping() {
-        let mut state = State::new_test(&[Weight(3)], 0);
-        let (active_validator, _init_effects) = ActiveValidator::new(
-            ALICE,
-            ALICE_SEC.clone(),
-            410.into(),
-            410.into(),
-            &state,
->>>>>>> 515aac59
-            Weight(2),
-            TEST_INSTANCE_ID,
-        );
-
-<<<<<<< HEAD
-        let mut next_proposal_timer = match &*alice_init_effects {
-            &[Effect::ScheduleTimer(timestamp), Effect::NewVertex(ValidVertex(Vertex::Ping(_)))]
-                if timestamp == 416.into() =>
-            {
-                timestamp
-            }
-            other => panic!("unexpected effects {:?}", other),
-        };
-
-        // Alice has to synchronize up until `a2` (including) before she starts proposing.
-        for unit in vec![a0, a1, a2.clone()] {
-            next_proposal_timer =
-                assert_no_proposal(&mut alice, &state, instance_id, next_proposal_timer);
-            state.add_unit(unit)?;
-        }
-
-        // After synchronizing the protocol state up until `last_own_unit`, Alice can now propose a
-        // new block.
-        let bctx = match &*alice.handle_timer(next_proposal_timer, &state, instance_id) {
-            [Eff::ScheduleTimer(_), Eff::RequestNewBlock(bctx, _)] => bctx.clone(),
-            effects => panic!("unexpected effects {:?}", effects),
-        };
-
-        let proposal_wunit =
-            unwrap_single(&alice.propose(0xC0FFEE, bctx, &state, instance_id)).unwrap_unit();
-        assert_eq!(
-            proposal_wunit.wire_unit().seq_number,
-            a2.wire_unit().seq_number + 1,
-            "new unit should have correct seq_number"
-        );
-        assert_eq!(
-            proposal_wunit.wire_unit().panorama,
-            panorama!(a2.hash()),
-            "new unit should cite the latest unit"
-        );
-
-        Ok(())
-    }
-
-    // Triggers new proposal by `validator` and verifies that it's empty – no block was proposed.
-    // Captures the next witness timer and calls the `validator` with that to return the timer for
-    // the next proposal.
-    fn assert_no_proposal(
-        validator: &mut ActiveValidator<TestContext>,
-        state: &State<TestContext>,
-        instance_id: u64,
-        proposal_timer: Timestamp,
-    ) -> Timestamp {
-        let (witness_timestamp, bctx) =
-            match &*validator.handle_timer(proposal_timer, state, instance_id) {
-                [Eff::ScheduleTimer(witness_timestamp), Eff::RequestNewBlock(bctx, _)] => {
-                    (*witness_timestamp, bctx.clone())
-                }
-                effects => panic!("unexpected effects {:?}", effects),
-            };
-
-        let effects = validator.propose(0xC0FFEE, bctx, state, instance_id);
-        assert!(
-            effects.is_empty(),
-            "should not propose blocks until its dependencies are synchronized: {:?}",
-            effects
-        );
-
-        unwrap_single(&validator.handle_timer(witness_timestamp, state, instance_id)).unwrap_timer()
-=======
-        let ping = Vertex::Ping(Ping::new(ALICE, 500.into(), TEST_INSTANCE_ID, &ALICE_SEC));
-
-        // The ping is suspicious if it is newer than the latest ping (or unit) that has been added
-        // to the state.
-        assert!(active_validator.is_doppelganger_vertex(&ping, &state));
-        state.add_ping(ALICE, 499.into());
-        assert!(active_validator.is_doppelganger_vertex(&ping, &state));
-        state.add_ping(ALICE, 500.into());
-        assert!(!active_validator.is_doppelganger_vertex(&ping, &state));
->>>>>>> 515aac59
-    }
 }