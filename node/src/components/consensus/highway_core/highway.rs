//! The implementation of the Highway consensus protocol.

mod vertex;

pub(crate) use crate::components::consensus::highway_core::state::Params;
pub use vertex::{
    Dependency, Endorsements, HashedWireUnit, Ping, PingData, SignedWireUnit, Vertex, WireUnit,
};

use std::path::PathBuf;

use datasize::DataSize;
use thiserror::Error;
use tracing::{debug, error, info, trace, warn};

use casper_types::{TimeDiff, Timestamp};

use crate::components::consensus::{
    consensus_protocol::BlockContext,
    highway_core::{
        active_validator::{ActiveValidator, Effect},
        endorsement::{Endorsement, EndorsementError},
        evidence::{Evidence, EvidenceError},
        state::{Fault, Observation, State, UnitError},
    },
    traits::Context,
    utils::{Validator, ValidatorIndex, Validators, Weight},
};

/// If a lot of rounds were skipped between two blocks, log at most this many.
const MAX_SKIPPED_PROPOSAL_LOGS: u64 = 10;

/// An error due to an invalid vertex.
#[derive(Debug, Error, PartialEq)]
pub(crate) enum VertexError {
    #[error("The vertex contains an invalid unit: `{0}`")]
    Unit(#[from] UnitError),
    #[error("The vertex contains invalid evidence: `{0}`")]
    Evidence(#[from] EvidenceError),
    #[error("The endorsements contains invalid entry: `{0}`")]
    Endorsement(#[from] EndorsementError),
    #[error("Invalid ping: `{0}`")]
    Ping(#[from] PingError),
}

/// An error due to an invalid ping.
#[derive(Debug, Error, Eq, PartialEq)]
pub(crate) enum PingError {
    #[error("The creator is not a validator.")]
    Creator,
    #[error("The signature is invalid.")]
    Signature,
    #[error("The ping is for a different consensus protocol instance.")]
    InstanceId,
}

/// A vertex that has passed initial validation.
///
/// The vertex could not be determined to be invalid based on its contents alone. The remaining
/// checks will be applied once all of its dependencies have been added to `Highway`. (See
/// `ValidVertex`.)
#[derive(Clone, DataSize, Debug, Eq, PartialEq, Hash)]
pub(crate) struct PreValidatedVertex<C>(Vertex<C>)
where
    C: Context;

impl<C: Context> PreValidatedVertex<C> {
    pub(crate) fn inner(&self) -> &Vertex<C> {
        &self.0
    }

    pub(crate) fn timestamp(&self) -> Option<Timestamp> {
        self.0.timestamp()
    }

    #[cfg(test)]
    pub(crate) fn into_vertex(self) -> Vertex<C> {
        self.0
    }
}

impl<C: Context> From<ValidVertex<C>> for PreValidatedVertex<C> {
    fn from(vv: ValidVertex<C>) -> PreValidatedVertex<C> {
        PreValidatedVertex(vv.0)
    }
}

impl<C: Context> From<ValidVertex<C>> for Vertex<C> {
    fn from(vv: ValidVertex<C>) -> Vertex<C> {
        vv.0
    }
}

impl<C: Context> From<PreValidatedVertex<C>> for Vertex<C> {
    fn from(pvv: PreValidatedVertex<C>) -> Vertex<C> {
        pvv.0
    }
}

/// A vertex that has been validated: `Highway` has all its dependencies and can add it to its
/// protocol state.
///
/// Note that this must only be added to the `Highway` instance that created it. Can cause a panic
/// or inconsistent state otherwise.
#[derive(Clone, DataSize, Debug, Eq, PartialEq, Hash)]
pub(crate) struct ValidVertex<C>(pub(crate) Vertex<C>)
where
    C: Context;

impl<C: Context> ValidVertex<C> {
    pub(crate) fn inner(&self) -> &Vertex<C> {
        &self.0
    }

    pub(crate) fn is_proposal(&self) -> bool {
        self.0.value().is_some()
    }
    pub(crate) fn endorsements(&self) -> Option<&Endorsements<C>> {
        match &self.0 {
            Vertex::Endorsements(endorsements) => Some(endorsements),
            Vertex::Evidence(_) | Vertex::Unit(_) | Vertex::Ping(_) => None,
        }
    }
}

/// A result indicating whether and how a requested dependency is satisfied.
pub(crate) enum GetDepOutcome<C: Context> {
    /// We don't have this dependency.
    None,
    /// This vertex satisfies the dependency.
    Vertex(ValidVertex<C>),
    /// The dependency must be satisfied by providing evidence against this faulty validator, but
    /// this `Highway` instance does not have direct evidence.
    Evidence(C::ValidatorId),
}

/// An instance of the Highway protocol, containing its local state.
///
/// Both observers and active validators must instantiate this, pass in all incoming vertices from
/// peers, and use a [FinalityDetector](../finality_detector/struct.FinalityDetector.html) to
/// determine the outcome of the consensus process.
#[derive(Debug, DataSize)]
pub(crate) struct Highway<C>
where
    C: Context,
{
    /// The protocol instance ID. This needs to be unique, to prevent replay attacks.
    instance_id: C::InstanceId,
    /// The validator IDs and weight map.
    validators: Validators<C::ValidatorId>,
    /// The abstract protocol state.
    state: State<C>,
    /// The state of an active validator, who is participating and creating new vertices.
    active_validator: Option<ActiveValidator<C>>,
}

impl<C: Context> Highway<C> {
    /// Creates a new `Highway` instance. All participants must agree on the protocol parameters.
    ///
    /// Arguments:
    ///
    /// * `instance_id`: A unique identifier for every execution of the protocol (e.g. for every
    ///   era) to prevent replay attacks.
    /// * `validators`: The set of validators and their weights.
    /// * `params`: The Highway protocol parameters.
    pub(crate) fn new(
        instance_id: C::InstanceId,
        validators: Validators<C::ValidatorId>,
        params: Params,
    ) -> Highway<C> {
        info!(%validators, instance=%instance_id, "creating Highway instance");
        let weights = validators.iter().map(Validator::weight);
        let banned = validators.iter_banned_idx();
        let cannot_propose = validators.iter_cannot_propose_idx();
        let state = State::new(weights, params, banned, cannot_propose);
        Highway {
            instance_id,
            validators,
            state,
            active_validator: None,
        }
    }

    /// Turns this instance from a passive observer into an active validator that proposes new
    /// blocks and creates and signs new vertices.
    ///
    /// Panics if `id` is not the ID of a validator with a weight in this Highway instance.
    pub(crate) fn activate_validator(
        &mut self,
        id: C::ValidatorId,
        // secret: C::ValidatorSecret,
        current_time: Timestamp,
        unit_hash_file: Option<PathBuf>,
        target_ftt: Weight,
    ) -> Vec<Effect<C>> {
        if self.active_validator.is_some() {
            error!(?id, "activate_validator called twice");
            return vec![];
        }
        let idx = match self.validators.get_index(&id) {
            Some(idx) => idx,
            None => {
                error!(?id, "missing own validator ID");
                return vec![];
            }
        };
        let start_time = current_time.max(self.state.params().start_timestamp());
        let (av, effects) = ActiveValidator::new(
            idx,
            // secret,
            current_time,
            start_time,
            &self.state,
            unit_hash_file,
            target_ftt,
            self.instance_id,
        );
        self.active_validator = Some(av);
        self.add_new_own_vertices(effects, current_time)
    }

    /// Turns this instance into a passive observer, that does not create any new vertices.
    pub(crate) fn deactivate_validator(&mut self) {
        self.active_validator = None;
    }

    /// Switches the active validator to a new round length.
    pub(crate) fn set_round_len(&mut self, new_round_len: TimeDiff) {
        if let Some(ref mut av) = self.active_validator {
            av.set_round_len(new_round_len);
        }
    }

    /// Does initial validation. Returns an error if the vertex is invalid.
    pub(crate) fn pre_validate_vertex(
        &self,
        vertex: Vertex<C>,
    ) -> Result<PreValidatedVertex<C>, (Vertex<C>, VertexError)> {
        match self.do_pre_validate_vertex(&vertex) {
            Err(err) => Err((vertex, err)),
            Ok(()) => Ok(PreValidatedVertex(vertex)),
        }
    }

    /// Returns the next missing dependency, or `None` if all dependencies of `pvv` are satisfied.
    ///
    /// If this returns `None`, `validate_vertex` can be called.
    pub(super) fn missing_dependency(&self, pvv: &PreValidatedVertex<C>) -> Option<Dependency<C>> {
        match pvv.inner() {
            Vertex::Evidence(_) | Vertex::Ping(_) => None,
            Vertex::Endorsements(endorsements) => {
                let unit = *endorsements.unit();
                if !self.state.has_unit(&unit) {
                    Some(Dependency::Unit(unit))
                } else {
                    None
                }
            }
            Vertex::Unit(unit) => unit
                .wire_unit()
                .panorama
                .missing_dependency(&self.state)
                .or_else(|| {
                    self.state
                        .needs_endorsements(unit)
                        .map(Dependency::Endorsement)
                }),
        }
    }

    /// Does full validation. Returns an error if the vertex is invalid.
    ///
    /// All dependencies must be added to the state before this validation step.
    pub(crate) fn validate_vertex(
        &self,
        pvv: PreValidatedVertex<C>,
    ) -> Result<ValidVertex<C>, (PreValidatedVertex<C>, VertexError)> {
        match self.do_validate_vertex(pvv.inner()) {
            Err(err) => Err((pvv, err)),
            Ok(()) => Ok(ValidVertex(pvv.0)),
        }
    }

    /// Add a validated vertex to the protocol state.
    ///
    /// The validation must have been performed by _this_ `Highway` instance.
    /// More precisely: The instance on which `add_valid_vertex` is called must contain everything
    /// (and possibly more) that the instance on which `validate_vertex` was called contained.
    pub(crate) fn add_valid_vertex(
        &mut self,
        ValidVertex(vertex): ValidVertex<C>,
        now: Timestamp,
    ) -> Vec<Effect<C>> {
        if !self.has_vertex(&vertex) {
            match vertex {
                Vertex::Unit(unit) => self.add_valid_unit(unit, now),
                Vertex::Evidence(evidence) => self.add_evidence(evidence),
                Vertex::Endorsements(endorsements) => self.add_endorsements(endorsements),
                Vertex::Ping(ping) => self.add_ping(ping),
            }
        } else {
            vec![]
        }
    }

    /// Returns whether the vertex is already part of this protocol state.
    pub(crate) fn has_vertex(&self, vertex: &Vertex<C>) -> bool {
        match vertex {
            Vertex::Unit(unit) => self.state.has_unit(&unit.hash()),
            Vertex::Evidence(evidence) => self.state.has_evidence(evidence.perpetrator()),
            Vertex::Endorsements(endorsements) => {
                let unit = endorsements.unit();
                self.state
                    .has_all_endorsements(unit, endorsements.validator_ids())
            }
            Vertex::Ping(ping) => self.state.has_ping(ping.creator(), ping.timestamp()),
        }
    }

    /// Returns whether the validator is known to be faulty and we have evidence.
    pub(crate) fn has_evidence(&self, vid: &C::ValidatorId) -> bool {
        self.validators
            .get_index(vid)
            .map_or(false, |vidx| self.state.has_evidence(vidx))
    }

    /// Marks the given validator as faulty, if it exists.
    pub(crate) fn mark_faulty(&mut self, vid: &C::ValidatorId) {
        if let Some(vidx) = self.validators.get_index(vid) {
            self.state.mark_faulty(vidx);
        }
    }

    /// Returns whether we have a vertex that satisfies the dependency.
    pub(crate) fn has_dependency(&self, dependency: &Dependency<C>) -> bool {
        match dependency {
            Dependency::Unit(hash) => self.state.has_unit(hash),
            Dependency::Evidence(idx) => self.state.is_faulty(*idx),
            Dependency::Endorsement(hash) => self.state.is_endorsed(hash),
            Dependency::Ping(_, _) => false, // We don't store signatures; nothing depends on pings.
        }
    }

    /// Returns a vertex that satisfies the dependency, if available.
    ///
    /// If we send a vertex to a peer who is missing a dependency, they will ask us for it. In that
    /// case, `get_dependency` will never return `None`, unless the peer is faulty.
    pub(crate) fn get_dependency(&self, dependency: &Dependency<C>) -> GetDepOutcome<C> {
        match dependency {
            Dependency::Unit(hash) => match self.state.wire_unit(hash, self.instance_id) {
                None => GetDepOutcome::None,
                Some(unit) => GetDepOutcome::Vertex(ValidVertex(Vertex::Unit(unit))),
            },
            Dependency::Evidence(idx) => match self.state.maybe_fault(*idx) {
                None | Some(Fault::Banned) => GetDepOutcome::None,
                Some(Fault::Direct(ev)) => {
                    GetDepOutcome::Vertex(ValidVertex(Vertex::Evidence(ev.clone())))
                }
                Some(Fault::Indirect) => {
                    let vid = self.validators.id(*idx).expect("missing validator").clone();
                    GetDepOutcome::Evidence(vid)
                }
            },
            Dependency::Endorsement(hash) => match self.state.maybe_endorsements(hash) {
                None => GetDepOutcome::None,
                Some(e) => GetDepOutcome::Vertex(ValidVertex(Vertex::Endorsements(e))),
            },
            Dependency::Ping(_, _) => GetDepOutcome::None, // We don't store ping signatures.
        }
    }

    /// Returns a vertex by a validator with the requested sequence number.
    pub(crate) fn get_dependency_by_index(
        &self,
        vid: ValidatorIndex,
        unit_seq: u64,
    ) -> GetDepOutcome<C> {
        let obs = match self.state.panorama().get(vid) {
            Some(obs) => obs,
            None => return GetDepOutcome::None,
        };
        match obs {
            Observation::None => GetDepOutcome::None,
            Observation::Faulty => match self.state.maybe_fault(vid) {
                None | Some(Fault::Banned) => GetDepOutcome::None,
                Some(Fault::Direct(ev)) => {
                    GetDepOutcome::Vertex(ValidVertex(Vertex::Evidence(ev.clone())))
                }
                Some(Fault::Indirect) => match self.validators.id(vid) {
                    Some(vid) => GetDepOutcome::Evidence(vid.clone()),
                    None => GetDepOutcome::None,
                },
            },
            Observation::Correct(last_seen) => self
                .state
                .find_in_swimlane(last_seen, unit_seq)
                .and_then(|req_hash| self.state.wire_unit(req_hash, self.instance_id))
                .map(|swunit| GetDepOutcome::Vertex(ValidVertex(Vertex::Unit(swunit))))
                .unwrap_or_else(|| GetDepOutcome::None),
        }
    }

    pub(crate) fn handle_timer(&mut self, timestamp: Timestamp) -> Vec<Effect<C>> {
        let instance_id = self.instance_id;

        // Here we just use the timer's timestamp, and assume it's ~ Timestamp::now()
        //
        // This is because proposal units, i.e. new blocks, are
        // supposed to have the exact timestamp that matches the
        // beginning of the round (which we use as the "round ID").
        //
        // But at least any discrepancy here can only come from event
        // handling delays in our own node, and not from timestamps
        // set by other nodes.

        self.map_active_validator(
            |av, state| av.handle_timer(timestamp, state, instance_id),
            timestamp,
        )
        .unwrap_or_else(|| {
            debug!(%timestamp, "Ignoring `handle_timer` event: only an observer node.");
            vec![]
        })
    }

    pub(crate) fn propose(
        &mut self,
        value: C::ConsensusValue,
        block_context: BlockContext<C>,
    ) -> Vec<Effect<C>> {
        let instance_id = self.instance_id;

        // We just use the block context's timestamp, which is
        // hopefully not much older than `Timestamp::now()`
        //
        // We do this because essentially what happens is this:
        //
        // 1. We realize it's our turn to propose a block in
        // millisecond 64, so we set a timer.
        //
        // 2. The timer for timestamp 64 fires, and we request deploys
        // for the new block from the block proposer (with 64 in the
        // block context).
        //
        // 3. The block proposer responds and we finally end up here,
        // and can propose the new block. But we still have to use
        // timestamp 64.

        let timestamp = block_context.timestamp();
        self.map_active_validator(
            |av, state| av.propose(value, block_context, state, instance_id),
            timestamp,
        )
        .unwrap_or_else(|| {
            warn!("ignoring `propose` event: validator has been deactivated");
            vec![]
        })
    }

    pub(crate) fn validators(&self) -> &Validators<C::ValidatorId> {
        &self.validators
    }

    /// Returns an iterator over all validators against which we have direct evidence.
    pub(crate) fn validators_with_evidence(&self) -> impl Iterator<Item = &C::ValidatorId> {
        self.validators
            .enumerate_ids()
            .filter(move |(idx, _)| self.state.has_evidence(*idx))
            .map(|(_, v_id)| v_id)
    }

    pub(crate) fn state(&self) -> &State<C> {
        &self.state
    }

    /// Sets the pause status: While paused we don't create any new units, just pings.
    pub(crate) fn set_paused(&mut self, paused: bool) {
        if let Some(av) = &mut self.active_validator {
            av.set_paused(paused);
        }
    }

    /// Drops all state other than evidence.
    pub(crate) fn retain_evidence_only(&mut self) {
        self.deactivate_validator();
        self.state.retain_evidence_only();
    }

    fn on_new_unit(&mut self, uhash: &C::Hash, timestamp: Timestamp) -> Vec<Effect<C>> {
        let instance_id = self.instance_id;
        self.map_active_validator(
            |av, state| av.on_new_unit(uhash, timestamp, state, instance_id),
            timestamp,
        )
        .unwrap_or_default()
    }

    /// Takes action on a new evidence.
    fn on_new_evidence(&mut self, evidence: Evidence<C>) -> Vec<Effect<C>> {
        let state = &self.state;
        let mut effects = self
            .active_validator
            .as_mut()
            .map(|av| av.on_new_evidence(&evidence, state))
            .unwrap_or_default();
        // Add newly created endorsements to the local state. These can only be our own ones, so we
        // don't need to look for conflicts and call State::add_endorsements directly.
        for effect in effects.iter() {
            if let Effect::NewVertex(vv) = effect {
                if let Some(e) = vv.endorsements() {
                    self.state.add_endorsements(e.clone());
                }
            }
        }
        // Gossip `Evidence` only if we just learned about faults by the validator.
        effects.extend(vec![Effect::NewVertex(ValidVertex(Vertex::Evidence(
            evidence,
        )))]);
        effects
    }

    /// Applies `f` if this is an active validator, otherwise returns `None`.
    ///
    /// Newly created vertices are added to the state. If an equivocation of this validator is
    /// detected, it gets deactivated.
    fn map_active_validator<F>(&mut self, f: F, timestamp: Timestamp) -> Option<Vec<Effect<C>>>
    where
        F: FnOnce(&mut ActiveValidator<C>, &State<C>) -> Vec<Effect<C>>,
    {
        let effects = f(self.active_validator.as_mut()?, &self.state);
        Some(self.add_new_own_vertices(effects, timestamp))
    }

    /// Handles all `NewVertex` effects and adds the vertices to the protocol state.
    ///
    /// This needs to be applied to all effects created by `ActiveValidator`, so that new vertices
    /// are not interpreted as coming from a doppelgänger.
    fn add_new_own_vertices(
        &mut self,
        effects: Vec<Effect<C>>,
        timestamp: Timestamp,
    ) -> Vec<Effect<C>> {
        let mut result = Vec::with_capacity(effects.len());
        for effect in &effects {
            match effect {
                Effect::NewVertex(vv) => {
                    result.extend(self.add_valid_vertex(vv.clone(), timestamp))
                }
                Effect::WeAreFaulty(_) => self.deactivate_validator(),
<<<<<<< HEAD
                Effect::ScheduleTimer(_)
                | Effect::RequestNewBlock(_)
                | Effect::SignWireUnit(_)
                | Effect::SignPing(_)
                | Effect::SignEndorsement(_) => (),
=======
                Effect::ScheduleTimer(_) | Effect::RequestNewBlock(_, _) => (),
>>>>>>> c58bccf4
            }
        }
        result.extend(effects);
        result
    }

    /// Performs initial validation and returns an error if `vertex` is invalid. (See
    /// `PreValidatedVertex` and `validate_vertex`.)
    fn do_pre_validate_vertex(&self, vertex: &Vertex<C>) -> Result<(), VertexError> {
        match vertex {
            Vertex::Unit(unit) => {
                let creator = unit.wire_unit().creator;
                let v_id = self.validators.id(creator).ok_or(UnitError::Creator)?;
                if unit.wire_unit().instance_id != self.instance_id {
                    return Err(UnitError::InstanceId.into());
                }
                if !C::verify_signature(&unit.hash(), v_id, &unit.signature) {
                    return Err(UnitError::Signature.into());
                }
                Ok(self.state.pre_validate_unit(unit)?)
            }
            Vertex::Evidence(evidence) => {
                Ok(evidence.validate(&self.validators, &self.instance_id, self.state.params())?)
            }
            Vertex::Endorsements(endorsements) => {
                let unit = *endorsements.unit();
                if endorsements.endorsers.is_empty() {
                    return Err(EndorsementError::Empty.into());
                }
                for (creator, signature) in endorsements.endorsers.iter() {
                    let v_id = self
                        .validators
                        .id(*creator)
                        .ok_or(EndorsementError::Creator)?;
                    if self.state.maybe_fault(*creator) == Some(&Fault::Banned) {
                        return Err(EndorsementError::Banned.into());
                    }
                    let endorsement: Endorsement<C> = Endorsement::new(unit, *creator);
                    if !C::verify_signature(&endorsement.hash(), v_id, signature) {
                        return Err(EndorsementError::Signature.into());
                    }
                }
                Ok(())
            }
            Vertex::Ping(ping) => ping.validate(&self.validators, &self.instance_id),
        }
    }

    /// Validates `vertex` and returns an error if it is invalid.
    /// This requires all dependencies to be present.
    fn do_validate_vertex(&self, vertex: &Vertex<C>) -> Result<(), VertexError> {
        match vertex {
            Vertex::Unit(unit) => Ok(self.state.validate_unit(unit)?),
            Vertex::Evidence(_) | Vertex::Endorsements(_) | Vertex::Ping(_) => Ok(()),
        }
    }

    /// Adds evidence to the protocol state.
    /// Gossip the evidence if it's the first equivocation from the creator.
    fn add_evidence(&mut self, evidence: Evidence<C>) -> Vec<Effect<C>> {
        if self.state.add_evidence(evidence.clone()) {
            self.on_new_evidence(evidence)
        } else {
            vec![]
        }
    }

    /// Adds a valid unit to the protocol state.
    ///
    /// Validity must be checked before calling this! Adding an invalid unit will result in a panic
    /// or an inconsistent state.
    fn add_valid_unit(&mut self, swunit: SignedWireUnit<C>, now: Timestamp) -> Vec<Effect<C>> {
        let unit_hash = swunit.hash();
        let creator = swunit.wire_unit().creator;
        let was_honest = !self.state.is_faulty(creator);
        self.state.add_valid_unit(swunit);
        self.log_if_missing_proposal(&unit_hash);
        let mut evidence_effects = self
            .state
            .maybe_evidence(creator)
            .cloned()
            .map(|ev| {
                if was_honest {
                    self.on_new_evidence(ev)
                } else {
                    vec![]
                }
            })
            .unwrap_or_default();
        evidence_effects.extend(self.on_new_unit(&unit_hash, now));
        evidence_effects.extend(self.add_own_last_unit(now));
        evidence_effects
    }

    /// If validator's protocol state is synchronized, adds its own last unit (if any) to the
    /// protocol state
    fn add_own_last_unit(&mut self, now: Timestamp) -> Vec<Effect<C>> {
        self.map_active_validator(
            |av, state| {
                if av.is_own_last_unit_panorama_sync(state) {
                    if let Some(own_last_unit) = av.take_own_last_unit() {
                        vec![Effect::NewVertex(ValidVertex(Vertex::Unit(own_last_unit)))]
                    } else {
                        vec![]
                    }
                } else {
                    vec![]
                }
            },
            now,
        )
        .unwrap_or_default()
    }

    /// Adds endorsements to the state. If there are conflicting endorsements, `NewVertex` effects
    /// are returned containing evidence to prove them faulty.
    fn add_endorsements(&mut self, endorsements: Endorsements<C>) -> Vec<Effect<C>> {
        let evidence = self
            .state
            .find_conflicting_endorsements(&endorsements, &self.instance_id);
        self.state.add_endorsements(endorsements);
        let add_and_create_effect = |ev: Evidence<C>| {
            self.state.add_evidence(ev.clone());
            Effect::NewVertex(ValidVertex(Vertex::Evidence(ev)))
        };
        evidence.into_iter().map(add_and_create_effect).collect()
    }

    /// Adds a ping to the state.
    fn add_ping(&mut self, ping: Ping<C>) -> Vec<Effect<C>> {
        self.state.add_ping(ping.creator(), ping.timestamp());
        vec![]
    }

    /// Checks whether the unit was created by a doppelganger.
    pub(crate) fn is_doppelganger_vertex(&self, vertex: &Vertex<C>) -> bool {
        self.active_validator
            .as_ref()
            .map_or(false, |av| av.is_doppelganger_vertex(vertex, &self.state))
    }

    /// Returns whether this instance of protocol is an active validator.
    pub(crate) fn is_active(&self) -> bool {
        self.active_validator.is_some()
    }

    /// Returns the instance ID of this Highway instance.
    pub(crate) fn instance_id(&self) -> &C::InstanceId {
        &self.instance_id
    }

    pub(crate) fn next_round_length(&self) -> Option<TimeDiff> {
        self.active_validator
            .as_ref()
            .map(|av| av.next_round_length())
    }

    /// Logs a message if this is a block and any previous blocks were skipped.
    fn log_if_missing_proposal(&self, unit_hash: &C::Hash) {
        let state = &self.state;
        let unit = state.unit(unit_hash);
        let r_id = unit.round_id();
        if unit.timestamp != r_id
            || unit.block != *unit_hash
            || state.leader(r_id) != unit.creator
            || state.is_faulty(unit.creator)
        {
            return; // Not a block by an honest validator. (Don't let faulty validators spam logs.)
        }

        // Iterate over all rounds since the parent — or since the start time, if there is none.
        let parent_timestamp = if let Some(parent_hash) = state.block(unit_hash).parent() {
            state.unit(parent_hash).timestamp
        } else {
            state.params().start_timestamp()
        };
        for skipped_r_id in (1..=MAX_SKIPPED_PROPOSAL_LOGS)
            .filter_map(|i| r_id.checked_sub(state.params().min_round_length().checked_mul(i)?))
            .take_while(|skipped_r_id| *skipped_r_id > parent_timestamp)
        {
            let leader_index = state.leader(skipped_r_id);
            let leader_id = match self.validators.id(leader_index) {
                None => {
                    error!(?leader_index, "missing leader validator ID");
                    return;
                }
                Some(leader_id) => leader_id,
            };
            if state.is_faulty(leader_index) {
                trace!(
                    ?leader_index, %leader_id, round_id = %skipped_r_id,
                    "missing proposal: faulty leader was skipped",
                );
            } else {
                let reason = state.panorama()[leader_index]
                    .correct()
                    .and_then(|leader_hash| {
                        state
                            .swimlane(leader_hash)
                            .find(|(_, unit)| unit.timestamp <= skipped_r_id)
                            .filter(|(_, unit)| unit.timestamp == skipped_r_id)
                    })
                    .map_or("the leader missed their turn", |_| {
                        "the leader's proposal got orphaned"
                    });
                info!(
                    ?leader_index, %leader_id, round_id = %skipped_r_id,
                    "missing proposal: {}", reason,
                );
            }
        }
    }
}

#[cfg(test)]
#[allow(clippy::arithmetic_side_effects)]
pub(crate) mod tests {
    use std::{collections::BTreeSet, iter::FromIterator};

    use casper_types::Timestamp;

    use crate::{
        components::consensus::{
            highway_core::{
                evidence::{Evidence, EvidenceError},
                highway::{
                    vertex::Ping, Dependency, Highway, SignedWireUnit, UnitError, Vertex,
                    VertexError, WireUnit,
                },
                highway_testing::TEST_INSTANCE_ID,
                state::{tests::*, Panorama, State},
            },
            traits::ValidatorSecret,
            utils::Validators,
        },
        consensus::highway_core::highway::PingData,
    };

    pub(crate) fn test_validators() -> Validators<u32> {
        let vid_weights: Vec<(u32, u64)> =
            vec![(ALICE_SEC, ALICE), (BOB_SEC, BOB), (CAROL_SEC, CAROL)]
                .into_iter()
                .map(|(sk, vid)| {
                    assert_eq!(sk.0, vid.0);
                    (sk.0, WEIGHTS[vid.0 as usize].0)
                })
                .collect();
        Validators::from_iter(vid_weights)
    }

    #[test]
    fn invalid_signature_error() {
        let now: Timestamp = 500.into();

        let state: State<TestContext> = State::new_test(WEIGHTS, 0);
        let mut highway = Highway {
            instance_id: TEST_INSTANCE_ID,
            validators: test_validators(),
            state,
            active_validator: None,
        };
        let wunit = WireUnit {
            panorama: Panorama::new(WEIGHTS.len()),
            creator: CAROL,
            instance_id: highway.instance_id,
            value: Some(0),
            seq_number: 0,
            timestamp: Timestamp::zero(),
            round_exp: 4,
            endorsed: BTreeSet::new(),
        };
        let invalid_signature = 1u64;
        let invalid_signature_unit = SignedWireUnit {
            hashed_wire_unit: wunit.clone().into_hashed(),
            signature: invalid_signature,
        };
        let invalid_vertex = Vertex::Unit(invalid_signature_unit);
        let err = VertexError::Unit(UnitError::Signature);
        let expected = (invalid_vertex.clone(), err);
        assert_eq!(Err(expected), highway.pre_validate_vertex(invalid_vertex));

        let hwunit = wunit.into_hashed();
        let valid_signature = CAROL_SEC.sign(hwunit.hash());
        let correct_signature_unit = SignedWireUnit {
            hashed_wire_unit: hwunit,
            signature: valid_signature,
        };
        let valid_vertex = Vertex::Unit(correct_signature_unit);
        let pvv = highway.pre_validate_vertex(valid_vertex).unwrap();
        assert_eq!(None, highway.missing_dependency(&pvv));
        let vv = highway.validate_vertex(pvv).unwrap();
        assert!(highway.add_valid_vertex(vv, now).is_empty());
    }

    #[test]
    fn missing_dependency() -> Result<(), AddUnitError<TestContext>> {
        let mut state = State::new_test(WEIGHTS, 0);
        let now: Timestamp = 500.into();

        add_unit!(state, CAROL, 0xC0; N, N, N)?;
        add_unit!(state, CAROL, 0xC1; N, N, N)?;
        let a = add_unit!(state, ALICE, 0xA; N, N, N)?;
        endorse!(state, a; ALICE, BOB, CAROL);
        // Bob's unit depends on Alice's unit, an endorsement of Alice's unit, and evidence against
        // Carol.
        let b = add_unit!(state, BOB, 0xB; a, N, F; a)?;

        let end_a = state.maybe_endorsements(&a).expect("unit a is endorsed");
        let ev_c = state.maybe_evidence(CAROL).unwrap().clone();
        let wunit_a = state.wire_unit(&a, TEST_INSTANCE_ID).unwrap();
        let wunit_b = state.wire_unit(&b, TEST_INSTANCE_ID).unwrap();

        let mut highway = Highway {
            instance_id: TEST_INSTANCE_ID,
            validators: test_validators(),
            state: State::new_test(WEIGHTS, 0),
            active_validator: None,
        };

        let vertex_end_a = Vertex::Endorsements(end_a);
        let pvv_a = highway.pre_validate_vertex(Vertex::Unit(wunit_a)).unwrap();
        let pvv_end_a = highway.pre_validate_vertex(vertex_end_a).unwrap();
        let pvv_ev_c = highway.pre_validate_vertex(Vertex::Evidence(ev_c)).unwrap();
        let pvv_b = highway.pre_validate_vertex(Vertex::Unit(wunit_b)).unwrap();

        assert_eq!(
            Some(Dependency::Unit(a)),
            highway.missing_dependency(&pvv_b)
        );
        assert_eq!(
            Some(Dependency::Unit(a)),
            highway.missing_dependency(&pvv_end_a)
        );
        assert_eq!(None, highway.missing_dependency(&pvv_a));
        let vv_a = highway.validate_vertex(pvv_a).unwrap();
        highway.add_valid_vertex(vv_a, now);

        assert_eq!(None, highway.missing_dependency(&pvv_end_a));
        assert_eq!(
            Some(Dependency::Evidence(CAROL)),
            highway.missing_dependency(&pvv_b)
        );
        assert_eq!(None, highway.missing_dependency(&pvv_ev_c));
        let vv_ev_c = highway.validate_vertex(pvv_ev_c).unwrap();
        highway.add_valid_vertex(vv_ev_c, now);

        assert_eq!(
            Some(Dependency::Endorsement(a)),
            highway.missing_dependency(&pvv_b)
        );
        assert_eq!(None, highway.missing_dependency(&pvv_end_a));
        let vv_end_a = highway.validate_vertex(pvv_end_a).unwrap();
        highway.add_valid_vertex(vv_end_a, now);

        assert_eq!(None, highway.missing_dependency(&pvv_b));
        let vv_b = highway.validate_vertex(pvv_b).unwrap();
        highway.add_valid_vertex(vv_b, now);

        Ok(())
    }

    #[test]
    fn invalid_evidence() {
        let state: State<TestContext> = State::new_test(WEIGHTS, 0);
        let highway = Highway {
            instance_id: TEST_INSTANCE_ID,
            validators: test_validators(),
            state,
            active_validator: None,
        };

        let validate = |wunit0: &WireUnit<TestContext>,
                        signer0: &TestSecret,
                        wunit1: &WireUnit<TestContext>,
                        signer1: &TestSecret| {
            let hwunit0 = wunit0.clone().into_hashed();
            let sig0 = signer0.sign(hwunit0.hash());
            let swunit0 = SignedWireUnit::new(hwunit0, sig0);
            let hwunit1 = wunit1.clone().into_hashed();
            let sig1 = signer1.sign(hwunit1.hash());
            let swunit1 = SignedWireUnit::new(hwunit1, sig1);
            let evidence = Evidence::Equivocation(swunit0, swunit1);
            let vertex = Vertex::Evidence(evidence);
            highway
                .pre_validate_vertex(vertex.clone())
                .map_err(|(v, err)| {
                    assert_eq!(v, vertex);
                    err
                })
        };

        // Two units with different values and the same sequence number. Carol equivocated!
        let mut wunit0 = WireUnit {
            panorama: Panorama::new(WEIGHTS.len()),
            creator: CAROL,
            instance_id: highway.instance_id,
            value: Some(0),
            seq_number: 0,
            timestamp: Timestamp::zero(),
            round_exp: 4,
            endorsed: BTreeSet::new(),
        };
        let wunit1 = WireUnit {
            panorama: Panorama::new(WEIGHTS.len()),
            creator: CAROL,
            instance_id: highway.instance_id,
            value: Some(1),
            seq_number: 0,
            timestamp: Timestamp::zero(),
            round_exp: 4,
            endorsed: BTreeSet::new(),
        };

        assert!(validate(&wunit0, &CAROL_SEC, &wunit1, &CAROL_SEC,).is_ok());

        // It's only an equivocation if the two units are different.
        assert_eq!(
            Err(VertexError::Evidence(EvidenceError::EquivocationSameUnit)),
            validate(&wunit0, &CAROL_SEC, &wunit0, &CAROL_SEC)
        );

        // Both units have Carol as their creator; Bob's signature would be invalid.
        assert_eq!(
            Err(VertexError::Evidence(EvidenceError::Signature)),
            validate(&wunit0, &CAROL_SEC, &wunit1, &BOB_SEC)
        );
        assert_eq!(
            Err(VertexError::Evidence(EvidenceError::Signature)),
            validate(&wunit0, &BOB_SEC, &wunit1, &CAROL_SEC)
        );

        // If the first unit was actually Bob's and the second Carol's, nobody equivocated.
        wunit0.creator = BOB;
        assert_eq!(
            Err(VertexError::Evidence(
                EvidenceError::EquivocationDifferentCreators
            )),
            validate(&wunit0, &BOB_SEC, &wunit1, &CAROL_SEC)
        );
        wunit0.creator = CAROL;

        // If the units have different sequence numbers they might belong to the same fork.
        wunit0.seq_number = 1;
        assert_eq!(
            Err(VertexError::Evidence(
                EvidenceError::EquivocationDifferentSeqNumbers
            )),
            validate(&wunit0, &CAROL_SEC, &wunit1, &CAROL_SEC)
        );
        wunit0.seq_number = 0;

        // If the units are from a different network or era we don't accept the evidence.
        wunit0.instance_id = TEST_INSTANCE_ID + 1;
        assert_eq!(
            Err(VertexError::Evidence(EvidenceError::EquivocationInstanceId)),
            validate(&wunit0, &CAROL_SEC, &wunit1, &CAROL_SEC)
        );
    }

    #[test]
    fn invalid_ping_ndrs1077_regression() {
        let now: Timestamp = 500.into();

        let state: State<TestContext> = State::new_test(WEIGHTS, 0);
        let highway = Highway {
            instance_id: TEST_INSTANCE_ID,
            validators: test_validators(),
            state,
            active_validator: None,
        };

        // Ping by validator that is not bonded, with an index that is outside of boundaries of the
        // state.
        let signature = DAN_SEC.sign(PingData::<TestContext>::hash(DAN, now, TEST_INSTANCE_ID));
        let ping: Vertex<TestContext> =
            Vertex::Ping(Ping::new(DAN, now, TEST_INSTANCE_ID, signature));
        assert!(
            DAN.0 >= WEIGHTS.len() as u32,
            "should use validator that is not bonded"
        );
        // Verify that sending a Ping from a non-existing validator does not panic.
        assert!(!highway.has_vertex(&ping));
    }

    #[test]
    fn own_initial_ping_is_not_from_doppelganger() {
        let now: Timestamp = 500.into();
        let later = 501.into();

        let state: State<TestContext> = State::new_test(WEIGHTS, 0);
        let target_ftt = state.total_weight() / 3;
        let mut highway = Highway {
            instance_id: TEST_INSTANCE_ID,
            validators: test_validators(),
            state,
            active_validator: None,
        };

        let _effects = highway.activate_validator(ALICE.0, now, None, target_ftt);

        let signature = ALICE_SEC.sign(PingData::<TestContext>::hash(ALICE, now, TEST_INSTANCE_ID));
        let ping = Vertex::Ping(Ping::new(ALICE, now, TEST_INSTANCE_ID, signature));
        assert!(!highway.is_doppelganger_vertex(&ping));
        let signature = ALICE_SEC.sign(PingData::<TestContext>::hash(
            ALICE,
            later,
            TEST_INSTANCE_ID,
        ));
        let ping = Vertex::Ping(Ping::new(ALICE, later, TEST_INSTANCE_ID, signature));
        assert!(highway.is_doppelganger_vertex(&ping));
    }
}<|MERGE_RESOLUTION|>--- conflicted
+++ resolved
@@ -547,15 +547,11 @@
                     result.extend(self.add_valid_vertex(vv.clone(), timestamp))
                 }
                 Effect::WeAreFaulty(_) => self.deactivate_validator(),
-<<<<<<< HEAD
                 Effect::ScheduleTimer(_)
-                | Effect::RequestNewBlock(_)
+                | Effect::RequestNewBlock(_, _)
                 | Effect::SignWireUnit(_)
                 | Effect::SignPing(_)
                 | Effect::SignEndorsement(_) => (),
-=======
-                Effect::ScheduleTimer(_) | Effect::RequestNewBlock(_, _) => (),
->>>>>>> c58bccf4
             }
         }
         result.extend(effects);
