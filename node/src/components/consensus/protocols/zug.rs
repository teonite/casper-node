--- conflicted
+++ resolved
@@ -53,6 +53,8 @@
 //! is periodically sent to a random peer. The peer compares that to its local state, and responds
 //! with all signed messages that it has and the other is missing.
 
+// FIXME(mwojcik): remove commented out code
+
 pub(crate) mod config;
 #[cfg(test)]
 mod des_testing;
@@ -236,13 +238,8 @@
     /// `update`.
     next_scheduled_update: Timestamp,
     /// The write-ahead log to prevent honest nodes from double-signing upon restart.
-<<<<<<< HEAD
-    write_wal: Option<WriteWal<C>>,
+    write_wal: Option<WriteWal<ZugWalEntry<C>>>,
     /// A map of random IDs -> timestamp of when it has been created, allowing to
-=======
-    write_wal: Option<WriteWal<ZugWalEntry<C>>>,
-    /// A map of random IDs -> tipmestamp of when it has been created, allowing to
->>>>>>> 515aac59
     /// verify that a response has been asked for.
     sent_sync_requests: registered_sync::RegisteredSync,
     /// List of pending message signature requests.
@@ -699,7 +696,6 @@
         if already_signed {
             return vec![];
         }
-<<<<<<< HEAD
         let hash =
             SignedMessage::hash_fields(round_id, self.instance_id(), &content, validator_idx);
         let signed_msg_data =
@@ -712,22 +708,6 @@
 
         // check if a signature request for given hash exists already
         if self.pending_signature_requests.contains_key(&hash) {
-=======
-        let signed_msg = SignedMessage::sign_new(
-            round_id,
-            *self.instance_id(),
-            content,
-            validator_idx,
-            secret_key,
-        );
-        // We only return the new message if we are able to record it. If that fails we
-        // wouldn't know about our own message after a restart and risk double-signing.
-        if self.record_entry(&ZugWalEntry::SignedMessage(signed_msg.clone()))
-            && self.add_content(signed_msg.clone())
-        {
-            Some(signed_msg)
-        } else {
->>>>>>> 515aac59
             debug!(
                 our_idx = self.our_idx(),
                 %round_id,
@@ -2002,33 +1982,9 @@
         let echo_content = Content::Echo(*hashed_prop.hash());
         self.create_message(
             round_id,
-<<<<<<< HEAD
             echo_content,
             SignatureRequestType::ProposalEcho(proposal),
         )
-=======
-            proposal,
-            instance_id: *self.instance_id(),
-            echo,
-        };
-        if !self.record_entry(&ZugWalEntry::Proposal(
-            hashed_prop.inner().clone(),
-            round_id,
-        )) {
-            error!(
-                our_idx = self.our_idx(),
-                "could not record own proposal in WAL"
-            );
-            vec![]
-        } else if self.round_mut(round_id).insert_proposal(hashed_prop) {
-            self.mark_dirty(round_id);
-            vec![ProtocolOutcome::CreatedGossipMessage(
-                SerializedMessage::from_message(&prop_msg),
-            )]
-        } else {
-            vec![]
-        }
->>>>>>> 515aac59
     }
 
     /// Returns a parent if a block with that parent could be proposed in the current round, and the
@@ -2227,10 +2183,12 @@
                 echo,
             }) => {
                 // TODO: make sure that `echo` is indeed an echo
+                // FIXME(mwojcik): restore log level to debug
                 info!(our_idx, %sender, %proposal, %round_id, "handling proposal with echo");
 
                 let outcomes = || {
                     let mut outcomes = self.handle_signed_message(echo, sender, now)?;
+                    // FIXME(mwojcik): remove test log
                     debug!("OUTCOMES: {outcomes:?}");
                     outcomes.extend(self.handle_proposal(round_id, proposal, sender, now)?);
                     Ok(outcomes)
@@ -2563,7 +2521,7 @@
 
         // We only return the new message if we are able to record it. If that fails we
         // wouldn't know about our own message after a restart and risk double-signing.
-        if !(self.record_entry(&Entry::SignedMessage(signed_msg.clone()))
+        if !(self.record_entry(&ZugWalEntry::SignedMessage(signed_msg.clone()))
             && self.add_content(signed_msg.clone()))
         {
             error!(
@@ -2583,12 +2541,12 @@
                     instance_id: *self.instance_id(),
                     echo: signed_msg,
                 };
-                if !self.record_entry(&Entry::Proposal(proposal.clone(), round_id)) {
+                if !self.record_entry(&ZugWalEntry::Proposal(proposal.clone(), round_id)) {
                     error!(
                         our_idx = self.our_idx(),
                         "could not record own proposal in WAL"
                     );
-                    return vec![];
+                    vec![]
                 } else if self
                     .round_mut(round_id)
                     .insert_proposal(HashedProposal::new(proposal))
@@ -2603,9 +2561,9 @@
             }
             SignatureRequestType::GossipMessage => {
                 let message = Message::Signed(signed_msg);
-                return vec![ProtocolOutcome::CreatedGossipMessage(
+                vec![ProtocolOutcome::CreatedGossipMessage(
                     SerializedMessage::from_message(&message),
-                )];
+                )]
             }
         }
     }
