use std::{
    collections::{BTreeMap, BTreeSet},
    sync::Arc,
};

use casper_types::{testing::TestRng, PublicKey, TimeDiff, Timestamp, U512};

use crate::{
    components::consensus::{
        cl_context::ClContext,
        config::Config,
        consensus_protocol::{ConsensusProtocol, ProtocolOutcome},
        highway_core::{
            highway::{SignedWireUnit, Vertex, WireUnit},
            highway_testing,
            state::{self, tests::ALICE, Observation, Panorama},
            State,
        },
        max_rounds_per_era,
        protocols::highway::{
            config::Config as HighwayConfig, HighwayMessage, HighwayProtocol, ACTION_ID_VERTEX,
        },
        tests::utils::{
<<<<<<< HEAD
            new_test_chainspec, ALICE_NODE_ID, ALICE_PUBLIC_KEY, BOB_PUBLIC_KEY, CAROL_PUBLIC_KEY,
            DAVE_PUBLIC_KEY, ELLEN_PUBLIC_KEY,
=======
            new_test_chainspec, ALICE_NODE_ID, ALICE_PUBLIC_KEY, ALICE_SECRET_KEY, BOB_PUBLIC_KEY,
>>>>>>> c58bccf4
        },
        traits::Context,
        utils::{ValidatorIndex, Weight},
        SerializedMessage,
    },
    types::BlockPayload,
};

<<<<<<< HEAD
use crate::consensus::{
    highway_core::highway::HashedWireUnit,
    tests::utils::{ALICE_SIGNER, BOB_SIGNER, CAROL_SIGNER, DAVE_SIGNER, ELLEN_SIGNER},
    ValidatorSecret,
};
use consensus_environment::ConsensusEnvironment;

=======
>>>>>>> c58bccf4
/// Returns a new `State` with `ClContext` parameters suitable for tests.
pub(crate) fn new_test_state<I, T>(weights: I, seed: u64) -> State<ClContext>
where
    I: IntoIterator<Item = T>,
    T: Into<Weight>,
{
    #[allow(clippy::arithmetic_side_effects)] // Left shift with small enough constants.
    let params = state::Params::new(
        seed,
        TimeDiff::from_millis(1 << 14),
        TimeDiff::from_millis(1 << 19),
        TimeDiff::from_millis(1 << 14),
        u64::MAX,
        0.into(),
        Timestamp::MAX,
        highway_testing::TEST_ENDORSEMENT_EVIDENCE_LIMIT,
    );
    let weights = weights.into_iter().map(|w| w.into()).collect::<Vec<_>>();
    State::new(weights, params, vec![], vec![])
}

const INSTANCE_ID_DATA: &[u8; 1] = &[123u8; 1];

pub(crate) fn new_test_highway_protocol<I1, I2, T>(
    weights: I1,
    init_faulty: I2,
) -> Box<dyn ConsensusProtocol<ClContext>>
where
    I1: IntoIterator<Item = (PublicKey, T)>,
    I2: IntoIterator<Item = PublicKey>,
    T: Into<U512>,
{
    let weights = weights
        .into_iter()
        .map(|(pk, w)| (pk, w.into()))
        .collect::<Vec<_>>();
    let chainspec = new_test_chainspec(weights.clone());
    let config = Config {
        max_execution_delay: 3,
        highway: HighwayConfig {
            pending_vertex_timeout: "1min".parse().unwrap(),
            log_participation_interval: Some("10sec".parse().unwrap()),
            ..HighwayConfig::default()
        },
        ..Default::default()
    };
    // Timestamp of the genesis era start and test start.
    let start_timestamp: Timestamp = 0.into();
    let (hw_proto, outcomes) = HighwayProtocol::<ClContext>::new_boxed(
        ClContext::hash(INSTANCE_ID_DATA),
        weights.into_iter().collect(),
        &init_faulty.into_iter().collect(),
        &None.into_iter().collect(),
        &chainspec,
        &config,
        None,
        start_timestamp,
        0,
        start_timestamp,
    );
    // We expect three messages:
    // * log participation timer,
    // * log synchronizer queue length timer,
    // * purge synchronizer queue timer
    // If there are more, the tests might need to handle them.
    assert_eq!(3, outcomes.len());
    hw_proto
}

pub(crate) const N: Observation<ClContext> = Observation::None;

#[test]
fn send_a_wire_unit_with_too_small_a_round_exp() {
    let mut rng = TestRng::new();
    let creator: ValidatorIndex = ValidatorIndex(0);
    let validators = vec![(ALICE_PUBLIC_KEY.clone(), 100)];
    let state: State<ClContext> = new_test_state(validators.iter().map(|(_pk, w)| *w), 0);
    let panorama: Panorama<ClContext> = Panorama::from(vec![N]);
    let seq_number = panorama.next_seq_num(&state, creator);
    let now = Timestamp::zero();
    let hwunit: HashedWireUnit<ClContext> = WireUnit {
        panorama,
        creator,
        instance_id: ClContext::hash(INSTANCE_ID_DATA),
        value: None,
        seq_number,
        timestamp: now,
        round_exp: 0,
        endorsed: BTreeSet::new(),
    }
    .into_hashed();
    let hash = hwunit.hash();
    let highway_message: HighwayMessage<ClContext> = HighwayMessage::NewVertex(Vertex::Unit(
        SignedWireUnit::new(hwunit, ALICE_SIGNER.sign(&hash)),
    ));
    let mut highway_protocol = new_test_highway_protocol(validators, vec![]);
    let sender = *ALICE_NODE_ID;
    let msg = SerializedMessage::from_message(&highway_message);
    let outcomes = highway_protocol.handle_message(&mut rng, sender.to_owned(), msg, now);
    assert_eq!(&*outcomes, [ProtocolOutcome::Disconnect(sender)]);
}

#[test]
fn send_a_valid_wire_unit() {
    let mut rng = TestRng::new();
    let creator: ValidatorIndex = ValidatorIndex(0);
    let validators = vec![(ALICE_PUBLIC_KEY.clone(), 100)];
    let state: State<ClContext> = new_test_state(validators.iter().map(|(_pk, w)| *w), 0);
    let panorama: Panorama<ClContext> = Panorama::from(vec![N]);
    let seq_number = panorama.next_seq_num(&state, creator);
    let now = Timestamp::zero();
    let hwunit: HashedWireUnit<ClContext> = WireUnit {
        panorama,
        creator,
        instance_id: ClContext::hash(INSTANCE_ID_DATA),
        value: Some(Arc::new(BlockPayload::new(
            BTreeMap::new(),
            vec![],
            Default::default(),
            false,
        ))),
        seq_number,
        timestamp: now,
        round_exp: 0,
        endorsed: BTreeSet::new(),
    }
    .into_hashed();
    let hash = hwunit.hash();
    let highway_message: HighwayMessage<ClContext> = HighwayMessage::NewVertex(Vertex::Unit(
        SignedWireUnit::new(hwunit, ALICE_SIGNER.sign(&hash)),
    ));

    let mut highway_protocol = new_test_highway_protocol(validators, vec![]);
    let sender = *ALICE_NODE_ID;
    let msg = SerializedMessage::from_message(&highway_message);

    let mut outcomes = highway_protocol.handle_message(&mut rng, sender, msg, now);
    while let Some(outcome) = outcomes.pop() {
        match outcome {
            ProtocolOutcome::CreatedGossipMessage(_)
            | ProtocolOutcome::FinalizedBlock(_)
            | ProtocolOutcome::HandledProposedBlock(_) => (),
            ProtocolOutcome::QueueAction(ACTION_ID_VERTEX) => {
                outcomes.extend(highway_protocol.handle_action(ACTION_ID_VERTEX, now))
            }
            outcome => panic!("Unexpected outcome: {:?}", outcome),
        }
    }
}

#[test]
fn detect_doppelganger() {
    let mut rng = TestRng::new();
    let creator: ValidatorIndex = ALICE;
    let validators = vec![
        (ALICE_PUBLIC_KEY.clone(), 100),
        (BOB_PUBLIC_KEY.clone(), 100),
    ];
    let state: State<ClContext> = new_test_state(validators.iter().map(|(_pk, w)| *w), 0);
    let panorama: Panorama<ClContext> = Panorama::from(vec![N, N]);
    let seq_number = panorama.next_seq_num(&state, creator);
    let instance_id = ClContext::hash(INSTANCE_ID_DATA);
    let round_exp = 0;
    let now = Timestamp::zero();
    let value = Arc::new(BlockPayload::new(
        BTreeMap::new(),
        vec![],
        Default::default(),
        false,
    ));
    let hwunit: HashedWireUnit<ClContext> = WireUnit {
        panorama,
        creator,
        instance_id,
        value: Some(value),
        seq_number,
        timestamp: now,
        round_exp,
        endorsed: BTreeSet::new(),
    }
    .into_hashed();
    let hash = hwunit.hash();
    let highway_message: HighwayMessage<ClContext> = HighwayMessage::NewVertex(Vertex::Unit(
        SignedWireUnit::new(hwunit, ALICE_SIGNER.sign(&hash)),
    ));
    let mut highway_protocol = new_test_highway_protocol(validators, vec![]);
    // Activate ALICE as validator.
    let _ = highway_protocol.activate_validator(ALICE_PUBLIC_KEY.clone(), now, None);
    assert!(highway_protocol.is_active());
    let sender = *ALICE_NODE_ID;
    let msg = SerializedMessage::from_message(&highway_message);
    // "Send" a message created by ALICE to an instance of Highway where she's an active validator.
    // An incoming unit, created by the same validator, should be properly detected as a
    // doppelganger.
    let mut outcomes = highway_protocol.handle_message(&mut rng, sender, msg, now);
    while let Some(outcome) = outcomes.pop() {
        match outcome {
            ProtocolOutcome::DoppelgangerDetected => return,
            ProtocolOutcome::QueueAction(ACTION_ID_VERTEX) => {
                outcomes.extend(highway_protocol.handle_action(ACTION_ID_VERTEX, now))
            }
            _ => (),
        }
    }
    panic!("failed to return DoppelgangerDetected effect");
}

#[test]
fn max_rounds_per_era_returns_the_correct_value_for_prod_chainspec_value() {
    let max_rounds_per_era = max_rounds_per_era(
        20,
        TimeDiff::from_seconds(120 * 60),
        TimeDiff::from_millis(32768),
    );

    assert_eq!(219, max_rounds_per_era);
<<<<<<< HEAD
}

#[test]
fn no_slow_down_when_all_nodes_fast() {
    let mut validators = BTreeMap::new();
    validators.insert(ALICE_PUBLIC_KEY.clone(), (ALICE_SIGNER.clone(), 100));
    validators.insert(BOB_PUBLIC_KEY.clone(), (BOB_SIGNER.clone(), 100));
    validators.insert(CAROL_PUBLIC_KEY.clone(), (CAROL_SIGNER.clone(), 100));
    validators.insert(DAVE_PUBLIC_KEY.clone(), (DAVE_SIGNER.clone(), 100));
    validators.insert(ELLEN_PUBLIC_KEY.clone(), (ELLEN_SIGNER.clone(), 100));

    let mut env = ConsensusEnvironment::new(validators, Default::default());
    for _ in 0..10 {
        env.crank_round();
    }

    assert_eq!(env.our_round_exp(), 0);
}

#[ignore = "TODO: unignore when exponent switching is improved"]
#[test]
fn slow_node_should_switch_own_round_exponent() {
    let mut validators = BTreeMap::new();
    validators.insert(ALICE_PUBLIC_KEY.clone(), (ALICE_SIGNER.clone(), 100));
    validators.insert(BOB_PUBLIC_KEY.clone(), (BOB_SIGNER.clone(), 100));
    validators.insert(CAROL_PUBLIC_KEY.clone(), (CAROL_SIGNER.clone(), 100));
    validators.insert(DAVE_PUBLIC_KEY.clone(), (DAVE_SIGNER.clone(), 100));
    validators.insert(ELLEN_PUBLIC_KEY.clone(), (ELLEN_SIGNER.clone(), 100));

    // Alice is the tested node; it will be slow, and so it should switch to a higher round
    // exponent
    let mut slow_nodes = BTreeSet::new();
    slow_nodes.insert(ALICE_PUBLIC_KEY.clone());

    let mut env = ConsensusEnvironment::new(validators, slow_nodes);
    for _ in 0..10 {
        env.crank_round();
    }

    assert!(env.our_round_exp() > 0);
}

#[ignore = "TODO: unignore when exponent switching is improved"]
#[test]
fn slow_down_when_majority_slow() {
    let mut validators = BTreeMap::new();
    validators.insert(ALICE_PUBLIC_KEY.clone(), (ALICE_SIGNER.clone(), 100));
    validators.insert(BOB_PUBLIC_KEY.clone(), (BOB_SIGNER.clone(), 100));
    validators.insert(CAROL_PUBLIC_KEY.clone(), (CAROL_SIGNER.clone(), 100));
    validators.insert(DAVE_PUBLIC_KEY.clone(), (DAVE_SIGNER.clone(), 100));
    validators.insert(ELLEN_PUBLIC_KEY.clone(), (ELLEN_SIGNER.clone(), 100));

    // Alice is the tested node; it will be slow, and so it should switch to a higher round
    // exponent
    let mut slow_nodes = BTreeSet::new();
    slow_nodes.insert(CAROL_PUBLIC_KEY.clone());
    slow_nodes.insert(DAVE_PUBLIC_KEY.clone());
    slow_nodes.insert(ELLEN_PUBLIC_KEY.clone());

    let mut env = ConsensusEnvironment::new(validators, slow_nodes);
    for _ in 0..10 {
        env.crank_round();
    }

    assert!(env.our_round_exp() > 0);
=======
>>>>>>> c58bccf4
}<|MERGE_RESOLUTION|>--- conflicted
+++ resolved
@@ -21,12 +21,8 @@
             config::Config as HighwayConfig, HighwayMessage, HighwayProtocol, ACTION_ID_VERTEX,
         },
         tests::utils::{
-<<<<<<< HEAD
             new_test_chainspec, ALICE_NODE_ID, ALICE_PUBLIC_KEY, BOB_PUBLIC_KEY, CAROL_PUBLIC_KEY,
             DAVE_PUBLIC_KEY, ELLEN_PUBLIC_KEY,
-=======
-            new_test_chainspec, ALICE_NODE_ID, ALICE_PUBLIC_KEY, ALICE_SECRET_KEY, BOB_PUBLIC_KEY,
->>>>>>> c58bccf4
         },
         traits::Context,
         utils::{ValidatorIndex, Weight},
@@ -35,16 +31,13 @@
     types::BlockPayload,
 };
 
-<<<<<<< HEAD
 use crate::consensus::{
     highway_core::highway::HashedWireUnit,
     tests::utils::{ALICE_SIGNER, BOB_SIGNER, CAROL_SIGNER, DAVE_SIGNER, ELLEN_SIGNER},
     ValidatorSecret,
 };
-use consensus_environment::ConsensusEnvironment;
-
-=======
->>>>>>> c58bccf4
+
+
 /// Returns a new `State` with `ClContext` parameters suitable for tests.
 pub(crate) fn new_test_state<I, T>(weights: I, seed: u64) -> State<ClContext>
 where
@@ -261,72 +254,4 @@
     );
 
     assert_eq!(219, max_rounds_per_era);
-<<<<<<< HEAD
-}
-
-#[test]
-fn no_slow_down_when_all_nodes_fast() {
-    let mut validators = BTreeMap::new();
-    validators.insert(ALICE_PUBLIC_KEY.clone(), (ALICE_SIGNER.clone(), 100));
-    validators.insert(BOB_PUBLIC_KEY.clone(), (BOB_SIGNER.clone(), 100));
-    validators.insert(CAROL_PUBLIC_KEY.clone(), (CAROL_SIGNER.clone(), 100));
-    validators.insert(DAVE_PUBLIC_KEY.clone(), (DAVE_SIGNER.clone(), 100));
-    validators.insert(ELLEN_PUBLIC_KEY.clone(), (ELLEN_SIGNER.clone(), 100));
-
-    let mut env = ConsensusEnvironment::new(validators, Default::default());
-    for _ in 0..10 {
-        env.crank_round();
-    }
-
-    assert_eq!(env.our_round_exp(), 0);
-}
-
-#[ignore = "TODO: unignore when exponent switching is improved"]
-#[test]
-fn slow_node_should_switch_own_round_exponent() {
-    let mut validators = BTreeMap::new();
-    validators.insert(ALICE_PUBLIC_KEY.clone(), (ALICE_SIGNER.clone(), 100));
-    validators.insert(BOB_PUBLIC_KEY.clone(), (BOB_SIGNER.clone(), 100));
-    validators.insert(CAROL_PUBLIC_KEY.clone(), (CAROL_SIGNER.clone(), 100));
-    validators.insert(DAVE_PUBLIC_KEY.clone(), (DAVE_SIGNER.clone(), 100));
-    validators.insert(ELLEN_PUBLIC_KEY.clone(), (ELLEN_SIGNER.clone(), 100));
-
-    // Alice is the tested node; it will be slow, and so it should switch to a higher round
-    // exponent
-    let mut slow_nodes = BTreeSet::new();
-    slow_nodes.insert(ALICE_PUBLIC_KEY.clone());
-
-    let mut env = ConsensusEnvironment::new(validators, slow_nodes);
-    for _ in 0..10 {
-        env.crank_round();
-    }
-
-    assert!(env.our_round_exp() > 0);
-}
-
-#[ignore = "TODO: unignore when exponent switching is improved"]
-#[test]
-fn slow_down_when_majority_slow() {
-    let mut validators = BTreeMap::new();
-    validators.insert(ALICE_PUBLIC_KEY.clone(), (ALICE_SIGNER.clone(), 100));
-    validators.insert(BOB_PUBLIC_KEY.clone(), (BOB_SIGNER.clone(), 100));
-    validators.insert(CAROL_PUBLIC_KEY.clone(), (CAROL_SIGNER.clone(), 100));
-    validators.insert(DAVE_PUBLIC_KEY.clone(), (DAVE_SIGNER.clone(), 100));
-    validators.insert(ELLEN_PUBLIC_KEY.clone(), (ELLEN_SIGNER.clone(), 100));
-
-    // Alice is the tested node; it will be slow, and so it should switch to a higher round
-    // exponent
-    let mut slow_nodes = BTreeSet::new();
-    slow_nodes.insert(CAROL_PUBLIC_KEY.clone());
-    slow_nodes.insert(DAVE_PUBLIC_KEY.clone());
-    slow_nodes.insert(ELLEN_PUBLIC_KEY.clone());
-
-    let mut env = ConsensusEnvironment::new(validators, slow_nodes);
-    for _ in 0..10 {
-        env.crank_round();
-    }
-
-    assert!(env.our_round_exp() > 0);
-=======
->>>>>>> c58bccf4
 }