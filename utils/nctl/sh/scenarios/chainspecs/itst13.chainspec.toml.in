[protocol]
# Protocol version.
version = '1.0.0'
# Whether we need to clear latest blocks back to the switch block just before the activation point or not.
hard_reset = false
# This protocol version becomes active at this point.
#
# If it is a timestamp string, it represents the timestamp for the genesis block.  This is the beginning of era 0.  By
# this time, a sufficient majority (> 50% + F/2 — see finality_threshold_fraction below) of validator nodes must be up
# and running to start the blockchain.  This timestamp is also used in seeding the pseudo-random number generator used
# in contract-runtime for computing genesis post-state hash.
#
# If it is an integer, it represents an era ID, meaning the protocol version becomes active at the start of this era.
activation_point = '${TIMESTAMP}'
# The era ID starting at which the new Merkle tree-based hashing scheme is applied.
verifiable_chunked_hash_activation = 2

[network]
# Human readable name for convenience; the genesis_hash is the true identifier.  The name influences the genesis hash by
# contributing to the seeding of the pseudo-random number generator used in contract-runtime for computing genesis
# post-state hash.
name = 'casper-example'
# The maximum size of an acceptable networking message in bytes.  Any message larger than this will
# be rejected at the networking level.
maximum_net_message_size = 23_068_672

[core]
# Era duration.
era_duration = '180seconds'
# Minimum number of blocks per era.  An era will take longer than `era_duration` if that is necessary to reach the
# minimum height.
minimum_era_height = 30
# Number of slots available in validator auction.
validator_slots = 5
# Number of eras before an auction actually defines the set of validators.  If you bond with a sufficient bid in era N,
# you will be a validator in era N + auction_delay + 1.
auction_delay = 1
# The period after genesis during which a genesis validator's bid is locked.
locked_funds_period = '90days'
# Default number of eras that need to pass to be able to withdraw unbonded funds.
unbonding_delay = 14
# Round seigniorage rate represented as a fraction of the total supply.
#
# Annual issuance: 2%
# Minimum round exponent: 12
# Ticks per year: 31536000000
#
# (1+0.02)^((2^12)/31536000000)-1 is expressed as a fractional number below.
round_seigniorage_rate = [15_959, 6_204_824_582_392]
# Maximum number of associated keys for a single account.
max_associated_keys = 100
# Maximum height of contract runtime call stack.
max_runtime_call_stack_height = 12
<<<<<<< HEAD
=======
# Maximum serialized size of values stored in global state.
max_stored_value_size = 8_388_608
# Minimum allowed delegation amount in motes
minimum_delegation_amount = 500_000_000_000
>>>>>>> a7f6a648

[highway]
# A number between 0 and 1 representing the fault tolerance threshold as a fraction, used by the internal finalizer.
# It is the fraction of validators that would need to equivocate to make two honest nodes see two conflicting blocks as
# finalized: A higher value F makes it safer to rely on finalized blocks.  It also makes it more difficult to finalize
# blocks, however, and requires strictly more than (F + 1)/2 validators to be working correctly.
finality_threshold_fraction = [1, 3]
# Integer between 0 and 255.  The power of two that is the number of milliseconds in the minimum round length, and
# therefore the minimum delay between a block and its child.  E.g. 14 means 2^14 milliseconds, i.e. about 16 seconds.
minimum_round_exponent = 12
# Integer between 0 and 255.  Must be greater than `minimum_round_exponent`.  The power of two that is the number of
# milliseconds in the maximum round length, and therefore the maximum delay between a block and its child.  E.g. 19
# means 2^19 milliseconds, i.e. about 8.7 minutes.
maximum_round_exponent = 14
# The factor by which rewards for a round are multiplied if the greatest summit has ≤50% quorum, i.e. no finality.
# Expressed as a fraction (1/5 by default).
reduced_reward_multiplier = [1, 5]

[deploys]
# The maximum number of Motes allowed to be spent during payment.  0 means unlimited.
max_payment_cost = '0'
# The duration after the deploy timestamp that it can be included in a block.
max_ttl = '1day'
# The maximum number of other deploys a deploy can depend on (require to have been executed before it can execute).
max_dependencies = 10
# Maximum block size in bytes including deploys contained by the block.  0 means unlimited.
max_block_size = 10_485_760
# Maximum deploy size in bytes.  Size is of the deploy when serialized via ToBytes.
max_deploy_size = 1_048_576
# The maximum number of non-transfer deploys permitted in a single block.
block_max_deploy_count = 100
# The maximum number of wasm-less transfer deploys permitted in a single block.
block_max_transfer_count = 1000
# The maximum number of approvals permitted in a single block.
block_max_approval_count = 2600
# The upper limit of total gas of all deploys in a block.
block_gas_limit = 10_000_000_000_000
# The limit of length of serialized payment code arguments.
payment_args_max_length = 1024
# The limit of length of serialized session code arguments.
session_args_max_length = 1024
# The minimum amount in motes for a valid native transfer.
native_transfer_minimum_motes = 2_500_000_000

[wasm]
# Amount of free memory (in 64kB pages) each contract can use for stack.
max_memory = 64
# Max stack height (native WebAssembly stack limiter).
max_stack_height = 188

[wasm.storage_costs]
# Gas charged per byte stored in the global state.
gas_per_byte = 630_000

[wasm.opcode_costs]
# Bit operations multiplier.
bit = 300
# Arithmetic add operations multiplier.
add = 210
# Mul operations multiplier.
mul = 240
# Div operations multiplier.
div = 320
# Memory load operation multiplier.
load = 2_500
# Memory store operation multiplier.
store = 4_700
# Const store operation multiplier.
const = 110
# Local operations multiplier.
local = 390
# Global operations multiplier.
global = 390
# Control flow operations multiplier.
control_flow = 440
# Integer operations multiplier.
integer_comparison = 250
# Conversion operations multiplier.
conversion = 420
# Unreachable operation multiplier.
unreachable = 270
# Nop operation multiplier.
nop = 200
# Get current memory operation multiplier.
current_memory = 290
# Grow memory cost, per page (64kb).
grow_memory = 240_000
# Regular opcode cost.
regular = 210

# Host function declarations are located in smart_contracts/contract/src/ext_ffi.rs
[wasm.host_function_costs]
add = { cost = 5_800, arguments = [0, 0, 0, 0] }
add_associated_key = { cost = 9_000, arguments = [0, 0, 0] }
add_contract_version = { cost = 200, arguments = [0, 0, 0, 0, 0, 0, 0, 0, 0, 0] }
blake2b = { cost = 200, arguments = [0, 0, 0, 0] }
call_contract = { cost = 4_500, arguments = [0, 0, 0, 0, 0, 420, 0] }
call_versioned_contract = { cost = 4_500, arguments = [0, 0, 0, 0, 0, 0, 0, 420, 0] }
create_contract_package_at_hash = { cost = 200, arguments = [0, 0] }
create_contract_user_group = { cost = 200, arguments = [0, 0, 0, 0, 0, 0, 0, 0] }
create_purse = { cost = 2_500_000_000, arguments = [0, 0] }
disable_contract_version = { cost = 200, arguments = [0, 0, 0, 0] }
get_balance = { cost = 3_800, arguments = [0, 0, 0] }
get_blocktime = { cost = 330, arguments = [0] }
get_caller = { cost = 380, arguments = [0] }
get_key = { cost = 2_000, arguments = [0, 440, 0, 0, 0] }
get_main_purse = { cost = 1_300, arguments = [0] }
get_named_arg = { cost = 200, arguments = [0, 0, 0, 0] }
get_named_arg_size = { cost = 200, arguments = [0, 0, 0] }
get_phase = { cost = 710, arguments = [0] }
get_system_contract = { cost = 1_100, arguments = [0, 0, 0] }
has_key = { cost = 1_500, arguments = [0, 840] }
is_valid_uref = { cost = 760, arguments = [0, 0] }
load_named_keys = { cost = 42_000, arguments = [0, 0] }
new_uref = { cost = 17_000, arguments = [0, 0, 590] }
print = { cost = 20_000, arguments = [0, 4_600] }
provision_contract_user_group_uref = { cost = 200, arguments = [0, 0, 0, 0, 0] }
put_key = { cost = 38_000, arguments = [0, 1_100, 0, 0] }
read_host_buffer = { cost = 3_500, arguments = [0, 310, 0] }
read_value = { cost = 6_000, arguments = [0, 0, 0] }
read_value_local = { cost = 5_500, arguments = [0, 590, 0] }
remove_associated_key = { cost = 4_200, arguments = [0, 0] }
remove_contract_user_group = { cost = 200, arguments = [0, 0, 0, 0] }
remove_contract_user_group_urefs = { cost = 200, arguments = [0, 0, 0, 0, 0, 0] }
remove_key = { cost = 61_000, arguments = [0, 3_200] }
ret = { cost = 23_000, arguments = [0, 420_000] }
revert = { cost = 500, arguments = [0] }
set_action_threshold = { cost = 74_000, arguments = [0, 0] }
transfer_from_purse_to_account = { cost = 2_500_000_000, arguments = [0, 0, 0, 0, 0, 0, 0, 0, 0] }
transfer_from_purse_to_purse = { cost = 82_000, arguments = [0, 0, 0, 0, 0, 0, 0, 0] }
transfer_to_account = { cost = 2_500_000_000, arguments = [0, 0, 0, 0, 0, 0, 0] }
update_associated_key = { cost = 4_200, arguments = [0, 0, 0] }
write = { cost = 14_000, arguments = [0, 0, 0, 980] }
write_local = { cost = 9_500, arguments = [0, 1_800, 0, 520] }
delete = { cost = 14_000, arguments = [0, 0] }

[system_costs]
wasmless_transfer_cost = 100_000_000

[system_costs.auction_costs]
get_era_validators = 10_000
read_seigniorage_recipients = 10_000
add_bid = 10_000
withdraw_bid = 10_000
delegate = 10_000
undelegate = 10_000
run_auction = 10_000
slash = 10_000
distribute = 10_000
withdraw_delegator_reward = 10_000
withdraw_validator_reward = 10_000
read_era_id = 10_000
activate_bid = 10_000

[system_costs.mint_costs]
mint = 2_500_000_000
reduce_total_supply = 10_000
create = 2_500_000_000
balance = 10_000
transfer = 10_000
read_base_round_reward = 10_000

[system_costs.handle_payment_costs]
get_payment_purse = 10_000
set_refund_purse = 10_000
get_refund_purse = 10_000
finalize_payment = 10_000

[system_costs.standard_payment_costs]
pay = 10_000<|MERGE_RESOLUTION|>--- conflicted
+++ resolved
@@ -51,13 +51,10 @@
 max_associated_keys = 100
 # Maximum height of contract runtime call stack.
 max_runtime_call_stack_height = 12
-<<<<<<< HEAD
-=======
 # Maximum serialized size of values stored in global state.
 max_stored_value_size = 8_388_608
 # Minimum allowed delegation amount in motes
 minimum_delegation_amount = 500_000_000_000
->>>>>>> a7f6a648
 
 [highway]
 # A number between 0 and 1 representing the fault tolerance threshold as a fraction, used by the internal finalizer.
