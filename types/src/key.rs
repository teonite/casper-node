--- conflicted
+++ resolved
@@ -69,13 +69,10 @@
 const CHECKSUM_REGISTRY_PREFIX: &str = "checksum-registry-";
 const BID_ADDR_PREFIX: &str = "bid-addr-";
 const PACKAGE_PREFIX: &str = "package-";
-<<<<<<< HEAD
+const BLOCK_MESSAGE_COUNT_PREFIX: &str = "block-message-count-";
 const TXN_INFO_PREFIX: &str = "txn-";
 const TXN_INFO_DEPLOY_PREFIX: &str = "d-";
 const TXN_INFO_V1_PREFIX: &str = "v1-";
-=======
-const BLOCK_MESSAGE_COUNT_PREFIX: &str = "block-message-count-";
->>>>>>> 36eec71c
 
 /// The number of bytes in a Blake2b hash
 pub const BLAKE2B_DIGEST_LENGTH: usize = 32;
@@ -157,22 +154,15 @@
     ByteCode = 18,
     Message = 19,
     NamedKey = 20,
-<<<<<<< HEAD
-    TransactionInfo = 21,
-    Transfer = 22,
-=======
     BlockMessageCount = 21,
->>>>>>> 36eec71c
+    TransactionInfo = 22,
+    Transfer = 23,
 }
 
 impl KeyTag {
     #[cfg(test)]
     pub(crate) fn random(rng: &mut TestRng) -> Self {
-<<<<<<< HEAD
-        match rng.gen_range(0..23) {
-=======
-        match rng.gen_range(0..22) {
->>>>>>> 36eec71c
+        match rng.gen_range(0..=23) {
             0 => KeyTag::Account,
             1 => KeyTag::Hash,
             2 => KeyTag::URef,
@@ -194,12 +184,9 @@
             18 => KeyTag::ByteCode,
             19 => KeyTag::Message,
             20 => KeyTag::NamedKey,
-<<<<<<< HEAD
-            21 => KeyTag::TransactionInfo,
-            22 => KeyTag::Transfer,
-=======
             21 => KeyTag::BlockMessageCount,
->>>>>>> 36eec71c
+            22 => KeyTag::TransactionInfo,
+            23 => KeyTag::Transfer,
             _ => panic!(),
         }
     }
@@ -229,12 +216,9 @@
             KeyTag::ByteCode => write!(f, "ByteCode"),
             KeyTag::Message => write!(f, "Message"),
             KeyTag::NamedKey => write!(f, "NamedKey"),
-<<<<<<< HEAD
+            KeyTag::BlockMessageCount => write!(f, "BlockMessageCount"),
             KeyTag::TransactionInfo => write!(f, "TransactionInfo"),
             KeyTag::Transfer => write!(f, "Transfer"),
-=======
-            KeyTag::BlockMessageCount => write!(f, "BlockMessageCount"),
->>>>>>> 36eec71c
         }
     }
 }
@@ -281,12 +265,9 @@
             tag if tag == KeyTag::ByteCode as u8 => KeyTag::ByteCode,
             tag if tag == KeyTag::Message as u8 => KeyTag::Message,
             tag if tag == KeyTag::NamedKey as u8 => KeyTag::NamedKey,
-<<<<<<< HEAD
+            tag if tag == KeyTag::BlockMessageCount as u8 => KeyTag::BlockMessageCount,
             tag if tag == KeyTag::TransactionInfo as u8 => KeyTag::TransactionInfo,
             tag if tag == KeyTag::Transfer as u8 => KeyTag::Transfer,
-=======
-            tag if tag == KeyTag::BlockMessageCount as u8 => KeyTag::BlockMessageCount,
->>>>>>> 36eec71c
             _ => return Err(Error::Formatting),
         };
         Ok((tag, rem))
@@ -343,15 +324,12 @@
     Message(MessageAddr),
     /// A `Key` under which a single named key entry is stored.
     NamedKey(NamedKeyAddr),
-<<<<<<< HEAD
+    /// A `Key` under which the total number of emitted messages in the last block is stored.
+    BlockMessageCount,
     /// A `Key` under which info about a transaction is stored.
     TransactionInfo(TransactionHash),
     /// A `Key` under which a versioned transfer is stored.
     Transfer(TransferAddr),
-=======
-    /// A `Key` under which the total number of emitted messages in the last block is stored.
-    BlockMessageCount,
->>>>>>> 36eec71c
 }
 
 #[cfg(feature = "json-schema")]
@@ -418,15 +396,12 @@
     Message(contract_messages::FromStrError),
     /// Named key parse error.
     NamedKey(String),
-<<<<<<< HEAD
+    /// BlockMessageCount key parse error.
+    BlockMessageCount(String),
     /// TransactionInfo parse error.
     TransactionInfo(String),
     /// Transfer parse error.
     Transfer(TransferFromStrError),
-=======
-    /// BlockMessageCount key parse error.
-    BlockMessageCount(String),
->>>>>>> 36eec71c
     /// Unknown prefix.
     UnknownPrefix,
 }
@@ -501,18 +476,16 @@
             FromStrError::NamedKey(error) => {
                 write!(f, "named-key from string error: {}", error)
             }
-<<<<<<< HEAD
+            FromStrError::BlockMessageCount(error) => {
+                write!(f, "block-message-count-key form string error: {}", error)
+            }
             FromStrError::TransactionInfo(error) => {
                 write!(f, "transaction-info-key from string error: {}", error)
-=======
-            FromStrError::BlockMessageCount(error) => {
-                write!(f, "block-message-count-key form string error: {}", error)
->>>>>>> 36eec71c
-            }
-            FromStrError::UnknownPrefix => write!(f, "unknown prefix for key"),
+            }
             FromStrError::Transfer(error) => {
                 write!(f, "transfer-key from string error: {}", error)
             }
+            FromStrError::UnknownPrefix => write!(f, "unknown prefix for key"),
         }
     }
 }
@@ -543,12 +516,9 @@
             Key::ByteCode(_) => String::from("Key::ByteCode"),
             Key::Message(_) => String::from("Key::Message"),
             Key::NamedKey(_) => String::from("Key::NamedKey"),
-<<<<<<< HEAD
+            Key::BlockMessageCount => String::from("Key::BlockMessageCount"),
             Key::TransactionInfo(_) => String::from("Key::TransactionInfo"),
             Key::Transfer(_) => String::from("Key::Transfer"),
-=======
-            Key::BlockMessageCount => String::from("Key::BlockMessageCount"),
->>>>>>> 36eec71c
         }
     }
 
@@ -654,7 +624,13 @@
             Key::NamedKey(named_key) => {
                 format!("{}", named_key)
             }
-<<<<<<< HEAD
+            Key::BlockMessageCount => {
+                format!(
+                    "{}{}",
+                    BLOCK_MESSAGE_COUNT_PREFIX,
+                    base16::encode_lower(&PADDING_BYTES)
+                )
+            }
             Key::TransactionInfo(txn_hash) => match txn_hash {
                 TransactionHash::Deploy(deploy_hash) => {
                     format!(
@@ -674,15 +650,6 @@
                 }
             },
             Key::Transfer(transfer_addr) => transfer_addr.to_formatted_string(),
-=======
-            Key::BlockMessageCount => {
-                format!(
-                    "{}{}",
-                    BLOCK_MESSAGE_COUNT_PREFIX,
-                    base16::encode_lower(&PADDING_BYTES)
-                )
-            }
->>>>>>> 36eec71c
         }
     }
 
@@ -886,7 +853,17 @@
             Err(error) => return Err(FromStrError::NamedKey(error.to_string())),
         }
 
-<<<<<<< HEAD
+        if let Some(message_count) = input.strip_prefix(BLOCK_MESSAGE_COUNT_PREFIX) {
+            let padded_bytes = checksummed_hex::decode(message_count)
+                .map_err(|error| FromStrError::BlockMessageCount(error.to_string()))?;
+            let _padding: [u8; 32] = TryFrom::try_from(padded_bytes.as_ref()).map_err(|_| {
+                FromStrError::SystemEntityRegistry(
+                    "Failed to deserialize block message count key".to_string(),
+                )
+            })?;
+            return Ok(Key::BlockMessageCount);
+        }
+
         if let Some(txn_hash) = input.strip_prefix(TXN_INFO_PREFIX) {
             let txn_hash = if let Some(deploy_hash) = txn_hash.strip_prefix(TXN_INFO_DEPLOY_PREFIX)
             {
@@ -907,17 +884,6 @@
                 ));
             };
             return Ok(Key::TransactionInfo(txn_hash));
-=======
-        if let Some(message_count) = input.strip_prefix(BLOCK_MESSAGE_COUNT_PREFIX) {
-            let padded_bytes = checksummed_hex::decode(message_count)
-                .map_err(|error| FromStrError::BlockMessageCount(error.to_string()))?;
-            let _padding: [u8; 32] = TryFrom::try_from(padded_bytes.as_ref()).map_err(|_| {
-                FromStrError::SystemContractRegistry(
-                    "Failed to deserialize block message count key".to_string(),
-                )
-            })?;
-            return Ok(Key::BlockMessageCount);
->>>>>>> 36eec71c
         }
 
         Err(FromStrError::UnknownPrefix)
@@ -1256,7 +1222,13 @@
             Key::NamedKey(named_key_addr) => {
                 write!(f, "Key::NamedKey({})", named_key_addr)
             }
-<<<<<<< HEAD
+            Key::BlockMessageCount => {
+                write!(
+                    f,
+                    "Key::BlockMessageCount({})",
+                    base16::encode_lower(&PADDING_BYTES)
+                )
+            }
             Key::TransactionInfo(TransactionHash::Deploy(deploy_hash)) => write!(
                 f,
                 "Key::TransactionInfo(deploy-{})",
@@ -1272,14 +1244,6 @@
             }
             Key::Transfer(TransferAddr::V2(transfer_v2_addr)) => {
                 write!(f, "Key::Transfer(transfer-v2-{})", transfer_v2_addr)
-=======
-            Key::BlockMessageCount => {
-                write!(
-                    f,
-                    "Key::BlockMessageCount({})",
-                    base16::encode_lower(&PADDING_BYTES)
-                )
->>>>>>> 36eec71c
             }
         }
     }
@@ -1315,12 +1279,9 @@
             Key::ByteCode(..) => KeyTag::ByteCode,
             Key::Message(_) => KeyTag::Message,
             Key::NamedKey(_) => KeyTag::NamedKey,
-<<<<<<< HEAD
+            Key::BlockMessageCount => KeyTag::BlockMessageCount,
             Key::TransactionInfo(_) => KeyTag::TransactionInfo,
             Key::Transfer(_) => KeyTag::Transfer,
-=======
-            Key::BlockMessageCount => KeyTag::BlockMessageCount,
->>>>>>> 36eec71c
         }
     }
 }
@@ -1434,18 +1395,14 @@
             Key::Message(message_addr) => {
                 KEY_ID_SERIALIZED_LENGTH + message_addr.serialized_length()
             }
-<<<<<<< HEAD
             Key::NamedKey(named_key_addr) => {
                 KEY_ID_SERIALIZED_LENGTH + named_key_addr.serialized_length()
             }
+            Key::BlockMessageCount => KEY_BLOCK_MESSAGE_COUNT_SERIALIZED_LENGTH,
             Key::TransactionInfo(txn_hash) => {
                 KEY_ID_SERIALIZED_LENGTH + txn_hash.serialized_length()
             }
             Key::Transfer(transfer) => KEY_ID_SERIALIZED_LENGTH + transfer.serialized_length(),
-=======
-            Key::NamedKey(named_key) => U8_SERIALIZED_LENGTH + named_key.serialized_length(),
-            Key::BlockMessageCount => KEY_BLOCK_MESSAGE_COUNT_SERIALIZED_LENGTH,
->>>>>>> 36eec71c
         }
     }
 
@@ -1575,7 +1532,10 @@
                 let (named_key_addr, rem) = NamedKeyAddr::from_bytes(remainder)?;
                 Ok((Key::NamedKey(named_key_addr), rem))
             }
-<<<<<<< HEAD
+            KeyTag::BlockMessageCount => {
+                let (_, rem) = <[u8; 32]>::from_bytes(remainder)?;
+                Ok((Key::BlockMessageCount, rem))
+            }
             KeyTag::TransactionInfo => {
                 let (txn_hash, rem) = TransactionHash::from_bytes(remainder)?;
                 Ok((Key::TransactionInfo(txn_hash), rem))
@@ -1583,11 +1543,6 @@
             KeyTag::Transfer => {
                 let (transfer_addr, rem) = TransferAddr::from_bytes(remainder)?;
                 Ok((Key::Transfer(transfer_addr), rem))
-=======
-            KeyTag::BlockMessageCount => {
-                let (_, rem) = <[u8; 32]>::from_bytes(remainder)?;
-                Ok((Key::BlockMessageCount, rem))
->>>>>>> 36eec71c
             }
         }
     }
@@ -1619,23 +1574,16 @@
         Key::ByteCode(..) => unimplemented!(),
         Key::Message(_) => unimplemented!(),
         Key::NamedKey(_) => unimplemented!(),
-<<<<<<< HEAD
+        Key::BlockMessageCount => unimplemented!(),
         Key::TransactionInfo(_) => unimplemented!(),
         Key::Transfer(_) => unimplemented!(),
-=======
-        Key::BlockMessageCount => unimplemented!(),
->>>>>>> 36eec71c
     }
 }
 
 #[cfg(any(feature = "testing", test))]
 impl Distribution<Key> for Standard {
     fn sample<R: Rng + ?Sized>(&self, rng: &mut R) -> Key {
-<<<<<<< HEAD
-        match rng.gen_range(0..=22) {
-=======
-        match rng.gen_range(0..=21) {
->>>>>>> 36eec71c
+        match rng.gen_range(0..=23) {
             0 => Key::Account(rng.gen()),
             1 => Key::Hash(rng.gen()),
             2 => Key::URef(rng.gen()),
@@ -1656,22 +1604,18 @@
             17 => Key::AddressableEntity(rng.gen()),
             18 => Key::ByteCode(rng.gen()),
             19 => Key::Message(rng.gen()),
-<<<<<<< HEAD
             20 => Key::NamedKey(NamedKeyAddr::new_named_key_entry(rng.gen(), rng.gen())),
-            21 => Key::TransactionInfo(if rng.gen() {
+            21 => Key::BlockMessageCount,
+            22 => Key::TransactionInfo(if rng.gen() {
                 TransactionHash::Deploy(DeployHash::from_raw(rng.gen()))
             } else {
                 TransactionHash::V1(TransactionV1Hash::from_raw(rng.gen()))
             }),
-            22 => Key::Transfer(if rng.gen() {
+            23 => Key::Transfer(if rng.gen() {
                 TransferAddr::V1(TransferV1Addr::new(rng.gen()))
             } else {
                 TransferAddr::V2(TransferV2Addr::new(rng.gen()))
             }),
-=======
-            20 => Key::NamedKey(rng.gen()),
-            21 => Key::BlockMessageCount,
->>>>>>> 36eec71c
             _ => unreachable!(),
         }
     }
@@ -1704,12 +1648,9 @@
         ByteCode(&'a ByteCodeAddr),
         Message(&'a MessageAddr),
         NamedKey(&'a NamedKeyAddr),
-<<<<<<< HEAD
+        BlockMessageCount,
         TransactionInfo(&'a TransactionHash),
         Transfer(&'a TransferAddr),
-=======
-        BlockMessageCount,
->>>>>>> 36eec71c
     }
 
     #[derive(Deserialize)]
@@ -1736,12 +1677,9 @@
         ByteCode(ByteCodeAddr),
         Message(MessageAddr),
         NamedKey(NamedKeyAddr),
-<<<<<<< HEAD
+        BlockMessageCount,
         TransactionInfo(TransactionHash),
         Transfer(TransferAddr),
-=======
-        BlockMessageCount,
->>>>>>> 36eec71c
     }
 
     impl<'a> From<&'a Key> for BinarySerHelper<'a> {
@@ -1771,14 +1709,10 @@
                     BinarySerHelper::AddressableEntity(entity_addr)
                 }
                 Key::ByteCode(byte_code_addr) => BinarySerHelper::ByteCode(byte_code_addr),
-<<<<<<< HEAD
                 Key::NamedKey(named_key_addr) => BinarySerHelper::NamedKey(named_key_addr),
+                Key::BlockMessageCount => BinarySerHelper::BlockMessageCount,
                 Key::TransactionInfo(txn_hash) => BinarySerHelper::TransactionInfo(txn_hash),
                 Key::Transfer(transfer_addr) => BinarySerHelper::Transfer(transfer_addr),
-=======
-                Key::NamedKey(named_key) => BinarySerHelper::NamedKey(named_key),
-                Key::BlockMessageCount => BinarySerHelper::BlockMessageCount,
->>>>>>> 36eec71c
             }
         }
     }
@@ -1811,12 +1745,9 @@
                 }
                 BinaryDeserHelper::ByteCode(byte_code_addr) => Key::ByteCode(byte_code_addr),
                 BinaryDeserHelper::NamedKey(named_key_addr) => Key::NamedKey(named_key_addr),
-<<<<<<< HEAD
+                BinaryDeserHelper::BlockMessageCount => Key::BlockMessageCount,
                 BinaryDeserHelper::TransactionInfo(txn_hash) => Key::TransactionInfo(txn_hash),
                 BinaryDeserHelper::Transfer(transfer_addr) => Key::Transfer(transfer_addr),
-=======
-                BinaryDeserHelper::BlockMessageCount => Key::BlockMessageCount,
->>>>>>> 36eec71c
             }
         }
     }
@@ -1903,16 +1834,13 @@
         EntityAddr::new_smart_contract([42; 32]),
         [43; 32],
     ));
-<<<<<<< HEAD
+    const BLOCK_MESSAGE_COUNT: Key = Key::BlockMessageCount;
     const TRANSACTION_INFO_DEPLOY_KEY: Key =
         Key::TransactionInfo(TransactionHash::Deploy(DeployHash::from_raw([42; 32])));
     const TRANSACTION_INFO_V1_KEY: Key =
         Key::TransactionInfo(TransactionHash::V1(TransactionV1Hash::from_raw([42; 32])));
     const TRANSFER_V1_KEY: Key = Key::Transfer(TransferAddr::V1(TransferV1Addr::new([42; 32])));
     const TRANSFER_V2_KEY: Key = Key::Transfer(TransferAddr::V2(TransferV2Addr::new([42; 32])));
-=======
-    const BLOCK_MESSAGE_COUNT: Key = Key::BlockMessageCount;
->>>>>>> 36eec71c
     const KEYS: &[Key] = &[
         ACCOUNT_KEY,
         HASH_KEY,
@@ -1941,13 +1869,10 @@
         MESSAGE_TOPIC_KEY,
         MESSAGE_KEY,
         NAMED_KEY,
-<<<<<<< HEAD
+        BLOCK_MESSAGE_COUNT,
         TRANSACTION_INFO_V1_KEY,
         TRANSFER_V1_KEY,
         TRANSFER_V2_KEY,
-=======
-        BLOCK_MESSAGE_COUNT,
->>>>>>> 36eec71c
     ];
     const HEX_STRING: &str = "2a2a2a2a2a2a2a2a2a2a2a2a2a2a2a2a2a2a2a2a2a2a2a2a2a2a2a2a2a2a2a2a";
     const TOPIC_NAME_HEX_STRING: &str =
@@ -2123,33 +2048,29 @@
                 HEX_STRING, TOPIC_NAME_HEX_STRING, MESSAGE_INDEX_HEX_STRING
             )
         );
-<<<<<<< HEAD
-        assert_eq!(
-            format!("{}", TRANSACTION_INFO_DEPLOY_KEY),
-            format!("Key::TransactionInfo(deploy-{})", HEX_STRING)
-        );
-        assert_eq!(
-            format!("{}", TRANSACTION_INFO_V1_KEY),
-            format!("Key::TransactionInfo(txn-v1-{})", HEX_STRING)
-        );
-        assert_eq!(
-            format!("{}", TRANSFER_V1_KEY),
-            format!("Key::Transfer(transfer-v1-{})", HEX_STRING)
-        );
-        assert_eq!(
-            format!("{}", TRANSFER_V2_KEY),
-            format!("Key::Transfer(transfer-v2-{})", HEX_STRING)
-        );
-=======
-
         assert_eq!(
             format!("{}", BLOCK_MESSAGE_COUNT),
             format!(
                 "Key::BlockMessageCount({})",
                 base16::encode_lower(&PADDING_BYTES)
             )
-        )
->>>>>>> 36eec71c
+        );
+        assert_eq!(
+            format!("{}", TRANSACTION_INFO_DEPLOY_KEY),
+            format!("Key::TransactionInfo(deploy-{})", HEX_STRING)
+        );
+        assert_eq!(
+            format!("{}", TRANSACTION_INFO_V1_KEY),
+            format!("Key::TransactionInfo(txn-v1-{})", HEX_STRING)
+        );
+        assert_eq!(
+            format!("{}", TRANSFER_V1_KEY),
+            format!("Key::Transfer(transfer-v1-{})", HEX_STRING)
+        );
+        assert_eq!(
+            format!("{}", TRANSFER_V2_KEY),
+            format!("Key::Transfer(transfer-v2-{})", HEX_STRING)
+        );
     }
 
     #[test]
@@ -2512,7 +2433,7 @@
             nines.into(),
             1,
         )));
-<<<<<<< HEAD
+        round_trip(&Key::BlockMessageCount);
         round_trip(&Key::TransactionInfo(TransactionHash::Deploy(
             DeployHash::from_raw(zeros),
         )));
@@ -2521,8 +2442,5 @@
         )));
         round_trip(&Key::Transfer(TransferAddr::V1(TransferV1Addr::new(zeros))));
         round_trip(&Key::Transfer(TransferAddr::V2(TransferV2Addr::new(zeros))));
-=======
-        round_trip(&Key::BlockMessageCount);
->>>>>>> 36eec71c
     }
 }