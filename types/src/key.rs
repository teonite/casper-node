--- conflicted
+++ resolved
@@ -224,19 +224,12 @@
     BidAddr(BidAddr),
     /// A `Key` under which package information is stored.
     Package(PackageAddr),
-<<<<<<< HEAD
-    /// A `Key` under which we write an addressable entity.
-    AddressableEntity((PackageKindTag, EntityAddr)),
-    /// A `Key` under which we write a byte code record.
-    ByteCode((ByteCodeKind, ByteCodeAddr)),
-    /// A `Key` under which a message is stored
-    Message(MessageAddr),
-=======
     /// A `Key` under which an addressable entity is stored.
     AddressableEntity(PackageKindTag, EntityAddr),
     /// A `Key` under which a byte code record is stored.
     ByteCode(ByteCodeKind, ByteCodeAddr),
->>>>>>> 00f7a487
+    /// A `Key` under which a message is stored.
+    Message(MessageAddr),
 }
 
 #[cfg(feature = "json-schema")]
@@ -403,14 +396,9 @@
             Key::ChecksumRegistry => String::from("Key::ChecksumRegistry"),
             Key::BidAddr(_) => String::from("Key::BidAddr"),
             Key::Package(_) => String::from("Key::Package"),
-<<<<<<< HEAD
-            Key::AddressableEntity(_) => String::from("Key::AddressableEntity"),
-            Key::ByteCode(_) => String::from("Key::ByteCode"),
-            Key::Message(_) => String::from("Key::Message"),
-=======
             Key::AddressableEntity(..) => String::from("Key::AddressableEntity"),
             Key::ByteCode(..) => String::from("Key::ByteCode"),
->>>>>>> 00f7a487
+            Key::Message(_) => String::from("Key::Message"),
         }
     }
 
@@ -967,7 +955,7 @@
 
     /// Return true if the inner Key is of the smart contract type.
     pub fn is_smart_contract_key(&self) -> bool {
-        if let Self::AddressableEntity((PackageKindTag::SmartContract, _)) = self {
+        if let Self::AddressableEntity(PackageKindTag::SmartContract, _) = self {
             return true;
         }
 
@@ -1070,14 +1058,9 @@
             Key::ChecksumRegistry => KeyTag::ChecksumRegistry,
             Key::BidAddr(_) => KeyTag::BidAddr,
             Key::Package(_) => KeyTag::Package,
-<<<<<<< HEAD
-            Key::AddressableEntity(_) => KeyTag::AddressableEntity,
-            Key::ByteCode(_) => KeyTag::ByteCode,
-            Key::Message(_) => KeyTag::Message,
-=======
             Key::AddressableEntity(..) => KeyTag::AddressableEntity,
             Key::ByteCode(..) => KeyTag::ByteCode,
->>>>>>> 00f7a487
+            Key::Message(_) => KeyTag::Message,
         }
     }
 }
@@ -1167,16 +1150,10 @@
             Key::AddressableEntity(..) => {
                 U8_SERIALIZED_LENGTH + KEY_ID_SERIALIZED_LENGTH + ADDR_LENGTH
             }
-<<<<<<< HEAD
-            Key::ByteCode((byte_code_kind, _)) => {
-                byte_code_kind.serialized_length() + KEY_ID_SERIALIZED_LENGTH + ADDR_LENGTH
-            }
+            Key::ByteCode(..) => U8_SERIALIZED_LENGTH + KEY_ID_SERIALIZED_LENGTH + ADDR_LENGTH,
             Key::Message(message_addr) => {
                 KEY_ID_SERIALIZED_LENGTH + message_addr.serialized_length()
             }
-=======
-            Key::ByteCode(..) => U8_SERIALIZED_LENGTH + KEY_ID_SERIALIZED_LENGTH + ADDR_LENGTH,
->>>>>>> 00f7a487
         }
     }
 
@@ -1333,14 +1310,9 @@
         Key::ChecksumRegistry => unimplemented!(),
         Key::BidAddr(_) => unimplemented!(),
         Key::Package(_) => unimplemented!(),
-<<<<<<< HEAD
-        Key::AddressableEntity(_) => unimplemented!(),
-        Key::ByteCode(_) => unimplemented!(),
-        Key::Message(_) => unimplemented!(),
-=======
         Key::AddressableEntity(..) => unimplemented!(),
         Key::ByteCode(..) => unimplemented!(),
->>>>>>> 00f7a487
+        Key::Message(_) => unimplemented!(),
     }
 }
 
@@ -1365,14 +1337,9 @@
             14 => Key::ChecksumRegistry,
             15 => Key::BidAddr(rng.gen()),
             16 => Key::Package(rng.gen()),
-<<<<<<< HEAD
-            17 => Key::AddressableEntity((rng.gen(), rng.gen())),
-            18 => Key::ByteCode((rng.gen(), rng.gen())),
-            19 => Key::Message(rng.gen()),
-=======
             17 => Key::AddressableEntity(rng.gen(), rng.gen()),
             18 => Key::ByteCode(rng.gen(), rng.gen()),
->>>>>>> 00f7a487
+            19 => Key::Message(rng.gen()),
             _ => unreachable!(),
         }
     }
@@ -1401,14 +1368,9 @@
         ChecksumRegistry,
         BidAddr(&'a BidAddr),
         Package(&'a PackageAddr),
-<<<<<<< HEAD
-        AddressableEntity((&'a PackageKindTag, &'a EntityAddr)),
-        ByteCode((&'a ByteCodeKind, &'a ByteCodeAddr)),
-        Message(&'a MessageAddr),
-=======
         AddressableEntity(&'a PackageKindTag, &'a EntityAddr),
         ByteCode(&'a ByteCodeKind, &'a ByteCodeAddr),
->>>>>>> 00f7a487
+        Message(&'a MessageAddr),
     }
 
     #[derive(Deserialize)]
@@ -1431,14 +1393,9 @@
         ChecksumRegistry,
         BidAddr(BidAddr),
         Package(PackageAddr),
-<<<<<<< HEAD
-        AddressableEntity((PackageKindTag, EntityAddr)),
-        ByteCode((ByteCodeKind, ByteCodeAddr)),
-        Message(MessageAddr),
-=======
         AddressableEntity(PackageKindTag, EntityAddr),
         ByteCode(ByteCodeKind, ByteCodeAddr),
->>>>>>> 00f7a487
+        Message(MessageAddr),
     }
 
     impl<'a> From<&'a Key> for BinarySerHelper<'a> {
@@ -1557,7 +1514,15 @@
     const UNBOND_KEY: Key = Key::Unbond(AccountHash::new([42; 32]));
     const CHAINSPEC_REGISTRY_KEY: Key = Key::ChainspecRegistry;
     const CHECKSUM_REGISTRY_KEY: Key = Key::ChecksumRegistry;
-<<<<<<< HEAD
+    const PACKAGE_KEY: Key = Key::Package([42; 32]);
+    const ADDRESSABLE_ENTITY_SYSTEM_KEY: Key =
+        Key::AddressableEntity(PackageKindTag::System, [42; 32]);
+    const ADDRESSABLE_ENTITY_ACCOUNT_KEY: Key =
+        Key::AddressableEntity(PackageKindTag::Account, [42; 32]);
+    const ADDRESSABLE_ENTITY_SMART_CONTRACT_KEY: Key =
+        Key::AddressableEntity(PackageKindTag::SmartContract, [42; 32]);
+    const BYTE_CODE_EMPTY_KEY: Key = Key::ByteCode(ByteCodeKind::Empty, [42; 32]);
+    const BYTE_CODE_V1_WASM_KEY: Key = Key::ByteCode(ByteCodeKind::V1CasperWasm, [42; 32]);
     const MESSAGE_TOPIC_KEY: Key = Key::Message(MessageAddr::new_topic_addr(
         AddressableEntityHash::new([42u8; 32]),
         TopicNameHash::new([42; 32]),
@@ -1567,17 +1532,6 @@
         TopicNameHash::new([2; 32]),
         15,
     ));
-=======
-    const PACKAGE_KEY: Key = Key::Package([42; 32]);
-    const ADDRESSABLE_ENTITY_SYSTEM_KEY: Key =
-        Key::AddressableEntity(PackageKindTag::System, [42; 32]);
-    const ADDRESSABLE_ENTITY_ACCOUNT_KEY: Key =
-        Key::AddressableEntity(PackageKindTag::Account, [42; 32]);
-    const ADDRESSABLE_ENTITY_SMART_CONTRACT_KEY: Key =
-        Key::AddressableEntity(PackageKindTag::SmartContract, [42; 32]);
-    const BYTE_CODE_EMPTY_KEY: Key = Key::ByteCode(ByteCodeKind::Empty, [42; 32]);
-    const BYTE_CODE_V1_WASM_KEY: Key = Key::ByteCode(ByteCodeKind::V1CasperWasm, [42; 32]);
->>>>>>> 00f7a487
     const KEYS: &[Key] = &[
         ACCOUNT_KEY,
         HASH_KEY,
@@ -1597,17 +1551,14 @@
         UNIFIED_BID_KEY,
         VALIDATOR_BID_KEY,
         DELEGATOR_BID_KEY,
-<<<<<<< HEAD
-        MESSAGE_TOPIC_KEY,
-        MESSAGE_KEY,
-=======
         PACKAGE_KEY,
         ADDRESSABLE_ENTITY_SYSTEM_KEY,
         ADDRESSABLE_ENTITY_ACCOUNT_KEY,
         ADDRESSABLE_ENTITY_SMART_CONTRACT_KEY,
         BYTE_CODE_EMPTY_KEY,
         BYTE_CODE_V1_WASM_KEY,
->>>>>>> 00f7a487
+        MESSAGE_TOPIC_KEY,
+        MESSAGE_KEY,
     ];
     const HEX_STRING: &str = "2a2a2a2a2a2a2a2a2a2a2a2a2a2a2a2a2a2a2a2a2a2a2a2a2a2a2a2a2a2a2a2a";
     const TOPIC_NAME_HEX_STRING: &str =
@@ -1746,7 +1697,30 @@
             )
         );
         assert_eq!(
-<<<<<<< HEAD
+            format!("{}", PACKAGE_KEY),
+            format!("Key::Package({})", HEX_STRING)
+        );
+        assert_eq!(
+            format!("{}", ADDRESSABLE_ENTITY_SYSTEM_KEY),
+            format!("Key::AddressableEntity(system-{})", HEX_STRING)
+        );
+        assert_eq!(
+            format!("{}", ADDRESSABLE_ENTITY_ACCOUNT_KEY),
+            format!("Key::AddressableEntity(account-{})", HEX_STRING)
+        );
+        assert_eq!(
+            format!("{}", ADDRESSABLE_ENTITY_SMART_CONTRACT_KEY),
+            format!("Key::AddressableEntity(smart-contract-{})", HEX_STRING)
+        );
+        assert_eq!(
+            format!("{}", BYTE_CODE_EMPTY_KEY),
+            format!("Key::ByteCode(empty-{})", HEX_STRING)
+        );
+        assert_eq!(
+            format!("{}", BYTE_CODE_V1_WASM_KEY),
+            format!("Key::ByteCode(v1-casper-wasm-{})", HEX_STRING)
+        );
+        assert_eq!(
             format!("{}", MESSAGE_TOPIC_KEY),
             format!("Key::Message({}-{})", HEX_STRING, HEX_STRING)
         );
@@ -1758,31 +1732,6 @@
                 HEX_STRING, TOPIC_NAME_HEX_STRING, MESSAGE_INDEX_HEX_STRING
             )
         )
-=======
-            format!("{}", PACKAGE_KEY),
-            format!("Key::Package({})", HEX_STRING)
-        );
-        assert_eq!(
-            format!("{}", ADDRESSABLE_ENTITY_SYSTEM_KEY),
-            format!("Key::AddressableEntity(system-{})", HEX_STRING)
-        );
-        assert_eq!(
-            format!("{}", ADDRESSABLE_ENTITY_ACCOUNT_KEY),
-            format!("Key::AddressableEntity(account-{})", HEX_STRING)
-        );
-        assert_eq!(
-            format!("{}", ADDRESSABLE_ENTITY_SMART_CONTRACT_KEY),
-            format!("Key::AddressableEntity(smart-contract-{})", HEX_STRING)
-        );
-        assert_eq!(
-            format!("{}", BYTE_CODE_EMPTY_KEY),
-            format!("Key::ByteCode(empty-{})", HEX_STRING)
-        );
-        assert_eq!(
-            format!("{}", BYTE_CODE_V1_WASM_KEY),
-            format!("Key::ByteCode(v1-casper-wasm-{})", HEX_STRING)
-        );
->>>>>>> 00f7a487
     }
 
     #[test]
@@ -2115,9 +2064,15 @@
         round_trip(&Key::Withdraw(AccountHash::new(zeros)));
         round_trip(&Key::Dictionary(zeros));
         round_trip(&Key::Unbond(AccountHash::new(zeros)));
-<<<<<<< HEAD
-        round_trip(&Key::ChainspecRegistry);
-        round_trip(&Key::ChecksumRegistry);
+        round_trip(&Key::Package(zeros));
+        round_trip(&Key::AddressableEntity(PackageKindTag::System, zeros));
+        round_trip(&Key::AddressableEntity(PackageKindTag::Account, zeros));
+        round_trip(&Key::AddressableEntity(
+            PackageKindTag::SmartContract,
+            zeros,
+        ));
+        round_trip(&Key::ByteCode(ByteCodeKind::Empty, zeros));
+        round_trip(&Key::ByteCode(ByteCodeKind::V1CasperWasm, zeros));
         round_trip(&Key::Message(MessageAddr::new_topic_addr(
             zeros.into(),
             nines.into(),
@@ -2127,16 +2082,5 @@
             nines.into(),
             1,
         )));
-=======
-        round_trip(&Key::Package(zeros));
-        round_trip(&Key::AddressableEntity(PackageKindTag::System, zeros));
-        round_trip(&Key::AddressableEntity(PackageKindTag::Account, zeros));
-        round_trip(&Key::AddressableEntity(
-            PackageKindTag::SmartContract,
-            zeros,
-        ));
-        round_trip(&Key::ByteCode(ByteCodeKind::Empty, zeros));
-        round_trip(&Key::ByteCode(ByteCodeKind::V1CasperWasm, zeros));
->>>>>>> 00f7a487
     }
 }