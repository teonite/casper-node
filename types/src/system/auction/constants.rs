use crate::EraId;

use super::DelegationRate;

/// Initial value of era id we start at genesis.
pub const INITIAL_ERA_ID: EraId = EraId::new(0);

/// Initial value of era end timestamp.
pub const INITIAL_ERA_END_TIMESTAMP_MILLIS: u64 = 0;

/// Delegation rate is a fraction between 0-1. Validator sets the delegation rate
/// in integer terms, which is then divided by the denominator to obtain the fraction.
pub const DELEGATION_RATE_DENOMINATOR: DelegationRate = 100;

/// We use one trillion as a block reward unit because it's large enough to allow precise
/// fractions, and small enough for many block rewards to fit into a u64.
pub const BLOCK_REWARD: u64 = 1_000_000_000_000;

/// Named constant for `amount`.
pub const ARG_AMOUNT: &str = "amount";
/// Named constant for `delegation_rate`.
pub const ARG_DELEGATION_RATE: &str = "delegation_rate";
/// Named constant for `public_key`.
pub const ARG_PUBLIC_KEY: &str = "public_key";
/// Named constant for `new_public_key`.
pub const ARG_NEW_PUBLIC_KEY: &str = "new_public_key";
/// Named constant for `validator`.
pub const ARG_VALIDATOR: &str = "validator";
/// Named constant for `delegator`.
pub const ARG_DELEGATOR: &str = "delegator";
/// Named constant for `validator_purse`.
pub const ARG_VALIDATOR_PURSE: &str = "validator_purse";
/// Named constant for `validator_keys`.
pub const ARG_VALIDATOR_KEYS: &str = "validator_keys";
/// Named constant for `validator_public_keys`.
pub const ARG_VALIDATOR_PUBLIC_KEYS: &str = "validator_public_keys";
/// Named constant for `new_validator`.
pub const ARG_NEW_VALIDATOR: &str = "new_validator";
/// Named constant for `era_id`.
pub const ARG_ERA_ID: &str = "era_id";
/// Named constant for `validator_slots` argument.
pub const ARG_VALIDATOR_SLOTS: &str = VALIDATOR_SLOTS_KEY;
/// Named constant for `mint_contract_package_hash`
pub const ARG_MINT_CONTRACT_PACKAGE_HASH: &str = "mint_contract_package_hash";
/// Named constant for `genesis_validators`
pub const ARG_GENESIS_VALIDATORS: &str = "genesis_validators";
/// Named constant of `auction_delay`
pub const ARG_AUCTION_DELAY: &str = "auction_delay";
/// Named constant for `locked_funds_period`
pub const ARG_LOCKED_FUNDS_PERIOD: &str = "locked_funds_period";
/// Named constant for `unbonding_delay`
pub const ARG_UNBONDING_DELAY: &str = "unbonding_delay";
/// Named constant for `era_end_timestamp_millis`;
pub const ARG_ERA_END_TIMESTAMP_MILLIS: &str = "era_end_timestamp_millis";
/// Named constant for `evicted_validators`;
pub const ARG_EVICTED_VALIDATORS: &str = "evicted_validators";
/// Named constant for `rewards_map`;
pub const ARG_REWARDS_MAP: &str = "rewards_map";
<<<<<<< HEAD
/// Named constant for `inactive_validator_undelegation_delay`;
pub const ARG_INACTIVE_VALIDATOR_UNDELEGATION_DELAY: &str = "inactive_validator_undelegation_delay";
=======
/// Named constant for `entry_point`;
pub const ARG_ENTRY_POINT: &str = "entry_point";
>>>>>>> 84c8668f

/// Named constant for method `get_era_validators`.
pub const METHOD_GET_ERA_VALIDATORS: &str = "get_era_validators";
/// Named constant for method `add_bid`.
pub const METHOD_ADD_BID: &str = "add_bid";
/// Named constant for method `withdraw_bid`.
pub const METHOD_WITHDRAW_BID: &str = "withdraw_bid";
/// Named constant for method `delegate`.
pub const METHOD_DELEGATE: &str = "delegate";
/// Named constant for method `undelegate`.
pub const METHOD_UNDELEGATE: &str = "undelegate";
/// Named constant for method `redelegate`.
pub const METHOD_REDELEGATE: &str = "redelegate";
/// Named constant for method `run_auction`.
pub const METHOD_RUN_AUCTION: &str = "run_auction";
/// Named constant for method `slash`.
pub const METHOD_SLASH: &str = "slash";
/// Named constant for method `distribute`.
pub const METHOD_DISTRIBUTE: &str = "distribute";
/// Named constant for method `read_era_id`.
pub const METHOD_READ_ERA_ID: &str = "read_era_id";
/// Named constant for method `activate_bid`.
pub const METHOD_ACTIVATE_BID: &str = "activate_bid";
/// Named constant for method `change_bid_public_key`.
pub const METHOD_CHANGE_BID_PUBLIC_KEY: &str = " change_bid_public_key";

/// Storage for `EraId`.
pub const ERA_ID_KEY: &str = "era_id";
/// Storage for era-end timestamp.
pub const ERA_END_TIMESTAMP_MILLIS_KEY: &str = "era_end_timestamp_millis";
/// Storage for `SeigniorageRecipientsSnapshot`.
pub const SEIGNIORAGE_RECIPIENTS_SNAPSHOT_KEY: &str = "seigniorage_recipients_snapshot";
/// Total validator slots allowed.
pub const VALIDATOR_SLOTS_KEY: &str = "validator_slots";
/// Amount of auction delay.
pub const AUCTION_DELAY_KEY: &str = "auction_delay";
/// Default lock period for new bid entries represented in eras.
pub const LOCKED_FUNDS_PERIOD_KEY: &str = "locked_funds_period";
/// Unbonding delay expressed in eras.
pub const UNBONDING_DELAY_KEY: &str = "unbonding_delay";<|MERGE_RESOLUTION|>--- conflicted
+++ resolved
@@ -56,13 +56,10 @@
 pub const ARG_EVICTED_VALIDATORS: &str = "evicted_validators";
 /// Named constant for `rewards_map`;
 pub const ARG_REWARDS_MAP: &str = "rewards_map";
-<<<<<<< HEAD
+/// Named constant for `entry_point`;
+pub const ARG_ENTRY_POINT: &str = "entry_point";
 /// Named constant for `inactive_validator_undelegation_delay`;
 pub const ARG_INACTIVE_VALIDATOR_UNDELEGATION_DELAY: &str = "inactive_validator_undelegation_delay";
-=======
-/// Named constant for `entry_point`;
-pub const ARG_ENTRY_POINT: &str = "entry_point";
->>>>>>> 84c8668f
 
 /// Named constant for method `get_era_validators`.
 pub const METHOD_GET_ERA_VALIDATORS: &str = "get_era_validators";
