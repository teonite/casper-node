use alloc::boxed::Box;

use crate::{
    contracts::Parameters,
    system::mint::{
        ARG_AMOUNT, ARG_ID, ARG_PURSE, ARG_SOURCE, ARG_TARGET, ARG_TO, METHOD_BALANCE,
        METHOD_CREATE, METHOD_MINT, METHOD_MINT_INTO_EXISTING_PURSE, METHOD_READ_BASE_ROUND_REWARD,
        METHOD_REDUCE_TOTAL_SUPPLY, METHOD_TRANSFER,
    },
    CLType, EntryPoint, EntryPointAccess, EntryPointType, EntryPoints, Parameter,
};

<<<<<<< HEAD
/// Returns entry points for a `Mint` system contract.
=======
/// Returns entry points for a mint system contract.
>>>>>>> 4e6367fb
pub fn mint_entry_points() -> EntryPoints {
    let mut entry_points = EntryPoints::new();

    let entry_point = EntryPoint::new(
        METHOD_MINT,
        vec![Parameter::new(ARG_AMOUNT, CLType::U512)],
        CLType::Result {
            ok: Box::new(CLType::URef),
            err: Box::new(CLType::U8),
        },
        EntryPointAccess::Public,
        EntryPointType::Contract,
    );
    entry_points.add_entry_point(entry_point);

    let entry_point = EntryPoint::new(
        METHOD_REDUCE_TOTAL_SUPPLY,
        vec![Parameter::new(ARG_AMOUNT, CLType::U512)],
        CLType::Result {
            ok: Box::new(CLType::Unit),
            err: Box::new(CLType::U8),
        },
        EntryPointAccess::Public,
        EntryPointType::Contract,
    );
    entry_points.add_entry_point(entry_point);

    let entry_point = EntryPoint::new(
        METHOD_CREATE,
        Parameters::new(),
        CLType::URef,
        EntryPointAccess::Public,
        EntryPointType::Contract,
    );
    entry_points.add_entry_point(entry_point);

    let entry_point = EntryPoint::new(
        METHOD_BALANCE,
        vec![Parameter::new(ARG_PURSE, CLType::URef)],
        CLType::Option(Box::new(CLType::U512)),
        EntryPointAccess::Public,
        EntryPointType::Contract,
    );
    entry_points.add_entry_point(entry_point);

    let entry_point = EntryPoint::new(
        METHOD_TRANSFER,
        vec![
            Parameter::new(ARG_TO, CLType::Option(Box::new(CLType::ByteArray(32)))),
            Parameter::new(ARG_SOURCE, CLType::URef),
            Parameter::new(ARG_TARGET, CLType::URef),
            Parameter::new(ARG_AMOUNT, CLType::U512),
            Parameter::new(ARG_ID, CLType::Option(Box::new(CLType::U64))),
        ],
        CLType::Result {
            ok: Box::new(CLType::Unit),
            err: Box::new(CLType::U8),
        },
        EntryPointAccess::Public,
        EntryPointType::Contract,
    );
    entry_points.add_entry_point(entry_point);

    let entry_point = EntryPoint::new(
        METHOD_READ_BASE_ROUND_REWARD,
        Parameters::new(),
        CLType::U512,
        EntryPointAccess::Public,
        EntryPointType::Contract,
    );
    entry_points.add_entry_point(entry_point);

    let entry_point = EntryPoint::new(
        METHOD_MINT_INTO_EXISTING_PURSE,
        vec![
            Parameter::new(ARG_AMOUNT, CLType::U512),
            Parameter::new(ARG_PURSE, CLType::URef),
        ],
        CLType::Result {
            ok: Box::new(CLType::Unit),
            err: Box::new(CLType::U8),
        },
        EntryPointAccess::Public,
        EntryPointType::Contract,
    );
    entry_points.add_entry_point(entry_point);

    entry_points
}<|MERGE_RESOLUTION|>--- conflicted
+++ resolved
@@ -10,11 +10,7 @@
     CLType, EntryPoint, EntryPointAccess, EntryPointType, EntryPoints, Parameter,
 };
 
-<<<<<<< HEAD
-/// Returns entry points for a `Mint` system contract.
-=======
 /// Returns entry points for a mint system contract.
->>>>>>> 4e6367fb
 pub fn mint_entry_points() -> EntryPoints {
     let mut entry_points = EntryPoints::new();
 
