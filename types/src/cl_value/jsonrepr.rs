--- conflicted
+++ resolved
@@ -5,10 +5,7 @@
 
 use crate::{
     bytesrepr::{self, FromBytes, OPTION_NONE_TAG, OPTION_SOME_TAG, RESULT_ERR_TAG, RESULT_OK_TAG},
-<<<<<<< HEAD
-=======
     cl_type::CL_TYPE_RECURSION_DEPTH,
->>>>>>> a7f6a648
     CLType, CLValue, Key, PublicKey, URef, U128, U256, U512,
 };
 
