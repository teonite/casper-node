#[cfg(any(feature = "testing", test))]
use crate::testing::TestRng;
#[cfg(feature = "datasize")]
use datasize::DataSize;
#[cfg(any(feature = "testing", test))]
use rand::{
    distributions::{Distribution, Standard},
    Rng,
};
use serde::{Deserialize, Serialize};

use super::{AuctionCosts, EntityCosts, HandlePaymentCosts, MintCosts, StandardPaymentCosts};
use crate::bytesrepr::{self, FromBytes, ToBytes};

/// Definition of costs in the system.
///
/// This structure contains the costs of all the system contract's entry points and, additionally,
/// it defines a wasmless mint cost.
#[derive(Clone, Copy, PartialEq, Eq, Serialize, Deserialize, Debug, Default)]
#[cfg_attr(feature = "datasize", derive(DataSize))]
#[serde(deny_unknown_fields)]
pub struct SystemConfig {
    /// Configuration of auction entrypoint costs.
    auction_costs: AuctionCosts,

    /// Configuration of mint entrypoint costs.
    mint_costs: MintCosts,

    /// Configuration of handle payment entrypoint costs.
    handle_payment_costs: HandlePaymentCosts,

    /// Configuration of standard payment costs.
    standard_payment_costs: StandardPaymentCosts,

    /// Configuration of entity entrypoint costs.
    entity_costs: EntityCosts,
}

impl SystemConfig {
    /// Creates new system config instance.
    pub fn new(
        auction_costs: AuctionCosts,
        mint_costs: MintCosts,
        handle_payment_costs: HandlePaymentCosts,
        standard_payment_costs: StandardPaymentCosts,
        entity_costs: EntityCosts,
    ) -> Self {
        Self {
            auction_costs,
            mint_costs,
            handle_payment_costs,
            standard_payment_costs,
            entity_costs,
        }
    }

    /// Returns the costs of executing auction entry points.
    pub fn auction_costs(&self) -> &AuctionCosts {
        &self.auction_costs
    }

    /// Returns the costs of executing mint entry points.
    pub fn mint_costs(&self) -> &MintCosts {
        &self.mint_costs
    }

    /// Sets mint costs.
    pub fn with_mint_costs(mut self, mint_costs: MintCosts) -> Self {
        self.mint_costs = mint_costs;
        self
    }

    /// Returns the costs of executing `handle_payment` entry points.
    pub fn handle_payment_costs(&self) -> &HandlePaymentCosts {
        &self.handle_payment_costs
    }

    /// Returns the costs of executing `standard_payment` entry points.
    pub fn standard_payment_costs(&self) -> &StandardPaymentCosts {
        &self.standard_payment_costs
    }

    /// Returns the costs of executing `handle_payment` entry points.
    pub fn entity_costs(&self) -> &EntityCosts {
        &self.entity_costs
    }
}

#[cfg(any(feature = "testing", test))]
impl SystemConfig {
    /// Generates a random instance using a `TestRng`.
    pub fn random(rng: &mut TestRng) -> Self {
        // there's a bug in toml...under the hood it uses an i64 when it should use a u64
        // this causes flaky test failures if the random result exceeds i64::MAX
        let auction_costs: AuctionCosts = rng.gen();
        let mint_costs = rng.gen();
        let handle_payment_costs = rng.gen();
        let standard_payment_costs = rng.gen();
        let entity_costs = rng.gen();

        SystemConfig {
            auction_costs,
            mint_costs,
            handle_payment_costs,
            standard_payment_costs,
            entity_costs,
        }
    }
}

<<<<<<< HEAD
impl Default for SystemConfig {
    fn default() -> Self {
        Self {
            install_upgrade_gas_limit: DEFAULT_INSTALL_UPGRADE_GAS_LIMIT,
            standard_transaction_gas_limit: DEFAULT_STANDARD_TRANSACTION_GAS_LIMIT,
            auction_costs: AuctionCosts::default(),
            mint_costs: MintCosts::default(),
            handle_payment_costs: HandlePaymentCosts::default(),
            standard_payment_costs: StandardPaymentCosts::default(),
            entity_costs: EntityCosts::default(),
        }
    }
}

=======
>>>>>>> abe46311
#[cfg(any(feature = "testing", test))]
impl Distribution<SystemConfig> for Standard {
    fn sample<R: Rng + ?Sized>(&self, rng: &mut R) -> SystemConfig {
        SystemConfig {
            auction_costs: rng.gen(),
            mint_costs: rng.gen(),
            handle_payment_costs: rng.gen(),
            standard_payment_costs: rng.gen(),
            entity_costs: rng.gen(),
        }
    }
}

impl ToBytes for SystemConfig {
    fn to_bytes(&self) -> Result<Vec<u8>, bytesrepr::Error> {
        let mut ret = bytesrepr::unchecked_allocate_buffer(self);

        ret.append(&mut self.auction_costs.to_bytes()?);
        ret.append(&mut self.mint_costs.to_bytes()?);
        ret.append(&mut self.handle_payment_costs.to_bytes()?);
        ret.append(&mut self.standard_payment_costs.to_bytes()?);
        ret.append(&mut self.entity_costs.to_bytes()?);

        Ok(ret)
    }

    fn serialized_length(&self) -> usize {
        self.auction_costs.serialized_length()
            + self.mint_costs.serialized_length()
            + self.handle_payment_costs.serialized_length()
            + self.standard_payment_costs.serialized_length()
            + self.entity_costs.serialized_length()
    }
}

impl FromBytes for SystemConfig {
    fn from_bytes(bytes: &[u8]) -> Result<(Self, &[u8]), bytesrepr::Error> {
        let (auction_costs, rem) = FromBytes::from_bytes(bytes)?;
        let (mint_costs, rem) = FromBytes::from_bytes(rem)?;
        let (handle_payment_costs, rem) = FromBytes::from_bytes(rem)?;
        let (standard_payment_costs, rem) = FromBytes::from_bytes(rem)?;
        let (entity_costs, rem) = FromBytes::from_bytes(rem)?;
        Ok((
            SystemConfig::new(
                auction_costs,
                mint_costs,
                handle_payment_costs,
                standard_payment_costs,
                entity_costs,
            ),
            rem,
        ))
    }
}

#[doc(hidden)]
#[cfg(any(feature = "gens", test))]
pub mod gens {
    use proptest::prop_compose;

    use crate::{
        chainspec::vm_config::{
            auction_costs::gens::auction_costs_arb, entity_costs::gens::entity_costs_arb,
            handle_payment_costs::gens::handle_payment_costs_arb, mint_costs::gens::mint_costs_arb,
            standard_payment_costs::gens::standard_payment_costs_arb,
        },
        SystemConfig,
    };

    prop_compose! {
        pub fn system_config_arb()(
            auction_costs in auction_costs_arb(),
            mint_costs in mint_costs_arb(),
            handle_payment_costs in handle_payment_costs_arb(),
            standard_payment_costs in standard_payment_costs_arb(),
            entity_costs in entity_costs_arb(),
        ) -> SystemConfig {
            SystemConfig {
                auction_costs,
                mint_costs,
                handle_payment_costs,
                standard_payment_costs,
                entity_costs,
            }
        }
    }
}<|MERGE_RESOLUTION|>--- conflicted
+++ resolved
@@ -108,23 +108,6 @@
     }
 }
 
-<<<<<<< HEAD
-impl Default for SystemConfig {
-    fn default() -> Self {
-        Self {
-            install_upgrade_gas_limit: DEFAULT_INSTALL_UPGRADE_GAS_LIMIT,
-            standard_transaction_gas_limit: DEFAULT_STANDARD_TRANSACTION_GAS_LIMIT,
-            auction_costs: AuctionCosts::default(),
-            mint_costs: MintCosts::default(),
-            handle_payment_costs: HandlePaymentCosts::default(),
-            standard_payment_costs: StandardPaymentCosts::default(),
-            entity_costs: EntityCosts::default(),
-        }
-    }
-}
-
-=======
->>>>>>> abe46311
 #[cfg(any(feature = "testing", test))]
 impl Distribution<SystemConfig> for Standard {
     fn sample<R: Rng + ?Sized>(&self, rng: &mut R) -> SystemConfig {
