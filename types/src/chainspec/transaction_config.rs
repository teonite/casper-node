--- conflicted
+++ resolved
@@ -32,22 +32,6 @@
 pub struct TransactionConfig {
     /// Maximum time to live any transaction can specify.
     pub max_ttl: TimeDiff,
-<<<<<<< HEAD
-    /// Maximum size in bytes of a single transaction, when bytesrepr encoded.
-    pub max_transaction_size: u32,
-    /// Maximum number of mint transactions allowed in a block.
-    pub block_max_mint_count: u32,
-    /// Maximum number of auction transactions allowed in a block.
-    pub block_max_auction_count: u32,
-    /// Maximum number of installer/upgrader transactions allowed in a block.
-    pub block_max_install_upgrade_count: u32,
-    /// Maximum number of other transactions (non-transfer, non-staking, non-installer/upgrader)
-    /// allowed in a block.
-    pub block_max_standard_count: u32,
-    /// Maximum number of entity transactions allowed in a block.
-    pub block_max_entity_count: u32,
-=======
->>>>>>> abe46311
     /// Maximum number of approvals (signatures) allowed in a block across all transactions.
     pub block_max_approval_count: u32,
     /// Maximum possible size in bytes of a block.
@@ -73,15 +57,6 @@
     /// Generates a random instance using a `TestRng`.
     pub fn random(rng: &mut TestRng) -> Self {
         let max_ttl = TimeDiff::from_seconds(rng.gen_range(60..3_600));
-<<<<<<< HEAD
-        let max_transaction_size = rng.gen_range(100_000..1_000_000);
-        let block_max_mint_count = rng.gen();
-        let block_max_auction_count = rng.gen();
-        let block_max_install_upgrade_count = rng.gen();
-        let block_max_entity_count = rng.gen();
-        let block_max_standard_count = rng.gen();
-=======
->>>>>>> abe46311
         let block_max_approval_count = rng.gen();
         let max_block_size = rng.gen_range(1_000_000..1_000_000_000);
         let block_gas_limit = rng.gen_range(100_000_000_000..1_000_000_000_000_000);
@@ -93,15 +68,6 @@
 
         TransactionConfig {
             max_ttl,
-<<<<<<< HEAD
-            max_transaction_size,
-            block_max_mint_count,
-            block_max_auction_count,
-            block_max_install_upgrade_count,
-            block_max_entity_count,
-            block_max_standard_count,
-=======
->>>>>>> abe46311
             block_max_approval_count,
             max_block_size,
             block_gas_limit,
@@ -118,15 +84,6 @@
         let eighteeen_hours = TimeDiff::from_seconds(18 * 60 * 60);
         TransactionConfig {
             max_ttl: eighteeen_hours,
-<<<<<<< HEAD
-            max_transaction_size: 1_048_576,
-            block_max_mint_count: 1000,
-            block_max_auction_count: 200,
-            block_max_install_upgrade_count: 2,
-            block_max_entity_count: 50,
-            block_max_standard_count: 100,
-=======
->>>>>>> abe46311
             block_max_approval_count: 2600,
             max_block_size: 10_485_760,
             block_gas_limit: 10_000_000_000_000,
@@ -141,15 +98,6 @@
 impl ToBytes for TransactionConfig {
     fn write_bytes(&self, writer: &mut Vec<u8>) -> Result<(), bytesrepr::Error> {
         self.max_ttl.write_bytes(writer)?;
-<<<<<<< HEAD
-        self.max_transaction_size.write_bytes(writer)?;
-        self.block_max_mint_count.write_bytes(writer)?;
-        self.block_max_auction_count.write_bytes(writer)?;
-        self.block_max_install_upgrade_count.write_bytes(writer)?;
-        self.block_max_entity_count.write_bytes(writer)?;
-        self.block_max_standard_count.write_bytes(writer)?;
-=======
->>>>>>> abe46311
         self.block_max_approval_count.write_bytes(writer)?;
         self.max_block_size.write_bytes(writer)?;
         self.block_gas_limit.write_bytes(writer)?;
@@ -167,15 +115,6 @@
 
     fn serialized_length(&self) -> usize {
         self.max_ttl.serialized_length()
-<<<<<<< HEAD
-            + self.max_transaction_size.serialized_length()
-            + self.block_max_mint_count.serialized_length()
-            + self.block_max_auction_count.serialized_length()
-            + self.block_max_install_upgrade_count.serialized_length()
-            + self.block_max_entity_count.serialized_length()
-            + self.block_max_standard_count.serialized_length()
-=======
->>>>>>> abe46311
             + self.block_max_approval_count.serialized_length()
             + self.max_block_size.serialized_length()
             + self.block_gas_limit.serialized_length()
@@ -189,15 +128,6 @@
 impl FromBytes for TransactionConfig {
     fn from_bytes(bytes: &[u8]) -> Result<(Self, &[u8]), bytesrepr::Error> {
         let (max_ttl, remainder) = TimeDiff::from_bytes(bytes)?;
-<<<<<<< HEAD
-        let (max_transaction_size, remainder) = u32::from_bytes(remainder)?;
-        let (block_max_mint_count, remainder) = u32::from_bytes(remainder)?;
-        let (block_max_auction_count, remainder) = u32::from_bytes(remainder)?;
-        let (block_max_install_upgrade_count, remainder) = u32::from_bytes(remainder)?;
-        let (block_max_entity_count, remainder) = u32::from_bytes(remainder)?;
-        let (block_max_standard_count, remainder) = u32::from_bytes(remainder)?;
-=======
->>>>>>> abe46311
         let (block_max_approval_count, remainder) = u32::from_bytes(remainder)?;
         let (max_block_size, remainder) = u32::from_bytes(remainder)?;
         let (block_gas_limit, remainder) = u64::from_bytes(remainder)?;
@@ -208,15 +138,6 @@
 
         let config = TransactionConfig {
             max_ttl,
-<<<<<<< HEAD
-            max_transaction_size,
-            block_max_mint_count,
-            block_max_auction_count,
-            block_max_install_upgrade_count,
-            block_max_entity_count,
-            block_max_standard_count,
-=======
->>>>>>> abe46311
             block_max_approval_count,
             max_block_size,
             block_gas_limit,
