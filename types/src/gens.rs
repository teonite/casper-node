--- conflicted
+++ resolved
@@ -36,9 +36,12 @@
     deploy_info::gens::deploy_info_arb,
     global_state::{Pointer, TrieMerkleProof, TrieMerkleProofStep},
     package::{EntityVersionKey, EntityVersions, Groups, PackageStatus},
-    system::auction::{
-        gens::era_info_arb, Bid, BidAddr, BidKind, DelegationRate, Delegator, UnbondingPurse,
-        ValidatorBid, WithdrawPurse, DELEGATION_RATE_DENOMINATOR,
+    system::{
+        auction::{
+            gens::era_info_arb, Bid, BidAddr, BidKind, DelegationRate, Delegator, UnbondingPurse,
+            ValidatorBid, WithdrawPurse, DELEGATION_RATE_DENOMINATOR,
+        },
+        mint::BalanceHoldAddr,
     },
     transaction_info::gens::{deploy_hash_arb, transfer_v1_addr_arb, txn_info_arb},
     transfer::{
@@ -51,28 +54,6 @@
     U256, U512,
 };
 
-<<<<<<< HEAD
-=======
-use crate::{
-    account::{associated_keys::gens::account_associated_keys_arb, Account},
-    addressable_entity::{
-        action_thresholds::gens::action_thresholds_arb, associated_keys::gens::associated_keys_arb,
-        NamedKeyValue,
-    },
-    byte_code::ByteCodeKind,
-    contracts::{
-        Contract, ContractHash, ContractPackage, ContractPackageStatus, ContractVersionKey,
-        ContractVersions,
-    },
-    deploy_info::gens::{deploy_hash_arb, transfer_addr_arb},
-    system::{
-        auction::{Bid, BidAddr, BidKind, ValidatorBid},
-        mint::BalanceHoldAddr,
-    },
-};
-pub use crate::{deploy_info::gens::deploy_info_arb, transfer::gens::transfer_arb};
-
->>>>>>> 67ad52e5
 pub fn u8_slice_32() -> impl Strategy<Value = [u8; 32]> {
     collection::vec(any::<u8>(), 32).prop_map(|b| {
         let mut res = [0u8; 32];
