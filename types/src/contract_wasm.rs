--- conflicted
+++ resolved
@@ -5,9 +5,6 @@
     fmt::{self, Debug, Display, Formatter},
 };
 
-<<<<<<< HEAD
-use crate::bytesrepr::{Bytes, Error, FromBytes, ToBytes};
-=======
 use datasize::DataSize;
 #[cfg(feature = "std")]
 use schemars::{gen::SchemaGenerator, schema::Schema, JsonSchema};
@@ -19,7 +16,6 @@
     bytesrepr::{Bytes, Error, FromBytes, ToBytes},
     uref, CLType, CLTyped, HashAddr,
 };
->>>>>>> 1a7d5793
 
 const CONTRACT_WASM_MAX_DISPLAY_LEN: usize = 16;
 const KEY_HASH_LENGTH: usize = 32;
@@ -227,7 +223,7 @@
 }
 
 /// A container for contract's WASM bytes.
-#[derive(PartialEq, Eq, Clone)]
+#[derive(PartialEq, Eq, Clone, Serialize)]
 pub struct ContractWasm {
     bytes: Bytes,
 }
