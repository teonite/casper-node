use alloc::{string::String, vec::Vec};
use core::fmt::{self, Display, Formatter};

#[cfg(any(feature = "testing", test))]
use crate::testing::TestRng;
use crate::{
    alloc::string::ToString,
    bytesrepr::{
        Error::{self, Formatting},
        FromBytes, ToBytes,
    },
    system::{auction, mint},
    transaction::serialization::{
        CalltableSerializationEnvelope, CalltableSerializationEnvelopeBuilder,
    },
};
#[cfg(feature = "datasize")]
use datasize::DataSize;
#[cfg(any(feature = "testing", test))]
use rand::Rng;
#[cfg(feature = "json-schema")]
use schemars::JsonSchema;
use serde::{Deserialize, Serialize};

<<<<<<< HEAD
/// The entry point of a [`super::Transaction`].
=======
/// The entry point of a [`crate::Transaction`].
>>>>>>> 0ca0d95f
#[derive(Clone, Ord, PartialOrd, Eq, PartialEq, Hash, Serialize, Deserialize, Debug)]
#[cfg_attr(feature = "datasize", derive(DataSize))]
#[cfg_attr(
    feature = "json-schema",
    derive(JsonSchema),
    schemars(description = "Entry point of a Transaction.")
)]
#[serde(deny_unknown_fields)]
pub enum TransactionEntryPoint {
    /// The standard `call` entry point used in session code.
    Call,
    /// A non-native, arbitrary entry point.
    Custom(String),
    /// The `transfer` native entry point, used to transfer `Motes` from a source purse to a target
    /// purse.
    ///
    /// Requires the following runtime args:
    ///   * "source": `URef`
    ///   * "target": `URef`
    ///   * "amount": `U512`
    ///
    /// The following optional runtime args can also be provided:
    ///   * "to": `Option<AccountHash>`
    ///   * "id": `Option<u64>`
    #[cfg_attr(
        feature = "json-schema",
        schemars(
            description = "The `transfer` native entry point, used to transfer `Motes` from a \
            source purse to a target purse."
        )
    )]
    Transfer,
    /// The `add_bid` native entry point, used to create or top off a bid purse.
    ///
    /// Requires the following runtime args:
    ///   * "public_key": `PublicKey`
    ///   * "delegation_rate": `u8`
    ///   * "amount": `U512`
    ///   * "minimum_delegation_amount": `u64`
    ///   * "maximum_delegation_amount": `u64`
    #[cfg_attr(
        feature = "json-schema",
        schemars(
            description = "The `add_bid` native entry point, used to create or top off a bid purse."
        )
    )]
    AddBid,
    /// The `withdraw_bid` native entry point, used to decrease a stake.
    ///
    /// Requires the following runtime args:
    ///   * "public_key": `PublicKey`
    ///   * "amount": `U512`
    #[cfg_attr(
        feature = "json-schema",
        schemars(description = "The `withdraw_bid` native entry point, used to decrease a stake.")
    )]
    WithdrawBid,

    /// The `delegate` native entry point, used to add a new delegator or increase an existing
    /// delegator's stake.
    ///
    /// Requires the following runtime args:
    ///   * "delegator": `PublicKey`
    ///   * "validator": `PublicKey`
    ///   * "amount": `U512`
    #[cfg_attr(
        feature = "json-schema",
        schemars(
            description = "The `delegate` native entry point, used to add a new delegator or \
            increase an existing delegator's stake."
        )
    )]
    Delegate,

    /// The `undelegate` native entry point, used to reduce a delegator's stake or remove the
    /// delegator if the remaining stake is 0.
    ///
    /// Requires the following runtime args:
    ///   * "delegator": `PublicKey`
    ///   * "validator": `PublicKey`
    ///   * "amount": `U512`
    #[cfg_attr(
        feature = "json-schema",
        schemars(
            description = "The `undelegate` native entry point, used to reduce a delegator's \
            stake or remove the delegator if the remaining stake is 0."
        )
    )]
    Undelegate,

    /// The `redelegate` native entry point, used to reduce a delegator's stake or remove the
    /// delegator if the remaining stake is 0, and after the unbonding delay, automatically
    /// delegate to a new validator.
    ///
    /// Requires the following runtime args:
    ///   * "delegator": `PublicKey`
    ///   * "validator": `PublicKey`
    ///   * "amount": `U512`
    ///   * "new_validator": `PublicKey`
    #[cfg_attr(
        feature = "json-schema",
        schemars(
            description = "The `redelegate` native entry point, used to reduce a delegator's stake \
            or remove the delegator if the remaining stake is 0, and after the unbonding delay, \
            automatically delegate to a new validator."
        )
    )]
    Redelegate,

    /// The `activate bid` native entry point, used to reactivate an inactive bid.
    ///
    /// Requires the following runtime args:
    ///   * "validator_public_key": `PublicKey`
    #[cfg_attr(
        feature = "json-schema",
        schemars(
            description = "The `activate_bid` native entry point, used to used to reactivate an \
            inactive bid."
        )
    )]
    ActivateBid,

    /// The `change_bid_public_key` native entry point, used to change a bid's public key.
    ///
    /// Requires the following runtime args:
    ///   * "public_key": `PublicKey`
    ///   * "new_public_key": `PublicKey`
    #[cfg_attr(
        feature = "json-schema",
        schemars(
            description = "The `change_bid_public_key` native entry point, used to change a bid's public key."
        )
    )]
    ChangeBidPublicKey,
    /// The `add_reservations` native entry point, used to add delegators to validator's reserve
    /// list.
    ///
    /// Requires the following runtime args:
    ///   * "validator": `PublicKey`
    ///   * "delegators": `&[PublicKey]`
    #[cfg_attr(
        feature = "json-schema",
        schemars(
            description = "The `add_reservations` native entry point, used to add delegator to \
            validator's reserve list"
        )
    )]
    AddReservations,
    /// The `cancel_reservations` native entry point, used to remove delegators from validator's
    /// reserve list.
    ///
    /// Requires the following runtime args:
    ///   * "validator": `PublicKey`
    ///   * "delegators": `&[PublicKey]`
    #[cfg_attr(
        feature = "json-schema",
        schemars(
            description = "The `cancel_reservations` native entry point, used to remove delegator \
            from validator's reserve list"
        )
    )]
    CancelReservations,
}

impl TransactionEntryPoint {
    /// Returns a random `TransactionEntryPoint`.
    #[cfg(any(feature = "testing", test))]
    pub fn random(rng: &mut TestRng) -> Self {
        match rng.gen_range(0..12) {
            0 => TransactionEntryPoint::Custom(rng.random_string(1..21)),
            1 => TransactionEntryPoint::Transfer,
            2 => TransactionEntryPoint::AddBid,
            3 => TransactionEntryPoint::WithdrawBid,
            4 => TransactionEntryPoint::Delegate,
            5 => TransactionEntryPoint::Undelegate,
            6 => TransactionEntryPoint::Redelegate,
            7 => TransactionEntryPoint::ActivateBid,
            8 => TransactionEntryPoint::ChangeBidPublicKey,
            9 => TransactionEntryPoint::Call,
            10 => TransactionEntryPoint::AddReservations,
            11 => TransactionEntryPoint::CancelReservations,
            _ => unreachable!(),
        }
    }

    /// Does this entry point kind require holds epoch?
    pub fn requires_holds_epoch(&self) -> bool {
        match self {
            TransactionEntryPoint::AddBid
            | TransactionEntryPoint::Delegate
            | TransactionEntryPoint::Custom(_)
            | TransactionEntryPoint::Call
            | TransactionEntryPoint::Transfer => true,
            TransactionEntryPoint::WithdrawBid
            | TransactionEntryPoint::Undelegate
            | TransactionEntryPoint::Redelegate
            | TransactionEntryPoint::ActivateBid
            | TransactionEntryPoint::ChangeBidPublicKey
            | TransactionEntryPoint::AddReservations
            | TransactionEntryPoint::CancelReservations => false,
        }
    }

    fn serialized_field_lengths(&self) -> Vec<usize> {
        match self {
            TransactionEntryPoint::Custom(custom) => {
                vec![
                    crate::bytesrepr::U8_SERIALIZED_LENGTH,
                    custom.serialized_length(),
                ]
            }
            TransactionEntryPoint::Call
            | TransactionEntryPoint::Transfer
            | TransactionEntryPoint::AddBid
            | TransactionEntryPoint::WithdrawBid
            | TransactionEntryPoint::Delegate
            | TransactionEntryPoint::Undelegate
            | TransactionEntryPoint::Redelegate
            | TransactionEntryPoint::ActivateBid
            | TransactionEntryPoint::ChangeBidPublicKey
            | TransactionEntryPoint::AddReservations
            | TransactionEntryPoint::CancelReservations => {
                vec![crate::bytesrepr::U8_SERIALIZED_LENGTH]
            }
        }
    }
}

const TAG_FIELD_INDEX: u16 = 0;

const CALL_VARIANT_TAG: u8 = 0;

const CUSTOM_VARIANT_TAG: u8 = 1;
const CUSTOM_CUSTOM_INDEX: u16 = 1;

const TRANSFER_VARIANT_TAG: u8 = 2;
const ADD_BID_VARIANT_TAG: u8 = 3;
const WITHDRAW_BID_VARIANT_TAG: u8 = 4;
const DELEGATE_VARIANT_TAG: u8 = 5;
const UNDELEGATE_VARIANT_TAG: u8 = 6;
const REDELEGATE_VARIANT_TAG: u8 = 7;
const ACTIVATE_BID_VARIANT_TAG: u8 = 8;
const CHANGE_BID_PUBLIC_KEY_VARIANT_TAG: u8 = 9;
const ADD_RESERVATIONS_VARIANT_TAG: u8 = 10;
const CANCEL_RESERVATIONS_VARIANT_TAG: u8 = 11;

impl ToBytes for TransactionEntryPoint {
    fn to_bytes(&self) -> Result<Vec<u8>, Error> {
        match self {
            TransactionEntryPoint::Call => {
                CalltableSerializationEnvelopeBuilder::new(self.serialized_field_lengths())?
                    .add_field(TAG_FIELD_INDEX, &CALL_VARIANT_TAG)?
                    .binary_payload_bytes()
            }
            TransactionEntryPoint::Custom(custom) => {
                CalltableSerializationEnvelopeBuilder::new(self.serialized_field_lengths())?
                    .add_field(TAG_FIELD_INDEX, &CUSTOM_VARIANT_TAG)?
                    .add_field(CUSTOM_CUSTOM_INDEX, &custom)?
                    .binary_payload_bytes()
            }
            TransactionEntryPoint::Transfer => {
                CalltableSerializationEnvelopeBuilder::new(self.serialized_field_lengths())?
                    .add_field(TAG_FIELD_INDEX, &TRANSFER_VARIANT_TAG)?
                    .binary_payload_bytes()
            }
            TransactionEntryPoint::AddBid => {
                CalltableSerializationEnvelopeBuilder::new(self.serialized_field_lengths())?
                    .add_field(TAG_FIELD_INDEX, &ADD_BID_VARIANT_TAG)?
                    .binary_payload_bytes()
            }
            TransactionEntryPoint::WithdrawBid => {
                CalltableSerializationEnvelopeBuilder::new(self.serialized_field_lengths())?
                    .add_field(TAG_FIELD_INDEX, &WITHDRAW_BID_VARIANT_TAG)?
                    .binary_payload_bytes()
            }
            TransactionEntryPoint::Delegate => {
                CalltableSerializationEnvelopeBuilder::new(self.serialized_field_lengths())?
                    .add_field(TAG_FIELD_INDEX, &DELEGATE_VARIANT_TAG)?
                    .binary_payload_bytes()
            }
            TransactionEntryPoint::Undelegate => {
                CalltableSerializationEnvelopeBuilder::new(self.serialized_field_lengths())?
                    .add_field(TAG_FIELD_INDEX, &UNDELEGATE_VARIANT_TAG)?
                    .binary_payload_bytes()
            }
            TransactionEntryPoint::Redelegate => {
                CalltableSerializationEnvelopeBuilder::new(self.serialized_field_lengths())?
                    .add_field(TAG_FIELD_INDEX, &REDELEGATE_VARIANT_TAG)?
                    .binary_payload_bytes()
            }
            TransactionEntryPoint::ActivateBid => {
                CalltableSerializationEnvelopeBuilder::new(self.serialized_field_lengths())?
                    .add_field(TAG_FIELD_INDEX, &ACTIVATE_BID_VARIANT_TAG)?
                    .binary_payload_bytes()
            }
            TransactionEntryPoint::ChangeBidPublicKey => {
                CalltableSerializationEnvelopeBuilder::new(self.serialized_field_lengths())?
                    .add_field(TAG_FIELD_INDEX, &CHANGE_BID_PUBLIC_KEY_VARIANT_TAG)?
                    .binary_payload_bytes()
            }
            TransactionEntryPoint::AddReservations => {
                CalltableSerializationEnvelopeBuilder::new(self.serialized_field_lengths())?
                    .add_field(TAG_FIELD_INDEX, &ADD_RESERVATIONS_VARIANT_TAG)?
                    .binary_payload_bytes()
            }
            TransactionEntryPoint::CancelReservations => {
                CalltableSerializationEnvelopeBuilder::new(self.serialized_field_lengths())?
                    .add_field(TAG_FIELD_INDEX, &CANCEL_RESERVATIONS_VARIANT_TAG)?
                    .binary_payload_bytes()
            }
        }
    }
    fn serialized_length(&self) -> usize {
        CalltableSerializationEnvelope::estimate_size(self.serialized_field_lengths())
    }
}

impl FromBytes for TransactionEntryPoint {
    fn from_bytes(bytes: &[u8]) -> Result<(TransactionEntryPoint, &[u8]), Error> {
        let (binary_payload, remainder) = CalltableSerializationEnvelope::from_bytes(2u32, bytes)?;
        let window = binary_payload.start_consuming()?.ok_or(Formatting)?;
        window.verify_index(TAG_FIELD_INDEX)?;
        let (tag, window) = window.deserialize_and_maybe_next::<u8>()?;
        let to_ret = match tag {
            CALL_VARIANT_TAG => {
                if window.is_some() {
                    return Err(Formatting);
                }
                Ok(TransactionEntryPoint::Call)
            }
            CUSTOM_VARIANT_TAG => {
                let window = window.ok_or(Formatting)?;
                window.verify_index(CUSTOM_CUSTOM_INDEX)?;
                let (custom, window) = window.deserialize_and_maybe_next::<String>()?;
                if window.is_some() {
                    return Err(Formatting);
                }
                Ok(TransactionEntryPoint::Custom(custom))
            }
            TRANSFER_VARIANT_TAG => {
                if window.is_some() {
                    return Err(Formatting);
                }
                Ok(TransactionEntryPoint::Transfer)
            }
            ADD_BID_VARIANT_TAG => {
                if window.is_some() {
                    return Err(Formatting);
                }
                Ok(TransactionEntryPoint::AddBid)
            }
            WITHDRAW_BID_VARIANT_TAG => {
                if window.is_some() {
                    return Err(Formatting);
                }
                Ok(TransactionEntryPoint::WithdrawBid)
            }
            DELEGATE_VARIANT_TAG => {
                if window.is_some() {
                    return Err(Formatting);
                }
                Ok(TransactionEntryPoint::Delegate)
            }
            UNDELEGATE_VARIANT_TAG => {
                if window.is_some() {
                    return Err(Formatting);
                }
                Ok(TransactionEntryPoint::Undelegate)
            }
            REDELEGATE_VARIANT_TAG => {
                if window.is_some() {
                    return Err(Formatting);
                }
                Ok(TransactionEntryPoint::Redelegate)
            }
            ACTIVATE_BID_VARIANT_TAG => {
                if window.is_some() {
                    return Err(Formatting);
                }
                Ok(TransactionEntryPoint::ActivateBid)
            }
            CHANGE_BID_PUBLIC_KEY_VARIANT_TAG => {
                if window.is_some() {
                    return Err(Formatting);
                }
                Ok(TransactionEntryPoint::ChangeBidPublicKey)
            }
            ADD_RESERVATIONS_VARIANT_TAG => {
                if window.is_some() {
                    return Err(Formatting);
                }
                Ok(TransactionEntryPoint::AddReservations)
            }
            CANCEL_RESERVATIONS_VARIANT_TAG => {
                if window.is_some() {
                    return Err(Formatting);
                }
                Ok(TransactionEntryPoint::CancelReservations)
            }
            _ => Err(Formatting),
        };
        to_ret.map(|endpoint| (endpoint, remainder))
    }
}

impl Display for TransactionEntryPoint {
    fn fmt(&self, formatter: &mut Formatter) -> fmt::Result {
        match self {
            TransactionEntryPoint::Call => write!(formatter, "call"),
            TransactionEntryPoint::Custom(entry_point) => {
                write!(formatter, "custom({entry_point})")
            }
            TransactionEntryPoint::Transfer => write!(formatter, "transfer"),
            TransactionEntryPoint::AddBid => write!(formatter, "add_bid"),
            TransactionEntryPoint::WithdrawBid => write!(formatter, "withdraw_bid"),
            TransactionEntryPoint::Delegate => write!(formatter, "delegate"),
            TransactionEntryPoint::Undelegate => write!(formatter, "undelegate"),
            TransactionEntryPoint::Redelegate => write!(formatter, "redelegate"),
            TransactionEntryPoint::ActivateBid => write!(formatter, "activate_bid"),
            TransactionEntryPoint::ChangeBidPublicKey => write!(formatter, "change_bid_public_key"),
            TransactionEntryPoint::AddReservations => write!(formatter, "add_reservations"),
            TransactionEntryPoint::CancelReservations => write!(formatter, "cancel_reservations"),
        }
    }
}

impl From<&str> for TransactionEntryPoint {
    fn from(value: &str) -> Self {
        if value.to_lowercase() == mint::METHOD_TRANSFER {
            return TransactionEntryPoint::Transfer;
        }
        if value.to_lowercase() == auction::METHOD_ACTIVATE_BID {
            return TransactionEntryPoint::ActivateBid;
        }
        if value.to_lowercase() == auction::METHOD_ADD_BID {
            return TransactionEntryPoint::AddBid;
        }
        if value.to_lowercase() == auction::METHOD_WITHDRAW_BID {
            return TransactionEntryPoint::WithdrawBid;
        }
        if value.to_lowercase() == auction::METHOD_DELEGATE {
            return TransactionEntryPoint::Delegate;
        }
        if value.to_lowercase() == auction::METHOD_UNDELEGATE {
            return TransactionEntryPoint::Undelegate;
        }
        if value.to_lowercase() == auction::METHOD_REDELEGATE {
            return TransactionEntryPoint::Redelegate;
        }
        if value.to_lowercase() == auction::METHOD_CHANGE_BID_PUBLIC_KEY {
            return TransactionEntryPoint::ChangeBidPublicKey;
        }
        TransactionEntryPoint::Custom(value.to_string())
    }
}

#[cfg(test)]
mod tests {
    use super::*;
    use crate::{bytesrepr::test_serialization_roundtrip, gens::transaction_entry_point_arb};
    use proptest::prelude::*;

    #[test]
    fn bytesrepr_roundtrip() {
        let rng = &mut TestRng::new();
        for _ in 0..10 {
            test_serialization_roundtrip(&TransactionEntryPoint::random(rng));
        }
    }

    proptest! {
        #[test]
        fn bytesrepr_roundtrip_from_arb(entry_point in transaction_entry_point_arb()) {
            test_serialization_roundtrip(&entry_point);
        }
    }
}<|MERGE_RESOLUTION|>--- conflicted
+++ resolved
@@ -22,11 +22,7 @@
 use schemars::JsonSchema;
 use serde::{Deserialize, Serialize};
 
-<<<<<<< HEAD
-/// The entry point of a [`super::Transaction`].
-=======
 /// The entry point of a [`crate::Transaction`].
->>>>>>> 0ca0d95f
 #[derive(Clone, Ord, PartialOrd, Eq, PartialEq, Hash, Serialize, Deserialize, Debug)]
 #[cfg_attr(feature = "datasize", derive(DataSize))]
 #[cfg_attr(
