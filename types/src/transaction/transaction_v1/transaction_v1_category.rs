--- conflicted
+++ resolved
@@ -25,26 +25,6 @@
     /// Native auction interaction.
     Auction = 1,
     /// Install or Upgrade.
-<<<<<<< HEAD
-    InstallUpgrade = 3,
-    /// Entity
-    Entity = 4,
-}
-
-impl TransactionCategory {
-    /// Returns a random transaction category.
-    #[cfg(any(all(feature = "std", feature = "testing"), test))]
-    pub fn random(rng: &mut TestRng) -> Self {
-        match rng.gen_range(0..5) {
-            0 => Self::Mint,
-            1 => Self::Auction,
-            2 => Self::InstallUpgrade,
-            3 => Self::Standard,
-            4 => Self::Entity,
-            _ => unreachable!(),
-        }
-    }
-=======
     InstallUpgrade = 2,
     /// A large Wasm based transaction.
     Large = 3,
@@ -52,26 +32,20 @@
     Medium = 4,
     /// A small Wasm based transaction.
     Small = 5,
->>>>>>> abe46311
+    /// Entity
+    Entity = 6,
 }
 
 impl fmt::Display for TransactionCategory {
     fn fmt(&self, f: &mut Formatter<'_>) -> fmt::Result {
         match self {
-<<<<<<< HEAD
-            Self::Standard => write!(f, "Standard"),
-            Self::Mint => write!(f, "Mint"),
-            Self::Auction => write!(f, "Auction"),
-            Self::InstallUpgrade => write!(f, "InstallUpgrade"),
-            Self::Entity => write!(f, "Entity"),
-=======
             TransactionCategory::Mint => write!(f, "Mint"),
             TransactionCategory::Auction => write!(f, "Auction"),
             TransactionCategory::InstallUpgrade => write!(f, "InstallUpgrade"),
             TransactionCategory::Large => write!(f, "Large"),
             TransactionCategory::Medium => write!(f, "Medium"),
             TransactionCategory::Small => write!(f, "Small"),
->>>>>>> abe46311
+            TransactionCategory::Entity => write!(f, "Entity"),
         }
     }
 }