--- conflicted
+++ resolved
@@ -230,12 +230,8 @@
                 TransactionCategory::InstallUpgrade as u8,
                 install_upgrade_hashes,
             );
-<<<<<<< HEAD
-            ret.insert(TransactionCategory::Standard as u8, standard_hashes);
+            ret.insert(TransactionCategory::Large as u8, standard_hashes);
             ret.insert(TransactionCategory::Entity as u8, entity_hashes);
-=======
-            ret.insert(TransactionCategory::Large as u8, standard_hashes);
->>>>>>> abe46311
             ret
         };
         let rewarded_signatures = rewarded_signatures.unwrap_or_default();
