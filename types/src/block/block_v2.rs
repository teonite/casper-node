use alloc::{boxed::Box, collections::BTreeMap, vec::Vec};

use core::{
    convert::TryFrom,
    fmt::{self, Display, Formatter},
};
#[cfg(feature = "datasize")]
use datasize::DataSize;
#[cfg(feature = "json-schema")]
use once_cell::sync::Lazy;
#[cfg(feature = "json-schema")]
use schemars::JsonSchema;
#[cfg(any(feature = "std", test))]
use serde::{Deserialize, Serialize};

#[cfg(any(feature = "once_cell", test))]
use once_cell::sync::OnceCell;

use super::{Block, BlockBodyV2, BlockConversionError, RewardedSignatures};
#[cfg(any(all(feature = "std", feature = "testing"), test))]
use crate::testing::TestRng;
use crate::{
    bytesrepr::{self, FromBytes, ToBytes},
    BlockHash, BlockHeaderV2, BlockValidationError, Digest, EraEndV2, EraId, ProtocolVersion,
    PublicKey, Timestamp, TransactionHash,
};
#[cfg(feature = "json-schema")]
use crate::{TransactionCategory, TransactionV1Hash};

#[cfg(feature = "json-schema")]
static BLOCK_V2: Lazy<BlockV2> = Lazy::new(|| {
    let parent_hash = BlockHash::new(Digest::from([7; Digest::LENGTH]));
    let parent_seed = Digest::from([9; Digest::LENGTH]);
    let state_root_hash = Digest::from([8; Digest::LENGTH]);
    let random_bit = true;
    let era_end = Some(EraEndV2::example().clone());
    let timestamp = *Timestamp::example();
    let era_id = EraId::from(1);
    let height = 10;
    let protocol_version = ProtocolVersion::V1_0_0;
    let secret_key = crate::SecretKey::example();
    let proposer = PublicKey::from(secret_key);
    let mint_hashes = vec![TransactionHash::V1(TransactionV1Hash::new(Digest::from(
        [20; Digest::LENGTH],
    )))];
<<<<<<< HEAD
    let auction_native_hashes = vec![TransactionHash::V1(TransactionV1Hash::new(
        Digest::from([21; Digest::LENGTH]),
    ))];
=======
    let auction_hashes = vec![TransactionHash::V1(TransactionV1Hash::new(Digest::from(
        [21; Digest::LENGTH],
    )))];
>>>>>>> 88f13eed
    let installer_upgrader_hashes = vec![TransactionHash::V1(TransactionV1Hash::new(
        Digest::from([22; Digest::LENGTH]),
    ))];
    let standard = vec![TransactionHash::V1(TransactionV1Hash::new(Digest::from(
        [23; Digest::LENGTH],
    )))];
<<<<<<< HEAD
    let entity_native_hashes = vec![TransactionHash::V1(TransactionV1Hash::new(
        Digest::from([24; Digest::LENGTH]),
    ))];
=======
    let transactions = {
        let mut ret = BTreeMap::new();
        ret.insert(TransactionCategory::Mint as u8, mint_hashes);
        ret.insert(TransactionCategory::Auction as u8, auction_hashes);
        ret.insert(
            TransactionCategory::InstallUpgrade as u8,
            installer_upgrader_hashes,
        );
        ret.insert(TransactionCategory::Standard as u8, standard);
        ret
    };
>>>>>>> 88f13eed
    let rewarded_signatures = RewardedSignatures::default();
    let current_gas_price = 1u8;
    let last_switch_block_hash = BlockHash::new(Digest::from([10; Digest::LENGTH]));
    BlockV2::new(
        parent_hash,
        parent_seed,
        state_root_hash,
        random_bit,
        era_end,
        timestamp,
        era_id,
        height,
        protocol_version,
        proposer,
<<<<<<< HEAD
        transfer_hashes,
        auction_native_hashes,
        entity_native_hashes,
        installer_upgrader_hashes,
        other_hashes,
=======
        transactions,
>>>>>>> 88f13eed
        rewarded_signatures,
        current_gas_price,
        Some(last_switch_block_hash),
    )
});

/// A block after execution, with the resulting global state root hash. This is the core component
/// of the Casper linear blockchain. Version 2.
#[cfg_attr(feature = "datasize", derive(DataSize))]
#[cfg_attr(any(feature = "std", test), derive(Serialize, Deserialize))]
#[derive(Clone, Debug, PartialEq, Eq)]
#[cfg_attr(feature = "json-schema", derive(JsonSchema))]
pub struct BlockV2 {
    /// The block hash identifying this block.
    pub(super) hash: BlockHash,
    /// The header portion of the block.
    pub(super) header: BlockHeaderV2,
    /// The body portion of the block.
    pub(super) body: BlockBodyV2,
}

impl BlockV2 {
    // This method is not intended to be used by third party crates.
    #[doc(hidden)]
    #[allow(clippy::too_many_arguments)]
    pub fn new(
        parent_hash: BlockHash,
        parent_seed: Digest,
        state_root_hash: Digest,
        random_bit: bool,
        era_end: Option<EraEndV2>,
        timestamp: Timestamp,
        era_id: EraId,
        height: u64,
        protocol_version: ProtocolVersion,
        proposer: PublicKey,
<<<<<<< HEAD
        mint: Vec<TransactionHash>,
        auction: Vec<TransactionHash>,
        entity: Vec<TransactionHash>,
        install_upgrade: Vec<TransactionHash>,
        standard: Vec<TransactionHash>,
=======
        transactions: BTreeMap<u8, Vec<TransactionHash>>,
>>>>>>> 88f13eed
        rewarded_signatures: RewardedSignatures,
        current_gas_price: u8,
        last_switch_block_hash: Option<BlockHash>,
    ) -> Self {
<<<<<<< HEAD
        let body = BlockBodyV2::new(
            proposer,
            mint,
            auction,
            entity,
            install_upgrade,
            standard,
            rewarded_signatures,
        );
=======
        let body = BlockBodyV2::new(transactions, rewarded_signatures);
>>>>>>> 88f13eed
        let body_hash = body.hash();
        let accumulated_seed = Digest::hash_pair(parent_seed, [random_bit as u8]);
        let header = BlockHeaderV2::new(
            parent_hash,
            state_root_hash,
            body_hash,
            random_bit,
            accumulated_seed,
            era_end,
            timestamp,
            era_id,
            height,
            protocol_version,
            proposer,
            current_gas_price,
            last_switch_block_hash,
            #[cfg(any(feature = "once_cell", test))]
            OnceCell::new(),
        );
        Self::new_from_header_and_body(header, body)
    }

    // This method is not intended to be used by third party crates.
    #[doc(hidden)]
    pub fn new_from_header_and_body(header: BlockHeaderV2, body: BlockBodyV2) -> Self {
        let hash = header.block_hash();
        BlockV2 { hash, header, body }
    }

    /// Returns the `BlockHash` identifying this block.
    pub fn hash(&self) -> &BlockHash {
        &self.hash
    }

    /// Returns the block's header.
    pub fn header(&self) -> &BlockHeaderV2 {
        &self.header
    }

    /// Returns the block's header, consuming `self`.
    pub fn take_header(self) -> BlockHeaderV2 {
        self.header
    }

    /// Returns the block's body.
    pub fn body(&self) -> &BlockBodyV2 {
        &self.body
    }

    /// Returns the block's body, consuming `self`.
    pub fn take_body(self) -> BlockBodyV2 {
        self.body
    }

    /// Returns the parent block's hash.
    pub fn parent_hash(&self) -> &BlockHash {
        self.header.parent_hash()
    }

    /// Returns the root hash of global state after the deploys in this block have been executed.
    pub fn state_root_hash(&self) -> &Digest {
        self.header.state_root_hash()
    }

    /// Returns the hash of the block's body.
    pub fn body_hash(&self) -> &Digest {
        self.header.body_hash()
    }

    /// Returns a random bit needed for initializing a future era.
    pub fn random_bit(&self) -> bool {
        self.header.random_bit()
    }

    /// Returns a seed needed for initializing a future era.
    pub fn accumulated_seed(&self) -> &Digest {
        self.header.accumulated_seed()
    }

    /// Returns the `EraEnd` of a block if it is a switch block.
    pub fn era_end(&self) -> Option<&EraEndV2> {
        self.header.era_end()
    }

    /// Returns the timestamp from when the block was proposed.
    pub fn timestamp(&self) -> Timestamp {
        self.header.timestamp()
    }

    /// Returns the era ID in which this block was created.
    pub fn era_id(&self) -> EraId {
        self.header.era_id()
    }

    /// Returns the height of this block, i.e. the number of ancestors.
    pub fn height(&self) -> u64 {
        self.header.height()
    }

    /// Returns the protocol version of the network from when this block was created.
    pub fn protocol_version(&self) -> ProtocolVersion {
        self.header.protocol_version()
    }

    /// Returns `true` if this block is the last one in the current era.
    pub fn is_switch_block(&self) -> bool {
        self.header.is_switch_block()
    }

    /// Returns `true` if this block is the Genesis block, i.e. has height 0 and era 0.
    pub fn is_genesis(&self) -> bool {
        self.header.is_genesis()
    }

    /// Returns the public key of the validator which proposed the block.
    pub fn proposer(&self) -> &PublicKey {
        self.header.proposer()
    }

    /// List of identifiers for finality signatures for a particular past block.
    pub fn rewarded_signatures(&self) -> &RewardedSignatures {
        self.body.rewarded_signatures()
    }

    /// Returns the hashes of the transfer transactions within the block.
    pub fn mint(&self) -> impl Iterator<Item = TransactionHash> {
        self.body.mint()
    }

<<<<<<< HEAD
    /// Returns the hashes of the auction, native transactions within the block.
    pub fn auction(&self) -> impl Iterator<Item = &TransactionHash> {
=======
    /// Returns the hashes of the non-transfer, native transactions within the block.
    pub fn auction(&self) -> impl Iterator<Item = TransactionHash> {
>>>>>>> 88f13eed
        self.body.auction()
    }

    /// Returns the hashes of the entity, native transactions within the block.
    pub fn entity(&self) -> impl Iterator<Item = &TransactionHash> {
        self.body.entity()
    }

    /// Returns the hashes of the installer/upgrader transactions within the block.
    pub fn install_upgrade(&self) -> impl Iterator<Item = TransactionHash> {
        self.body.install_upgrade()
    }

    /// Returns the hashes of all other transactions within the block.
    pub fn standard(&self) -> impl Iterator<Item = TransactionHash> {
        self.body.standard()
    }

    /// Returns all of the transaction hashes in the order in which they were executed.
    pub fn all_transactions(&self) -> impl Iterator<Item = &TransactionHash> {
        self.body.all_transactions()
    }

    /// Returns a reference to the collection of mapped transactions.
    pub fn transactions(&self) -> &BTreeMap<u8, Vec<TransactionHash>> {
        self.body.transactions()
    }

    /// Returns the last relevant switch block hash.
    pub fn last_switch_block_hash(&self) -> Option<BlockHash> {
        self.header.last_switch_block_hash()
    }

    /// Returns `Ok` if and only if the block's provided block hash and body hash are identical to
    /// those generated by hashing the appropriate input data.
    pub fn verify(&self) -> Result<(), BlockValidationError> {
        let actual_block_header_hash = self.header().block_hash();
        if *self.hash() != actual_block_header_hash {
            return Err(BlockValidationError::UnexpectedBlockHash {
                block: Box::new(Block::V2(self.clone())),
                actual_block_hash: actual_block_header_hash,
            });
        }

        let actual_block_body_hash = self.body.hash();
        if *self.header.body_hash() != actual_block_body_hash {
            return Err(BlockValidationError::UnexpectedBodyHash {
                block: Box::new(Block::V2(self.clone())),
                actual_block_body_hash,
            });
        }

        Ok(())
    }

    // This method is not intended to be used by third party crates.
    #[doc(hidden)]
    #[cfg(feature = "json-schema")]
    pub fn example() -> &'static Self {
        &BLOCK_V2
    }

    /// Makes the block invalid, for testing purpose.
    #[cfg(any(all(feature = "std", feature = "testing"), test))]
    pub fn make_invalid(self, rng: &mut TestRng) -> Self {
        let block = BlockV2 {
            hash: BlockHash::random(rng),
            ..self
        };

        assert!(block.verify().is_err());
        block
    }
}

impl Display for BlockV2 {
    fn fmt(&self, formatter: &mut Formatter<'_>) -> fmt::Result {
        write!(
            formatter,
            "executed block #{}, {}, timestamp {}, {}, parent {}, post-state hash {}, body hash \
            {}, random bit {}, protocol version: {}",
            self.height(),
            self.hash(),
            self.timestamp(),
            self.era_id(),
            self.parent_hash().inner(),
            self.state_root_hash(),
            self.body_hash(),
            self.random_bit(),
            self.protocol_version()
        )?;
        if let Some(era_end) = self.era_end() {
            write!(formatter, ", era_end: {}", era_end)?;
        }
        Ok(())
    }
}

impl ToBytes for BlockV2 {
    fn write_bytes(&self, writer: &mut Vec<u8>) -> Result<(), bytesrepr::Error> {
        self.hash.write_bytes(writer)?;
        self.header.write_bytes(writer)?;
        self.body.write_bytes(writer)
    }

    fn to_bytes(&self) -> Result<Vec<u8>, bytesrepr::Error> {
        let mut buffer = bytesrepr::allocate_buffer(self)?;
        self.write_bytes(&mut buffer)?;
        Ok(buffer)
    }

    fn serialized_length(&self) -> usize {
        self.hash.serialized_length()
            + self.header.serialized_length()
            + self.body.serialized_length()
    }
}

impl FromBytes for BlockV2 {
    fn from_bytes(bytes: &[u8]) -> Result<(Self, &[u8]), bytesrepr::Error> {
        let (hash, remainder) = BlockHash::from_bytes(bytes)?;
        let (header, remainder) = BlockHeaderV2::from_bytes(remainder)?;
        let (body, remainder) = BlockBodyV2::from_bytes(remainder)?;
        let block = BlockV2 { hash, header, body };
        Ok((block, remainder))
    }
}

impl TryFrom<Block> for BlockV2 {
    type Error = BlockConversionError;

    fn try_from(value: Block) -> Result<BlockV2, BlockConversionError> {
        match value {
            Block::V2(v2) => Ok(v2),
            _ => Err(BlockConversionError::DifferentVersion {
                expected_version: 2,
            }),
        }
    }
}

#[cfg(test)]
mod tests {
    use crate::TestBlockBuilder;

    use super::*;

    #[test]
    fn bytesrepr_roundtrip() {
        let rng = &mut TestRng::new();
        let block = TestBlockBuilder::new().build(rng);
        bytesrepr::test_serialization_roundtrip(&block);
    }

    #[test]
    fn block_check_bad_body_hash_sad_path() {
        let rng = &mut TestRng::new();

        let mut block = TestBlockBuilder::new().build(rng);
        let bogus_block_body_hash = Digest::hash([0xde, 0xad, 0xbe, 0xef]);
        block.header.set_body_hash(bogus_block_body_hash);
        block.hash = block.header.block_hash();

        let expected_error = BlockValidationError::UnexpectedBodyHash {
            block: Box::new(Block::V2(block.clone())),
            actual_block_body_hash: block.body.hash(),
        };
        assert_eq!(block.verify(), Err(expected_error));
    }

    #[test]
    fn block_check_bad_block_hash_sad_path() {
        let rng = &mut TestRng::new();

        let mut block = TestBlockBuilder::new().build(rng);
        let bogus_block_hash = BlockHash::from(Digest::hash([0xde, 0xad, 0xbe, 0xef]));
        block.hash = bogus_block_hash;

        let expected_error = BlockValidationError::UnexpectedBlockHash {
            block: Box::new(Block::V2(block.clone())),
            actual_block_hash: block.header.block_hash(),
        };
        assert_eq!(block.verify(), Err(expected_error));
    }
}<|MERGE_RESOLUTION|>--- conflicted
+++ resolved
@@ -43,26 +43,18 @@
     let mint_hashes = vec![TransactionHash::V1(TransactionV1Hash::new(Digest::from(
         [20; Digest::LENGTH],
     )))];
-<<<<<<< HEAD
-    let auction_native_hashes = vec![TransactionHash::V1(TransactionV1Hash::new(
-        Digest::from([21; Digest::LENGTH]),
-    ))];
-=======
     let auction_hashes = vec![TransactionHash::V1(TransactionV1Hash::new(Digest::from(
         [21; Digest::LENGTH],
     )))];
->>>>>>> 88f13eed
     let installer_upgrader_hashes = vec![TransactionHash::V1(TransactionV1Hash::new(
         Digest::from([22; Digest::LENGTH]),
     ))];
     let standard = vec![TransactionHash::V1(TransactionV1Hash::new(Digest::from(
         [23; Digest::LENGTH],
     )))];
-<<<<<<< HEAD
-    let entity_native_hashes = vec![TransactionHash::V1(TransactionV1Hash::new(
+    let entity_hashes = vec![TransactionHash::V1(TransactionV1Hash::new(
         Digest::from([24; Digest::LENGTH]),
     ))];
-=======
     let transactions = {
         let mut ret = BTreeMap::new();
         ret.insert(TransactionCategory::Mint as u8, mint_hashes);
@@ -72,9 +64,9 @@
             installer_upgrader_hashes,
         );
         ret.insert(TransactionCategory::Standard as u8, standard);
+        ret.insert(TransactionCategory::Entity as u8, entity_hashes);
         ret
     };
->>>>>>> 88f13eed
     let rewarded_signatures = RewardedSignatures::default();
     let current_gas_price = 1u8;
     let last_switch_block_hash = BlockHash::new(Digest::from([10; Digest::LENGTH]));
@@ -89,15 +81,7 @@
         height,
         protocol_version,
         proposer,
-<<<<<<< HEAD
-        transfer_hashes,
-        auction_native_hashes,
-        entity_native_hashes,
-        installer_upgrader_hashes,
-        other_hashes,
-=======
         transactions,
->>>>>>> 88f13eed
         rewarded_signatures,
         current_gas_price,
         Some(last_switch_block_hash),
@@ -134,32 +118,12 @@
         height: u64,
         protocol_version: ProtocolVersion,
         proposer: PublicKey,
-<<<<<<< HEAD
-        mint: Vec<TransactionHash>,
-        auction: Vec<TransactionHash>,
-        entity: Vec<TransactionHash>,
-        install_upgrade: Vec<TransactionHash>,
-        standard: Vec<TransactionHash>,
-=======
         transactions: BTreeMap<u8, Vec<TransactionHash>>,
->>>>>>> 88f13eed
         rewarded_signatures: RewardedSignatures,
         current_gas_price: u8,
         last_switch_block_hash: Option<BlockHash>,
     ) -> Self {
-<<<<<<< HEAD
-        let body = BlockBodyV2::new(
-            proposer,
-            mint,
-            auction,
-            entity,
-            install_upgrade,
-            standard,
-            rewarded_signatures,
-        );
-=======
         let body = BlockBodyV2::new(transactions, rewarded_signatures);
->>>>>>> 88f13eed
         let body_hash = body.hash();
         let accumulated_seed = Digest::hash_pair(parent_seed, [random_bit as u8]);
         let header = BlockHeaderV2::new(
@@ -289,18 +253,13 @@
         self.body.mint()
     }
 
-<<<<<<< HEAD
-    /// Returns the hashes of the auction, native transactions within the block.
-    pub fn auction(&self) -> impl Iterator<Item = &TransactionHash> {
-=======
     /// Returns the hashes of the non-transfer, native transactions within the block.
     pub fn auction(&self) -> impl Iterator<Item = TransactionHash> {
->>>>>>> 88f13eed
         self.body.auction()
     }
 
     /// Returns the hashes of the entity, native transactions within the block.
-    pub fn entity(&self) -> impl Iterator<Item = &TransactionHash> {
+    pub fn entity(&self) -> impl Iterator<Item = TransactionHash> {
         self.body.entity()
     }
 
