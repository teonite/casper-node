use alloc::{boxed::Box, collections::BTreeMap, vec::Vec};

use core::{
    convert::TryFrom,
    fmt::{self, Display, Formatter},
};
#[cfg(feature = "datasize")]
use datasize::DataSize;
#[cfg(feature = "json-schema")]
use once_cell::sync::Lazy;
#[cfg(feature = "json-schema")]
use schemars::JsonSchema;
#[cfg(any(feature = "std", test))]
use serde::{Deserialize, Serialize};

#[cfg(any(feature = "once_cell", test))]
use once_cell::sync::OnceCell;

use super::{Block, BlockBodyV2, BlockConversionError, RewardedSignatures};
#[cfg(any(all(feature = "std", feature = "testing"), test))]
use crate::testing::TestRng;
use crate::{
    bytesrepr::{self, FromBytes, ToBytes},
    BlockHash, BlockHeaderV2, BlockValidationError, Digest, EraEndV2, EraId, ProtocolVersion,
    PublicKey, Timestamp, TransactionHash,
};
#[cfg(feature = "json-schema")]
use crate::{transaction::TransactionCategory, TransactionV1Hash};

#[cfg(feature = "json-schema")]
static BLOCK_V2: Lazy<BlockV2> = Lazy::new(|| {
    let parent_hash = BlockHash::new(Digest::from([7; Digest::LENGTH]));
    let parent_seed = Digest::from([9; Digest::LENGTH]);
    let state_root_hash = Digest::from([8; Digest::LENGTH]);
    let random_bit = true;
    let era_end = Some(EraEndV2::example().clone());
    let timestamp = *Timestamp::example();
    let era_id = EraId::from(1);
    let height = 10;
    let protocol_version = ProtocolVersion::V1_0_0;
    let secret_key = crate::SecretKey::example();
    let proposer = PublicKey::from(secret_key);
    let mint_hashes = vec![TransactionHash::V1(TransactionV1Hash::new(Digest::from(
        [20; Digest::LENGTH],
    )))];
    let auction_hashes = vec![TransactionHash::V1(TransactionV1Hash::new(Digest::from(
        [21; Digest::LENGTH],
    )))];
    let installer_upgrader_hashes = vec![TransactionHash::V1(TransactionV1Hash::new(
        Digest::from([22; Digest::LENGTH]),
    ))];
    let standard = vec![TransactionHash::V1(TransactionV1Hash::new(Digest::from(
        [23; Digest::LENGTH],
    )))];
    let entity_hashes = vec![TransactionHash::V1(TransactionV1Hash::new(Digest::from(
        [24; Digest::LENGTH],
    )))];
    let transactions = {
        let mut ret = BTreeMap::new();
        ret.insert(TransactionCategory::Mint as u8, mint_hashes);
        ret.insert(TransactionCategory::Auction as u8, auction_hashes);
        ret.insert(
            TransactionCategory::InstallUpgrade as u8,
            installer_upgrader_hashes,
        );
<<<<<<< HEAD
        ret.insert(TransactionCategory::Standard as u8, standard);
        ret.insert(TransactionCategory::Entity as u8, entity_hashes);
=======
        ret.insert(TransactionCategory::Large as u8, standard);
>>>>>>> abe46311
        ret
    };
    let rewarded_signatures = RewardedSignatures::default();
    let current_gas_price = 1u8;
    let last_switch_block_hash = BlockHash::new(Digest::from([10; Digest::LENGTH]));
    BlockV2::new(
        parent_hash,
        parent_seed,
        state_root_hash,
        random_bit,
        era_end,
        timestamp,
        era_id,
        height,
        protocol_version,
        proposer,
        transactions,
        rewarded_signatures,
        current_gas_price,
        Some(last_switch_block_hash),
    )
});

/// A block after execution, with the resulting global state root hash. This is the core component
/// of the Casper linear blockchain. Version 2.
#[cfg_attr(feature = "datasize", derive(DataSize))]
#[cfg_attr(any(feature = "std", test), derive(Serialize, Deserialize))]
#[derive(Clone, Debug, PartialEq, Eq)]
#[cfg_attr(feature = "json-schema", derive(JsonSchema))]
pub struct BlockV2 {
    /// The block hash identifying this block.
    pub(super) hash: BlockHash,
    /// The header portion of the block.
    pub(super) header: BlockHeaderV2,
    /// The body portion of the block.
    pub(super) body: BlockBodyV2,
}

impl BlockV2 {
    // This method is not intended to be used by third party crates.
    #[doc(hidden)]
    #[allow(clippy::too_many_arguments)]
    pub fn new(
        parent_hash: BlockHash,
        parent_seed: Digest,
        state_root_hash: Digest,
        random_bit: bool,
        era_end: Option<EraEndV2>,
        timestamp: Timestamp,
        era_id: EraId,
        height: u64,
        protocol_version: ProtocolVersion,
        proposer: PublicKey,
        transactions: BTreeMap<u8, Vec<TransactionHash>>,
        rewarded_signatures: RewardedSignatures,
        current_gas_price: u8,
        last_switch_block_hash: Option<BlockHash>,
    ) -> Self {
        let body = BlockBodyV2::new(transactions, rewarded_signatures);
        let body_hash = body.hash();
        let accumulated_seed = Digest::hash_pair(parent_seed, [random_bit as u8]);
        let header = BlockHeaderV2::new(
            parent_hash,
            state_root_hash,
            body_hash,
            random_bit,
            accumulated_seed,
            era_end,
            timestamp,
            era_id,
            height,
            protocol_version,
            proposer,
            current_gas_price,
            last_switch_block_hash,
            #[cfg(any(feature = "once_cell", test))]
            OnceCell::new(),
        );
        Self::new_from_header_and_body(header, body)
    }

    // This method is not intended to be used by third party crates.
    #[doc(hidden)]
    pub fn new_from_header_and_body(header: BlockHeaderV2, body: BlockBodyV2) -> Self {
        let hash = header.block_hash();
        BlockV2 { hash, header, body }
    }

    /// Returns the `BlockHash` identifying this block.
    pub fn hash(&self) -> &BlockHash {
        &self.hash
    }

    /// Returns the block's header.
    pub fn header(&self) -> &BlockHeaderV2 {
        &self.header
    }

    /// Returns the block's header, consuming `self`.
    pub fn take_header(self) -> BlockHeaderV2 {
        self.header
    }

    /// Returns the block's body.
    pub fn body(&self) -> &BlockBodyV2 {
        &self.body
    }

    /// Returns the block's body, consuming `self`.
    pub fn take_body(self) -> BlockBodyV2 {
        self.body
    }

    /// Returns the parent block's hash.
    pub fn parent_hash(&self) -> &BlockHash {
        self.header.parent_hash()
    }

    /// Returns the root hash of global state after the deploys in this block have been executed.
    pub fn state_root_hash(&self) -> &Digest {
        self.header.state_root_hash()
    }

    /// Returns the hash of the block's body.
    pub fn body_hash(&self) -> &Digest {
        self.header.body_hash()
    }

    /// Returns a random bit needed for initializing a future era.
    pub fn random_bit(&self) -> bool {
        self.header.random_bit()
    }

    /// Returns a seed needed for initializing a future era.
    pub fn accumulated_seed(&self) -> &Digest {
        self.header.accumulated_seed()
    }

    /// Returns the `EraEnd` of a block if it is a switch block.
    pub fn era_end(&self) -> Option<&EraEndV2> {
        self.header.era_end()
    }

    /// Returns the timestamp from when the block was proposed.
    pub fn timestamp(&self) -> Timestamp {
        self.header.timestamp()
    }

    /// Returns the era ID in which this block was created.
    pub fn era_id(&self) -> EraId {
        self.header.era_id()
    }

    /// Returns the height of this block, i.e. the number of ancestors.
    pub fn height(&self) -> u64 {
        self.header.height()
    }

    /// Returns the protocol version of the network from when this block was created.
    pub fn protocol_version(&self) -> ProtocolVersion {
        self.header.protocol_version()
    }

    /// Returns `true` if this block is the last one in the current era.
    pub fn is_switch_block(&self) -> bool {
        self.header.is_switch_block()
    }

    /// Returns `true` if this block is the Genesis block, i.e. has height 0 and era 0.
    pub fn is_genesis(&self) -> bool {
        self.header.is_genesis()
    }

    /// Returns the public key of the validator which proposed the block.
    pub fn proposer(&self) -> &PublicKey {
        self.header.proposer()
    }

    /// List of identifiers for finality signatures for a particular past block.
    pub fn rewarded_signatures(&self) -> &RewardedSignatures {
        self.body.rewarded_signatures()
    }

    /// Returns the hashes of the transfer transactions within the block.
    pub fn mint(&self) -> impl Iterator<Item = TransactionHash> {
        self.body.mint()
    }

    /// Returns the hashes of the non-transfer, native transactions within the block.
    pub fn auction(&self) -> impl Iterator<Item = TransactionHash> {
        self.body.auction()
    }

    /// Returns the hashes of the entity, native transactions within the block.
    pub fn entity(&self) -> impl Iterator<Item = TransactionHash> {
        self.body.entity()
    }

    /// Returns the hashes of the installer/upgrader transactions within the block.
    pub fn install_upgrade(&self) -> impl Iterator<Item = TransactionHash> {
        self.body.install_upgrade()
    }

    /// Returns the hashes of all other large transactions within the block.
    pub fn large(&self) -> impl Iterator<Item = TransactionHash> {
        self.body.large()
    }

    /// Returns the hashes of all other medium transactions within the block.
    pub fn medium(&self) -> impl Iterator<Item = TransactionHash> {
        self.body.medium()
    }

    /// Returns the hashes of all other small transactions within the block.
    pub fn small(&self) -> impl Iterator<Item = TransactionHash> {
        self.body.small()
    }

    /// Returns all of the transaction hashes in the order in which they were executed.
    pub fn all_transactions(&self) -> impl Iterator<Item = &TransactionHash> {
        self.body.all_transactions()
    }

    /// Returns a reference to the collection of mapped transactions.
    pub fn transactions(&self) -> &BTreeMap<u8, Vec<TransactionHash>> {
        self.body.transactions()
    }

    /// Returns the last relevant switch block hash.
    pub fn last_switch_block_hash(&self) -> Option<BlockHash> {
        self.header.last_switch_block_hash()
    }

    /// Returns `Ok` if and only if the block's provided block hash and body hash are identical to
    /// those generated by hashing the appropriate input data.
    pub fn verify(&self) -> Result<(), BlockValidationError> {
        let actual_block_header_hash = self.header().block_hash();
        if *self.hash() != actual_block_header_hash {
            return Err(BlockValidationError::UnexpectedBlockHash {
                block: Box::new(Block::V2(self.clone())),
                actual_block_hash: actual_block_header_hash,
            });
        }

        let actual_block_body_hash = self.body.hash();
        if *self.header.body_hash() != actual_block_body_hash {
            return Err(BlockValidationError::UnexpectedBodyHash {
                block: Box::new(Block::V2(self.clone())),
                actual_block_body_hash,
            });
        }

        Ok(())
    }

    // This method is not intended to be used by third party crates.
    #[doc(hidden)]
    #[cfg(feature = "json-schema")]
    pub fn example() -> &'static Self {
        &BLOCK_V2
    }

    /// Makes the block invalid, for testing purpose.
    #[cfg(any(all(feature = "std", feature = "testing"), test))]
    pub fn make_invalid(self, rng: &mut TestRng) -> Self {
        let block = BlockV2 {
            hash: BlockHash::random(rng),
            ..self
        };

        assert!(block.verify().is_err());
        block
    }
}

impl Display for BlockV2 {
    fn fmt(&self, formatter: &mut Formatter<'_>) -> fmt::Result {
        write!(
            formatter,
            "executed block #{}, {}, timestamp {}, {}, parent {}, post-state hash {}, body hash \
            {}, random bit {}, protocol version: {}",
            self.height(),
            self.hash(),
            self.timestamp(),
            self.era_id(),
            self.parent_hash().inner(),
            self.state_root_hash(),
            self.body_hash(),
            self.random_bit(),
            self.protocol_version()
        )?;
        if let Some(era_end) = self.era_end() {
            write!(formatter, ", era_end: {}", era_end)?;
        }
        Ok(())
    }
}

impl ToBytes for BlockV2 {
    fn write_bytes(&self, writer: &mut Vec<u8>) -> Result<(), bytesrepr::Error> {
        self.hash.write_bytes(writer)?;
        self.header.write_bytes(writer)?;
        self.body.write_bytes(writer)
    }

    fn to_bytes(&self) -> Result<Vec<u8>, bytesrepr::Error> {
        let mut buffer = bytesrepr::allocate_buffer(self)?;
        self.write_bytes(&mut buffer)?;
        Ok(buffer)
    }

    fn serialized_length(&self) -> usize {
        self.hash.serialized_length()
            + self.header.serialized_length()
            + self.body.serialized_length()
    }
}

impl FromBytes for BlockV2 {
    fn from_bytes(bytes: &[u8]) -> Result<(Self, &[u8]), bytesrepr::Error> {
        let (hash, remainder) = BlockHash::from_bytes(bytes)?;
        let (header, remainder) = BlockHeaderV2::from_bytes(remainder)?;
        let (body, remainder) = BlockBodyV2::from_bytes(remainder)?;
        let block = BlockV2 { hash, header, body };
        Ok((block, remainder))
    }
}

impl TryFrom<Block> for BlockV2 {
    type Error = BlockConversionError;

    fn try_from(value: Block) -> Result<BlockV2, BlockConversionError> {
        match value {
            Block::V2(v2) => Ok(v2),
            _ => Err(BlockConversionError::DifferentVersion {
                expected_version: 2,
            }),
        }
    }
}

#[cfg(test)]
mod tests {
    use crate::TestBlockBuilder;

    use super::*;

    #[test]
    fn bytesrepr_roundtrip() {
        let rng = &mut TestRng::new();
        let block = TestBlockBuilder::new().build(rng);
        bytesrepr::test_serialization_roundtrip(&block);
    }

    #[test]
    fn block_check_bad_body_hash_sad_path() {
        let rng = &mut TestRng::new();

        let mut block = TestBlockBuilder::new().build(rng);
        let bogus_block_body_hash = Digest::hash([0xde, 0xad, 0xbe, 0xef]);
        block.header.set_body_hash(bogus_block_body_hash);
        block.hash = block.header.block_hash();

        let expected_error = BlockValidationError::UnexpectedBodyHash {
            block: Box::new(Block::V2(block.clone())),
            actual_block_body_hash: block.body.hash(),
        };
        assert_eq!(block.verify(), Err(expected_error));
    }

    #[test]
    fn block_check_bad_block_hash_sad_path() {
        let rng = &mut TestRng::new();

        let mut block = TestBlockBuilder::new().build(rng);
        let bogus_block_hash = BlockHash::from(Digest::hash([0xde, 0xad, 0xbe, 0xef]));
        block.hash = bogus_block_hash;

        let expected_error = BlockValidationError::UnexpectedBlockHash {
            block: Box::new(Block::V2(block.clone())),
            actual_block_hash: block.header.block_hash(),
        };
        assert_eq!(block.verify(), Err(expected_error));
    }
}<|MERGE_RESOLUTION|>--- conflicted
+++ resolved
@@ -63,12 +63,8 @@
             TransactionCategory::InstallUpgrade as u8,
             installer_upgrader_hashes,
         );
-<<<<<<< HEAD
-        ret.insert(TransactionCategory::Standard as u8, standard);
+        ret.insert(TransactionCategory::Large as u8, standard);
         ret.insert(TransactionCategory::Entity as u8, entity_hashes);
-=======
-        ret.insert(TransactionCategory::Large as u8, standard);
->>>>>>> abe46311
         ret
     };
     let rewarded_signatures = RewardedSignatures::default();
