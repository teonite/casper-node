use alloc::{string::ToString, vec::Vec};
use core::{any, convert::TryFrom};

#[cfg(feature = "datasize")]
use datasize::DataSize;
use num::traits::{AsPrimitive, WrappingAdd};
#[cfg(any(feature = "testing", test))]
use rand::Rng;
#[cfg(feature = "json-schema")]
use schemars::JsonSchema;
use serde::{Deserialize, Serialize};

use super::TransformError;
use crate::{
    addressable_entity::NamedKeys,
    bytesrepr::{self, FromBytes, ToBytes, U8_SERIALIZED_LENGTH},
    CLType, CLTyped, CLValue, Key, StoredValue, StoredValueTypeMismatch, U128, U256, U512,
};

/// Taxonomy of Transform.
#[derive(PartialEq, Eq, Debug, Clone)]
pub enum TransformInstruction {
    /// Store a StoredValue.
    Store(StoredValue),
    /// Prune a StoredValue by Key.
    Prune(Key),
}

impl TransformInstruction {
    /// Store instruction.
    pub fn store(stored_value: StoredValue) -> Self {
        Self::Store(stored_value)
    }

    /// Prune instruction.
    pub fn prune(key: Key) -> Self {
        Self::Prune(key)
    }
}

impl From<StoredValue> for TransformInstruction {
    fn from(value: StoredValue) -> Self {
        TransformInstruction::Store(value)
    }
}

/// Representation of a single transformation occurring during execution.
///
/// Note that all arithmetic variants of [`TransformKind`] are commutative which means that a given
/// collection of them can be executed in any order to produce the same end result.
#[derive(Clone, Eq, PartialEq, Serialize, Deserialize, Debug)]
#[cfg_attr(feature = "datasize", derive(DataSize))]
#[cfg_attr(feature = "json-schema", derive(JsonSchema))]
#[serde(deny_unknown_fields)]
pub enum TransformKind {
    /// An identity transformation that does not modify a value in the global state.
    ///
    /// Created as a result of reading from the global state.
    Identity,
    /// Writes a new value in the global state.
    Write(StoredValue),
    /// A wrapping addition of an `i32` to an existing numeric value (not necessarily an `i32`) in
    /// the global state.
    AddInt32(i32),
    /// A wrapping addition of a `u64` to an existing numeric value (not necessarily an `u64`) in
    /// the global state.
    AddUInt64(u64),
    /// A wrapping addition of a `U128` to an existing numeric value (not necessarily an `U128`) in
    /// the global state.
    AddUInt128(U128),
    /// A wrapping addition of a `U256` to an existing numeric value (not necessarily an `U256`) in
    /// the global state.
    AddUInt256(U256),
    /// A wrapping addition of a `U512` to an existing numeric value (not necessarily an `U512`) in
    /// the global state.
    AddUInt512(U512),
    /// Adds new named keys to an existing entry in the global state.
    ///
    /// This transform assumes that the existing stored value is either an Account or a Contract.
    AddKeys(NamedKeys),
    /// Removes the pathing to the global state entry of the specified key. The pruned element
    /// remains reachable from previously generated global state root hashes, but will not be
    /// included in the next generated global state root hash and subsequent state accumulated
    /// from it.
    Prune(Key),
    /// Represents the case where applying a transform would cause an error.
    Failure(TransformError),
}

impl TransformKind {
    /// Applies the transformation on a specified stored value instance.
    ///
    /// This method produces a new `StoredValue` instance based on the `TransformKind` variant.
    pub fn apply(self, stored_value: StoredValue) -> Result<TransformInstruction, TransformError> {
        fn store(sv: StoredValue) -> TransformInstruction {
            TransformInstruction::Store(sv)
        }
        match self {
            TransformKind::Identity => Ok(store(stored_value)),
            TransformKind::Write(new_value) => Ok(store(new_value)),
            TransformKind::Prune(key) => Ok(TransformInstruction::prune(key)),
            TransformKind::AddInt32(to_add) => wrapping_addition(stored_value, to_add),
            TransformKind::AddUInt64(to_add) => wrapping_addition(stored_value, to_add),
            TransformKind::AddUInt128(to_add) => wrapping_addition(stored_value, to_add),
            TransformKind::AddUInt256(to_add) => wrapping_addition(stored_value, to_add),
            TransformKind::AddUInt512(to_add) => wrapping_addition(stored_value, to_add),
            TransformKind::AddKeys(keys) => match stored_value {
                StoredValue::AddressableEntity(mut entity) => {
                    entity.named_keys_append(keys);
                    Ok(store(StoredValue::AddressableEntity(entity)))
                }
                StoredValue::Account(_) | StoredValue::Contract(_) => {
                    Err(TransformError::Deprecated)
                }
                StoredValue::CLValue(cl_value) => {
                    let expected = "Contract or Account".to_string();
                    let found = format!("{:?}", cl_value.cl_type());
                    Err(StoredValueTypeMismatch::new(expected, found).into())
                }
                StoredValue::ContractPackage(_) => {
                    let expected = "Contract or Account".to_string();
                    let found = "ContractPackage".to_string();
                    Err(StoredValueTypeMismatch::new(expected, found).into())
                }
                StoredValue::ContractWasm(_) => {
                    let expected = "Contract or Account".to_string();
                    let found = "ContractWasm".to_string();
                    Err(StoredValueTypeMismatch::new(expected, found).into())
                }
                StoredValue::Transfer(_) => {
                    let expected = "Contract or Account".to_string();
                    let found = "Transfer".to_string();
                    Err(StoredValueTypeMismatch::new(expected, found).into())
                }
                StoredValue::DeployInfo(_) => {
                    let expected = "Contract or Account".to_string();
                    let found = "DeployInfo".to_string();
                    Err(StoredValueTypeMismatch::new(expected, found).into())
                }
                StoredValue::EraInfo(_) => {
                    let expected = "Contract or Account".to_string();
                    let found = "EraInfo".to_string();
                    Err(StoredValueTypeMismatch::new(expected, found).into())
                }
                StoredValue::Bid(_) => {
                    let expected = "Contract or Account".to_string();
                    let found = "Bid".to_string();
                    Err(StoredValueTypeMismatch::new(expected, found).into())
                }
                StoredValue::BidKind(_) => {
                    let expected = "Contract or Account".to_string();
                    let found = "BidKind".to_string();
                    Err(StoredValueTypeMismatch::new(expected, found).into())
                }
                StoredValue::Withdraw(_) => {
                    let expected = "Contract or Account".to_string();
                    let found = "Withdraw".to_string();
                    Err(StoredValueTypeMismatch::new(expected, found).into())
                }
                StoredValue::Unbonding(_) => {
                    let expected = "Contract or Account".to_string();
                    let found = "Unbonding".to_string();
                    Err(StoredValueTypeMismatch::new(expected, found).into())
                }
            },
            TransformKind::Failure(error) => Err(error),
        }
    }

    /// Returns a random `TransformKind`.
    #[cfg(any(feature = "testing", test))]
<<<<<<< HEAD
    pub fn random<R: Rng + ?Sized>(rng: &mut R) -> Self {
        match rng.gen_range(0..9) {
=======
    pub fn random(rng: &mut TestRng) -> Self {
        match rng.gen_range(0..10) {
>>>>>>> 461e7409
            0 => TransformKind::Identity,
            1 => TransformKind::Write(StoredValue::CLValue(CLValue::from_t(true).unwrap())),
            2 => TransformKind::AddInt32(rng.gen()),
            3 => TransformKind::AddUInt64(rng.gen()),
            4 => TransformKind::AddUInt128(rng.gen::<u64>().into()),
            5 => TransformKind::AddUInt256(rng.gen::<u64>().into()),
            6 => TransformKind::AddUInt512(rng.gen::<u64>().into()),
            7 => {
                let mut named_keys = NamedKeys::new();
                for _ in 0..rng.gen_range(1..6) {
                    named_keys.insert(rng.gen::<u64>().to_string(), rng.gen());
                }
                TransformKind::AddKeys(named_keys)
            }
            8 => TransformKind::Failure(TransformError::Serialization(
                bytesrepr::Error::EarlyEndOfStream,
            )),
            9 => TransformKind::Prune(rng.gen::<Key>()),
            _ => unreachable!(),
        }
    }
}

impl ToBytes for TransformKind {
    fn write_bytes(&self, writer: &mut Vec<u8>) -> Result<(), bytesrepr::Error> {
        match self {
            TransformKind::Identity => (TransformTag::Identity as u8).write_bytes(writer),
            TransformKind::Write(stored_value) => {
                (TransformTag::Write as u8).write_bytes(writer)?;
                stored_value.write_bytes(writer)
            }
            TransformKind::AddInt32(value) => {
                (TransformTag::AddInt32 as u8).write_bytes(writer)?;
                value.write_bytes(writer)
            }
            TransformKind::AddUInt64(value) => {
                (TransformTag::AddUInt64 as u8).write_bytes(writer)?;
                value.write_bytes(writer)
            }
            TransformKind::AddUInt128(value) => {
                (TransformTag::AddUInt128 as u8).write_bytes(writer)?;
                value.write_bytes(writer)
            }
            TransformKind::AddUInt256(value) => {
                (TransformTag::AddUInt256 as u8).write_bytes(writer)?;
                value.write_bytes(writer)
            }
            TransformKind::AddUInt512(value) => {
                (TransformTag::AddUInt512 as u8).write_bytes(writer)?;
                value.write_bytes(writer)
            }
            TransformKind::AddKeys(named_keys) => {
                (TransformTag::AddKeys as u8).write_bytes(writer)?;
                named_keys.write_bytes(writer)
            }
            TransformKind::Failure(error) => {
                (TransformTag::Failure as u8).write_bytes(writer)?;
                error.write_bytes(writer)
            }
            TransformKind::Prune(value) => {
                (TransformTag::Prune as u8).write_bytes(writer)?;
                value.write_bytes(writer)
            }
        }
    }

    fn to_bytes(&self) -> Result<Vec<u8>, bytesrepr::Error> {
        let mut buffer = bytesrepr::allocate_buffer(self)?;
        self.write_bytes(&mut buffer)?;
        Ok(buffer)
    }

    fn serialized_length(&self) -> usize {
        U8_SERIALIZED_LENGTH
            + match self {
                TransformKind::Identity => 0,
                TransformKind::Write(stored_value) => stored_value.serialized_length(),
                TransformKind::AddInt32(value) => value.serialized_length(),
                TransformKind::AddUInt64(value) => value.serialized_length(),
                TransformKind::AddUInt128(value) => value.serialized_length(),
                TransformKind::AddUInt256(value) => value.serialized_length(),
                TransformKind::AddUInt512(value) => value.serialized_length(),
                TransformKind::AddKeys(named_keys) => named_keys.serialized_length(),
                TransformKind::Failure(error) => error.serialized_length(),
                TransformKind::Prune(value) => value.serialized_length(),
            }
    }
}

impl FromBytes for TransformKind {
    fn from_bytes(bytes: &[u8]) -> Result<(Self, &[u8]), bytesrepr::Error> {
        let (tag, remainder) = u8::from_bytes(bytes)?;
        match tag {
            tag if tag == TransformTag::Identity as u8 => Ok((TransformKind::Identity, remainder)),
            tag if tag == TransformTag::Write as u8 => {
                let (stored_value, remainder) = StoredValue::from_bytes(remainder)?;
                Ok((TransformKind::Write(stored_value), remainder))
            }
            tag if tag == TransformTag::AddInt32 as u8 => {
                let (value, remainder) = i32::from_bytes(remainder)?;
                Ok((TransformKind::AddInt32(value), remainder))
            }
            tag if tag == TransformTag::AddUInt64 as u8 => {
                let (value, remainder) = u64::from_bytes(remainder)?;
                Ok((TransformKind::AddUInt64(value), remainder))
            }
            tag if tag == TransformTag::AddUInt128 as u8 => {
                let (value, remainder) = U128::from_bytes(remainder)?;
                Ok((TransformKind::AddUInt128(value), remainder))
            }
            tag if tag == TransformTag::AddUInt256 as u8 => {
                let (value, remainder) = U256::from_bytes(remainder)?;
                Ok((TransformKind::AddUInt256(value), remainder))
            }
            tag if tag == TransformTag::AddUInt512 as u8 => {
                let (value, remainder) = U512::from_bytes(remainder)?;
                Ok((TransformKind::AddUInt512(value), remainder))
            }
            tag if tag == TransformTag::AddKeys as u8 => {
                let (named_keys, remainder) = NamedKeys::from_bytes(remainder)?;
                Ok((TransformKind::AddKeys(named_keys), remainder))
            }
            tag if tag == TransformTag::Failure as u8 => {
                let (error, remainder) = TransformError::from_bytes(remainder)?;
                Ok((TransformKind::Failure(error), remainder))
            }
            tag if tag == TransformTag::Prune as u8 => {
                let (key, remainder) = Key::from_bytes(remainder)?;
                Ok((TransformKind::Prune(key), remainder))
            }
            _ => Err(bytesrepr::Error::Formatting),
        }
    }
}

/// Attempts a wrapping addition of `to_add` to `stored_value`, assuming `stored_value` is
/// compatible with type `Y`.
fn wrapping_addition<Y>(
    stored_value: StoredValue,
    to_add: Y,
) -> Result<TransformInstruction, TransformError>
where
    Y: AsPrimitive<i32>
        + AsPrimitive<i64>
        + AsPrimitive<u8>
        + AsPrimitive<u32>
        + AsPrimitive<u64>
        + AsPrimitive<U128>
        + AsPrimitive<U256>
        + AsPrimitive<U512>,
{
    let cl_value = CLValue::try_from(stored_value)?;

    match cl_value.cl_type() {
        CLType::I32 => do_wrapping_addition::<i32, _>(cl_value, to_add),
        CLType::I64 => do_wrapping_addition::<i64, _>(cl_value, to_add),
        CLType::U8 => do_wrapping_addition::<u8, _>(cl_value, to_add),
        CLType::U32 => do_wrapping_addition::<u32, _>(cl_value, to_add),
        CLType::U64 => do_wrapping_addition::<u64, _>(cl_value, to_add),
        CLType::U128 => do_wrapping_addition::<U128, _>(cl_value, to_add),
        CLType::U256 => do_wrapping_addition::<U256, _>(cl_value, to_add),
        CLType::U512 => do_wrapping_addition::<U512, _>(cl_value, to_add),
        other => {
            let expected = format!("integral type compatible with {}", any::type_name::<Y>());
            let found = format!("{:?}", other);
            Err(StoredValueTypeMismatch::new(expected, found).into())
        }
    }
}

/// Attempts a wrapping addition of `to_add` to the value represented by `cl_value`.
fn do_wrapping_addition<X, Y>(
    cl_value: CLValue,
    to_add: Y,
) -> Result<TransformInstruction, TransformError>
where
    X: WrappingAdd + CLTyped + ToBytes + FromBytes + Copy + 'static,
    Y: AsPrimitive<X>,
{
    let x: X = cl_value.into_t()?;
    let result = x.wrapping_add(&(to_add.as_()));
    let stored_value = StoredValue::CLValue(CLValue::from_t(result)?);
    Ok(TransformInstruction::store(stored_value))
}

#[derive(Debug)]
#[repr(u8)]
enum TransformTag {
    Identity = 0,
    Write = 1,
    AddInt32 = 2,
    AddUInt64 = 3,
    AddUInt128 = 4,
    AddUInt256 = 5,
    AddUInt512 = 6,
    AddKeys = 7,
    Failure = 8,
    Prune = 9,
}

#[cfg(test)]
mod tests {
    use std::{collections::BTreeMap, fmt};

    use num::{Bounded, Num};

    use crate::{
        bytesrepr::Bytes, testing::TestRng, AccessRights, ContractWasm, Key, URef, U128, U256, U512,
    };

    use super::*;

    const ZERO_ARRAY: [u8; 32] = [0; 32];
    const TEST_STR: &str = "a";
    const TEST_BOOL: bool = true;

    const ZERO_I32: i32 = 0;
    const ONE_I32: i32 = 1;
    const NEG_ONE_I32: i32 = -1;
    const NEG_TWO_I32: i32 = -2;
    const MIN_I32: i32 = i32::min_value();
    const MAX_I32: i32 = i32::max_value();

    const ZERO_I64: i64 = 0;
    const ONE_I64: i64 = 1;
    const NEG_ONE_I64: i64 = -1;
    const NEG_TWO_I64: i64 = -2;
    const MIN_I64: i64 = i64::min_value();
    const MAX_I64: i64 = i64::max_value();

    const ZERO_U8: u8 = 0;
    const ONE_U8: u8 = 1;
    const MAX_U8: u8 = u8::max_value();

    const ZERO_U32: u32 = 0;
    const ONE_U32: u32 = 1;
    const MAX_U32: u32 = u32::max_value();

    const ZERO_U64: u64 = 0;
    const ONE_U64: u64 = 1;
    const MAX_U64: u64 = u64::max_value();

    const ZERO_U128: U128 = U128([0; 2]);
    const ONE_U128: U128 = U128([1, 0]);
    const MAX_U128: U128 = U128([MAX_U64; 2]);

    const ZERO_U256: U256 = U256([0; 4]);
    const ONE_U256: U256 = U256([1, 0, 0, 0]);
    const MAX_U256: U256 = U256([MAX_U64; 4]);

    const ZERO_U512: U512 = U512([0; 8]);
    const ONE_U512: U512 = U512([1, 0, 0, 0, 0, 0, 0, 0]);
    const MAX_U512: U512 = U512([MAX_U64; 8]);

    #[test]
    fn i32_overflow() {
        let max = std::i32::MAX;
        let min = std::i32::MIN;

        let max_value = StoredValue::CLValue(CLValue::from_t(max).unwrap());
        let min_value = StoredValue::CLValue(CLValue::from_t(min).unwrap());

        let apply_overflow = TransformKind::AddInt32(1).apply(max_value.clone());
        let apply_underflow = TransformKind::AddInt32(-1).apply(min_value.clone());

        assert_eq!(
            apply_overflow.expect("Unexpected overflow"),
            TransformInstruction::store(min_value)
        );
        assert_eq!(
            apply_underflow.expect("Unexpected underflow"),
            TransformInstruction::store(max_value)
        );
    }

    fn uint_overflow_test<T>()
    where
        T: Num + Bounded + CLTyped + ToBytes + Into<TransformKind> + Copy,
    {
        let max = T::max_value();
        let min = T::min_value();
        let one = T::one();
        let zero = T::zero();

        let max_value = StoredValue::CLValue(CLValue::from_t(max).unwrap());
        let min_value = StoredValue::CLValue(CLValue::from_t(min).unwrap());
        let zero_value = StoredValue::CLValue(CLValue::from_t(zero).unwrap());

        let one_transform: TransformKind = one.into();

        let apply_overflow = TransformKind::AddInt32(1).apply(max_value.clone());

        let apply_overflow_uint = one_transform.apply(max_value.clone());
        let apply_underflow = TransformKind::AddInt32(-1).apply(min_value);

        assert_eq!(apply_overflow, Ok(zero_value.clone().into()));
        assert_eq!(apply_overflow_uint, Ok(zero_value.into()));
        assert_eq!(apply_underflow, Ok(max_value.into()));
    }

    #[test]
    fn u128_overflow() {
        impl From<U128> for TransformKind {
            fn from(x: U128) -> Self {
                TransformKind::AddUInt128(x)
            }
        }
        uint_overflow_test::<U128>();
    }

    #[test]
    fn u256_overflow() {
        impl From<U256> for TransformKind {
            fn from(x: U256) -> Self {
                TransformKind::AddUInt256(x)
            }
        }
        uint_overflow_test::<U256>();
    }

    #[test]
    fn u512_overflow() {
        impl From<U512> for TransformKind {
            fn from(x: U512) -> Self {
                TransformKind::AddUInt512(x)
            }
        }
        uint_overflow_test::<U512>();
    }

    #[test]
    fn addition_between_mismatched_types_should_fail() {
        fn assert_yields_type_mismatch_error(stored_value: StoredValue) {
            match wrapping_addition(stored_value, ZERO_I32) {
                Err(TransformError::TypeMismatch(_)) => (),
                _ => panic!("wrapping addition should yield TypeMismatch error"),
            };
        }

        let contract = StoredValue::ContractWasm(ContractWasm::new(vec![]));
        assert_yields_type_mismatch_error(contract);

        let uref = URef::new(ZERO_ARRAY, AccessRights::READ);

        let cl_bool =
            StoredValue::CLValue(CLValue::from_t(TEST_BOOL).expect("should create CLValue"));
        assert_yields_type_mismatch_error(cl_bool);

        let cl_unit = StoredValue::CLValue(CLValue::from_t(()).expect("should create CLValue"));
        assert_yields_type_mismatch_error(cl_unit);

        let cl_string =
            StoredValue::CLValue(CLValue::from_t(TEST_STR).expect("should create CLValue"));
        assert_yields_type_mismatch_error(cl_string);

        let cl_key = StoredValue::CLValue(
            CLValue::from_t(Key::Hash(ZERO_ARRAY)).expect("should create CLValue"),
        );
        assert_yields_type_mismatch_error(cl_key);

        let cl_uref = StoredValue::CLValue(CLValue::from_t(uref).expect("should create CLValue"));
        assert_yields_type_mismatch_error(cl_uref);

        let cl_option =
            StoredValue::CLValue(CLValue::from_t(Some(ZERO_U8)).expect("should create CLValue"));
        assert_yields_type_mismatch_error(cl_option);

        let cl_list = StoredValue::CLValue(
            CLValue::from_t(Bytes::from(vec![ZERO_U8])).expect("should create CLValue"),
        );
        assert_yields_type_mismatch_error(cl_list);

        let cl_fixed_list =
            StoredValue::CLValue(CLValue::from_t([ZERO_U8]).expect("should create CLValue"));
        assert_yields_type_mismatch_error(cl_fixed_list);

        let cl_result: Result<(), u8> = Err(ZERO_U8);
        let cl_result =
            StoredValue::CLValue(CLValue::from_t(cl_result).expect("should create CLValue"));
        assert_yields_type_mismatch_error(cl_result);

        let cl_map = StoredValue::CLValue(
            CLValue::from_t(BTreeMap::<u8, u8>::new()).expect("should create CLValue"),
        );
        assert_yields_type_mismatch_error(cl_map);

        let cl_tuple1 =
            StoredValue::CLValue(CLValue::from_t((ZERO_U8,)).expect("should create CLValue"));
        assert_yields_type_mismatch_error(cl_tuple1);

        let cl_tuple2 = StoredValue::CLValue(
            CLValue::from_t((ZERO_U8, ZERO_U8)).expect("should create CLValue"),
        );
        assert_yields_type_mismatch_error(cl_tuple2);

        let cl_tuple3 = StoredValue::CLValue(
            CLValue::from_t((ZERO_U8, ZERO_U8, ZERO_U8)).expect("should create CLValue"),
        );
        assert_yields_type_mismatch_error(cl_tuple3);
    }

    #[test]
    #[allow(clippy::cognitive_complexity)]
    fn wrapping_addition_should_succeed() {
        fn add<X, Y>(current_value: X, to_add: Y) -> X
        where
            X: CLTyped + ToBytes + FromBytes + PartialEq + fmt::Debug,
            Y: AsPrimitive<i32>
                + AsPrimitive<i64>
                + AsPrimitive<u8>
                + AsPrimitive<u32>
                + AsPrimitive<u64>
                + AsPrimitive<U128>
                + AsPrimitive<U256>
                + AsPrimitive<U512>,
        {
            let current = StoredValue::CLValue(
                CLValue::from_t(current_value).expect("should create CLValue"),
            );
            if let TransformInstruction::Store(result) =
                wrapping_addition(current, to_add).expect("wrapping addition should succeed")
            {
                CLValue::try_from(result)
                    .expect("should be CLValue")
                    .into_t()
                    .expect("should parse to X")
            } else {
                panic!("expected TransformInstruction::Store");
            }
        }

        // Adding to i32
        assert_eq!(ONE_I32, add(ZERO_I32, ONE_I32));
        assert_eq!(MIN_I32, add(MAX_I32, ONE_I32));
        assert_eq!(NEG_TWO_I32, add(MAX_I32, MAX_I32));
        assert_eq!(ZERO_I32, add(ONE_I32, NEG_ONE_I32));
        assert_eq!(NEG_ONE_I32, add(ZERO_I32, NEG_ONE_I32));
        assert_eq!(MAX_I32, add(NEG_ONE_I32, MIN_I32));

        assert_eq!(ONE_I32, add(ZERO_I32, ONE_U64));
        assert_eq!(MIN_I32, add(MAX_I32, ONE_U64));
        assert_eq!(NEG_TWO_I32, add(MAX_I32, MAX_I32 as u64));

        assert_eq!(ONE_I32, add(ZERO_I32, ONE_U128));
        assert_eq!(MIN_I32, add(MAX_I32, ONE_U128));
        assert_eq!(NEG_TWO_I32, add(MAX_I32, U128::from(MAX_I32)));

        assert_eq!(ONE_I32, add(ZERO_I32, ONE_U256));
        assert_eq!(MIN_I32, add(MAX_I32, ONE_U256));
        assert_eq!(NEG_TWO_I32, add(MAX_I32, U256::from(MAX_I32)));

        assert_eq!(ONE_I32, add(ZERO_I32, ONE_U512));
        assert_eq!(MIN_I32, add(MAX_I32, ONE_U512));
        assert_eq!(NEG_TWO_I32, add(MAX_I32, U512::from(MAX_I32)));

        // Adding to i64
        assert_eq!(ONE_I64, add(ZERO_I64, ONE_I32));
        assert_eq!(MIN_I64, add(MAX_I64, ONE_I32));
        assert_eq!(ZERO_I64, add(ONE_I64, NEG_ONE_I32));
        assert_eq!(NEG_ONE_I64, add(ZERO_I64, NEG_ONE_I32));
        assert_eq!(MAX_I64, add(MIN_I64, NEG_ONE_I32));

        assert_eq!(ONE_I64, add(ZERO_I64, ONE_U64));
        assert_eq!(MIN_I64, add(MAX_I64, ONE_U64));
        assert_eq!(NEG_TWO_I64, add(MAX_I64, MAX_I64 as u64));

        assert_eq!(ONE_I64, add(ZERO_I64, ONE_U128));
        assert_eq!(MIN_I64, add(MAX_I64, ONE_U128));
        assert_eq!(NEG_TWO_I64, add(MAX_I64, U128::from(MAX_I64)));

        assert_eq!(ONE_I64, add(ZERO_I64, ONE_U256));
        assert_eq!(MIN_I64, add(MAX_I64, ONE_U256));
        assert_eq!(NEG_TWO_I64, add(MAX_I64, U256::from(MAX_I64)));

        assert_eq!(ONE_I64, add(ZERO_I64, ONE_U512));
        assert_eq!(MIN_I64, add(MAX_I64, ONE_U512));
        assert_eq!(NEG_TWO_I64, add(MAX_I64, U512::from(MAX_I64)));

        // Adding to u8
        assert_eq!(ONE_U8, add(ZERO_U8, ONE_I32));
        assert_eq!(ZERO_U8, add(MAX_U8, ONE_I32));
        assert_eq!(MAX_U8, add(MAX_U8, 256_i32));
        assert_eq!(ZERO_U8, add(MAX_U8, 257_i32));
        assert_eq!(ZERO_U8, add(ONE_U8, NEG_ONE_I32));
        assert_eq!(MAX_U8, add(ZERO_U8, NEG_ONE_I32));
        assert_eq!(ZERO_U8, add(ZERO_U8, -256_i32));
        assert_eq!(MAX_U8, add(ZERO_U8, -257_i32));
        assert_eq!(MAX_U8, add(ZERO_U8, MAX_I32));
        assert_eq!(ZERO_U8, add(ZERO_U8, MIN_I32));

        assert_eq!(ONE_U8, add(ZERO_U8, ONE_U64));
        assert_eq!(ZERO_U8, add(MAX_U8, ONE_U64));
        assert_eq!(ONE_U8, add(ZERO_U8, u64::from(MAX_U8) + 2));
        assert_eq!(MAX_U8, add(ZERO_U8, MAX_U64));

        assert_eq!(ONE_U8, add(ZERO_U8, ONE_U128));
        assert_eq!(ZERO_U8, add(MAX_U8, ONE_U128));
        assert_eq!(ONE_U8, add(ZERO_U8, U128::from(MAX_U8) + 2));
        assert_eq!(MAX_U8, add(ZERO_U8, MAX_U128));

        assert_eq!(ONE_U8, add(ZERO_U8, ONE_U256));
        assert_eq!(ZERO_U8, add(MAX_U8, ONE_U256));
        assert_eq!(ONE_U8, add(ZERO_U8, U256::from(MAX_U8) + 2));
        assert_eq!(MAX_U8, add(ZERO_U8, MAX_U256));

        assert_eq!(ONE_U8, add(ZERO_U8, ONE_U512));
        assert_eq!(ZERO_U8, add(MAX_U8, ONE_U512));
        assert_eq!(ONE_U8, add(ZERO_U8, U512::from(MAX_U8) + 2));
        assert_eq!(MAX_U8, add(ZERO_U8, MAX_U512));

        // Adding to u32
        assert_eq!(ONE_U32, add(ZERO_U32, ONE_I32));
        assert_eq!(ZERO_U32, add(MAX_U32, ONE_I32));
        assert_eq!(ZERO_U32, add(ONE_U32, NEG_ONE_I32));
        assert_eq!(MAX_U32, add(ZERO_U32, NEG_ONE_I32));
        assert_eq!(MAX_I32 as u32 + 1, add(ZERO_U32, MIN_I32));

        assert_eq!(ONE_U32, add(ZERO_U32, ONE_U64));
        assert_eq!(ZERO_U32, add(MAX_U32, ONE_U64));
        assert_eq!(ONE_U32, add(ZERO_U32, u64::from(MAX_U32) + 2));
        assert_eq!(MAX_U32, add(ZERO_U32, MAX_U64));

        assert_eq!(ONE_U32, add(ZERO_U32, ONE_U128));
        assert_eq!(ZERO_U32, add(MAX_U32, ONE_U128));
        assert_eq!(ONE_U32, add(ZERO_U32, U128::from(MAX_U32) + 2));
        assert_eq!(MAX_U32, add(ZERO_U32, MAX_U128));

        assert_eq!(ONE_U32, add(ZERO_U32, ONE_U256));
        assert_eq!(ZERO_U32, add(MAX_U32, ONE_U256));
        assert_eq!(ONE_U32, add(ZERO_U32, U256::from(MAX_U32) + 2));
        assert_eq!(MAX_U32, add(ZERO_U32, MAX_U256));

        assert_eq!(ONE_U32, add(ZERO_U32, ONE_U512));
        assert_eq!(ZERO_U32, add(MAX_U32, ONE_U512));
        assert_eq!(ONE_U32, add(ZERO_U32, U512::from(MAX_U32) + 2));
        assert_eq!(MAX_U32, add(ZERO_U32, MAX_U512));

        // Adding to u64
        assert_eq!(ONE_U64, add(ZERO_U64, ONE_I32));
        assert_eq!(ZERO_U64, add(MAX_U64, ONE_I32));
        assert_eq!(ZERO_U64, add(ONE_U64, NEG_ONE_I32));
        assert_eq!(MAX_U64, add(ZERO_U64, NEG_ONE_I32));

        assert_eq!(ONE_U64, add(ZERO_U64, ONE_U64));
        assert_eq!(ZERO_U64, add(MAX_U64, ONE_U64));
        assert_eq!(MAX_U64 - 1, add(MAX_U64, MAX_U64));

        assert_eq!(ONE_U64, add(ZERO_U64, ONE_U128));
        assert_eq!(ZERO_U64, add(MAX_U64, ONE_U128));
        assert_eq!(ONE_U64, add(ZERO_U64, U128::from(MAX_U64) + 2));
        assert_eq!(MAX_U64, add(ZERO_U64, MAX_U128));

        assert_eq!(ONE_U64, add(ZERO_U64, ONE_U256));
        assert_eq!(ZERO_U64, add(MAX_U64, ONE_U256));
        assert_eq!(ONE_U64, add(ZERO_U64, U256::from(MAX_U64) + 2));
        assert_eq!(MAX_U64, add(ZERO_U64, MAX_U256));

        assert_eq!(ONE_U64, add(ZERO_U64, ONE_U512));
        assert_eq!(ZERO_U64, add(MAX_U64, ONE_U512));
        assert_eq!(ONE_U64, add(ZERO_U64, U512::from(MAX_U64) + 2));
        assert_eq!(MAX_U64, add(ZERO_U64, MAX_U512));

        // Adding to U128
        assert_eq!(ONE_U128, add(ZERO_U128, ONE_I32));
        assert_eq!(ZERO_U128, add(MAX_U128, ONE_I32));
        assert_eq!(ZERO_U128, add(ONE_U128, NEG_ONE_I32));
        assert_eq!(MAX_U128, add(ZERO_U128, NEG_ONE_I32));

        assert_eq!(ONE_U128, add(ZERO_U128, ONE_U64));
        assert_eq!(ZERO_U128, add(MAX_U128, ONE_U64));

        assert_eq!(ONE_U128, add(ZERO_U128, ONE_U128));
        assert_eq!(ZERO_U128, add(MAX_U128, ONE_U128));
        assert_eq!(MAX_U128 - 1, add(MAX_U128, MAX_U128));

        assert_eq!(ONE_U128, add(ZERO_U128, ONE_U256));
        assert_eq!(ZERO_U128, add(MAX_U128, ONE_U256));
        assert_eq!(
            ONE_U128,
            add(
                ZERO_U128,
                U256::from_dec_str(&MAX_U128.to_string()).unwrap() + 2,
            )
        );
        assert_eq!(MAX_U128, add(ZERO_U128, MAX_U256));

        assert_eq!(ONE_U128, add(ZERO_U128, ONE_U512));
        assert_eq!(ZERO_U128, add(MAX_U128, ONE_U512));
        assert_eq!(
            ONE_U128,
            add(
                ZERO_U128,
                U512::from_dec_str(&MAX_U128.to_string()).unwrap() + 2,
            )
        );
        assert_eq!(MAX_U128, add(ZERO_U128, MAX_U512));

        // Adding to U256
        assert_eq!(ONE_U256, add(ZERO_U256, ONE_I32));
        assert_eq!(ZERO_U256, add(MAX_U256, ONE_I32));
        assert_eq!(ZERO_U256, add(ONE_U256, NEG_ONE_I32));
        assert_eq!(MAX_U256, add(ZERO_U256, NEG_ONE_I32));

        assert_eq!(ONE_U256, add(ZERO_U256, ONE_U64));
        assert_eq!(ZERO_U256, add(MAX_U256, ONE_U64));

        assert_eq!(ONE_U256, add(ZERO_U256, ONE_U128));
        assert_eq!(ZERO_U256, add(MAX_U256, ONE_U128));

        assert_eq!(ONE_U256, add(ZERO_U256, ONE_U256));
        assert_eq!(ZERO_U256, add(MAX_U256, ONE_U256));
        assert_eq!(MAX_U256 - 1, add(MAX_U256, MAX_U256));

        assert_eq!(ONE_U256, add(ZERO_U256, ONE_U512));
        assert_eq!(ZERO_U256, add(MAX_U256, ONE_U512));
        assert_eq!(
            ONE_U256,
            add(
                ZERO_U256,
                U512::from_dec_str(&MAX_U256.to_string()).unwrap() + 2,
            )
        );
        assert_eq!(MAX_U256, add(ZERO_U256, MAX_U512));

        // Adding to U512
        assert_eq!(ONE_U512, add(ZERO_U512, ONE_I32));
        assert_eq!(ZERO_U512, add(MAX_U512, ONE_I32));
        assert_eq!(ZERO_U512, add(ONE_U512, NEG_ONE_I32));
        assert_eq!(MAX_U512, add(ZERO_U512, NEG_ONE_I32));

        assert_eq!(ONE_U512, add(ZERO_U512, ONE_U64));
        assert_eq!(ZERO_U512, add(MAX_U512, ONE_U64));

        assert_eq!(ONE_U512, add(ZERO_U512, ONE_U128));
        assert_eq!(ZERO_U512, add(MAX_U512, ONE_U128));

        assert_eq!(ONE_U512, add(ZERO_U512, ONE_U256));
        assert_eq!(ZERO_U512, add(MAX_U512, ONE_U256));

        assert_eq!(ONE_U512, add(ZERO_U512, ONE_U512));
        assert_eq!(ZERO_U512, add(MAX_U512, ONE_U512));
        assert_eq!(MAX_U512 - 1, add(MAX_U512, MAX_U512));
    }

    #[test]
    fn bytesrepr_roundtrip() {
        let rng = &mut TestRng::new();
        for _ in 0..11 {
            let execution_result = TransformKind::random(rng);
            bytesrepr::test_serialization_roundtrip(&execution_result);
        }
    }
}<|MERGE_RESOLUTION|>--- conflicted
+++ resolved
@@ -169,13 +169,8 @@
 
     /// Returns a random `TransformKind`.
     #[cfg(any(feature = "testing", test))]
-<<<<<<< HEAD
     pub fn random<R: Rng + ?Sized>(rng: &mut R) -> Self {
-        match rng.gen_range(0..9) {
-=======
-    pub fn random(rng: &mut TestRng) -> Self {
         match rng.gen_range(0..10) {
->>>>>>> 461e7409
             0 => TransformKind::Identity,
             1 => TransformKind::Write(StoredValue::CLValue(CLValue::from_t(true).unwrap())),
             2 => TransformKind::AddInt32(rng.gen()),
