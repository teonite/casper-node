--- conflicted
+++ resolved
@@ -48,25 +48,14 @@
     Digest, SecretKey, Timestamp,
 };
 #[cfg(feature = "json-schema")]
-<<<<<<< HEAD
 use crate::{account::ACCOUNT_HASH_LENGTH, TimeDiff, URef};
-=======
-use crate::{account::ACCOUNT_HASH_LENGTH, SecretKey, TimeDiff, URef};
-
->>>>>>> 7af9475a
 pub use addressable_entity_identifier::AddressableEntityIdentifier;
 pub use approval::Approval;
 pub use approvals_hash::ApprovalsHash;
 pub use deploy::{
-<<<<<<< HEAD
     Deploy, DeployConfigFailure, DeployDecodeFromJsonError, DeployError, DeployExcessiveSizeError,
     DeployHash, DeployHeader, DeployId, ExecutableDeployItem, ExecutableDeployItemIdentifier,
-    TransferTarget,
-=======
-    Deploy, DeployApproval, DeployApprovalsHash, DeployConfigFailure, DeployDecodeFromJsonError,
-    DeployError, DeployExcessiveSizeError, DeployFootprint, DeployHash, DeployHeader, DeployId,
-    ExecutableDeployItem, ExecutableDeployItemIdentifier, FinalizedDeployApprovals, TransferTarget,
->>>>>>> 7af9475a
+   FinalizedDeployApprovals, TransferTarget,
 };
 #[cfg(any(feature = "std", test))]
 pub use deploy::{DeployBuilder, DeployBuilderError};
@@ -88,12 +77,7 @@
 pub use transaction_session_kind::TransactionSessionKind;
 pub use transaction_target::TransactionTarget;
 pub use transaction_v1::{
-<<<<<<< HEAD
     TransactionCategory, TransactionV1, TransactionV1Body, TransactionV1ConfigFailure,
-=======
-    FinalizedTransactionV1Approvals, TransactionV1, TransactionV1Approval,
-    TransactionV1ApprovalsHash, TransactionV1Body, TransactionV1ConfigFailure,
->>>>>>> 7af9475a
     TransactionV1DecodeFromJsonError, TransactionV1Error, TransactionV1ExcessiveSizeError,
     TransactionV1Hash, TransactionV1Header,
 };
@@ -195,7 +179,6 @@
         }
     }
 
-<<<<<<< HEAD
     /// Returns `Ok` if the given transaction is valid. Verification procedure is delegated to the
     /// implementation of the particular variant of the transaction.
     pub fn verify(&self) -> Result<(), TransactionConfigFailure> {
@@ -218,13 +201,14 @@
         match self {
             Transaction::Deploy(deploy) => deploy.approvals().clone(),
             Transaction::V1(v1) => v1.approvals().clone(),
-=======
+        }
+    }
+
     /// Returns the header.
     pub fn header(&self) -> TransactionHeader {
         match self {
             Transaction::Deploy(deploy) => TransactionHeader::Deploy(deploy.header().clone()),
             Transaction::V1(transaction) => TransactionHeader::V1(transaction.header().clone()),
->>>>>>> 7af9475a
         }
     }
 
@@ -307,6 +291,20 @@
                 .iter()
                 .map(|approval| approval.signer().to_account_hash())
                 .collect(),
+        }
+    }
+
+    // This method is not intended to be used by third party crates.
+    //
+    // It is required to allow finalized approvals to be injected after reading a `Deploy` from
+    // storage.
+    #[doc(hidden)]
+    pub fn with_approvals(self, approvals: BTreeSet<Approval>) -> Self {
+        match self {
+            Transaction::Deploy(deploy) => Transaction::Deploy(deploy.with_approvals(approvals)),
+            Transaction::V1(transaction_v1) => {
+                Transaction::V1(transaction_v1.with_approvals(approvals))
+            }
         }
     }
 
@@ -375,20 +373,6 @@
     }
 
     // This method is not intended to be used by third party crates.
-    //
-    // It is required to allow finalized approvals to be injected after reading a `Deploy` from
-    // storage.
-    #[doc(hidden)]
-    pub fn with_approvals(self, approvals: BTreeSet<Approval>) -> Self {
-        match self {
-            Transaction::Deploy(deploy) => Transaction::Deploy(deploy.with_approvals(approvals)),
-            Transaction::V1(transaction_v1) => {
-                Transaction::V1(transaction_v1.with_approvals(approvals))
-            }
-        }
-    }
-
-    // This method is not intended to be used by third party crates.
     #[doc(hidden)]
     #[cfg(feature = "json-schema")]
     pub fn example() -> &'static Self {
