[package]
name = "casper-types"
<<<<<<< HEAD
#  when updating, also update 'html_root_url' in lib.rs
version = "3.0.0"
=======
version = "5.0.0" # when updating, also update 'html_root_url' in lib.rs
>>>>>>> b08bdf50
authors = ["Fraser Hutchison <fraser@casperlabs.io>"]
edition = "2018"
description = "Types shared by many casper crates for use on the Casper network."
readme = "README.md"
documentation = "https://docs.rs/casper-types"
homepage = "https://casperlabs.io"
repository = "https://github.com/CasperLabs/casper-node/tree/master/types"
license = "Apache-2.0"

[dependencies]
base16 = { version = "0.2.1", default-features = false, features = ["alloc"] }
base64 = { version = "0.13.0", default-features = false }
bitflags = "1"
bincode = { version = "1.3.1", optional = true }
blake2 = { version = "0.9.0", default-features = false }
datasize = { version = "0.2.15", optional = true }
derp = { version = "0.0.14", optional = true }
ed25519-dalek = { version = "2.0.0", default-features = false, features = [
  "alloc",
  "zeroize",
] }
getrandom = { version = "0.2.0", features = ["rdrand"], optional = true }
hex = { version = "0.4.2", default-features = false, features = ["alloc"] }
hex_fmt = "0.3.0"
humantime = { version = "2", optional = true }
itertools = { version = "0.10.3", default-features = false }
libc = { version = "0.2.146", optional = true, default-features = false }
k256 = { version = "0.13.1", default-features = false, features = [
  "ecdsa",
  "sha256",
] }
num = { version = "0.4.0", default-features = false, features = ["alloc"] }
num-derive = { version = "0.3.0", default-features = false }
num-integer = { version = "0.1.42", default-features = false }
num-rational = { version = "0.4.0", default-features = false, features = [
  "serde",
] }
num-traits = { version = "0.2.10", default-features = false }
once_cell = { version = "1.5.2", optional = true }
pem = { version = "0.8.1", optional = true }
proptest = { version = "1.0.0", optional = true }
proptest-derive = { version = "0.3.0", optional = true }
rand = { version = "0.8.3", default-features = false, features = ["small_rng"] }
rand_pcg = { version = "0.3.0", optional = true }
<<<<<<< HEAD
schemars = { version = "0.8.12", features = [
  "preserve_order",
], optional = true }
=======
schemars = { version = "0.8.16", features = ["preserve_order"], optional = true }
>>>>>>> b08bdf50
serde-map-to-array = "1.1.0"
serde = { version = "1", default-features = false, features = [
  "alloc",
  "derive",
] }
serde_bytes = { version = "0.11.5", default-features = false, features = [
  "alloc",
] }
serde_json = { version = "1.0.59", default-features = false, features = [
  "alloc",
] }
strum = { version = "0.24", features = ["derive"], optional = true }
thiserror = { version = "1", optional = true }
tracing = { version = "0.1.37", default-features = false }
uint = { version = "0.9.0", default-features = false }
untrusted = { version = "0.7.1", optional = true }
version-sync = { version = "0.9", optional = true }
derive_more = "0.99.17"

[dev-dependencies]
base16 = { version = "0.2.1", features = ["std"] }
bincode = "1.3.1"
criterion = "0.3.5"
derp = "0.0.14"
getrandom = "0.2.0"
humantime = "2"
once_cell = "1.5.2"
openssl = "0.10.55"
pem = "0.8.1"
proptest = "1.0.0"
proptest-derive = "0.3.0"
proptest-attr-macro = "1.0.0"
rand = "0.8.3"
rand_pcg = "0.3.0"
serde_json = "1"
serde_test = "1"
strum = { version = "0.24", features = ["derive"] }
tempfile = "3.4.0"
thiserror = "1"
untrusted = "0.7.1"

[features]
json-schema = ["once_cell", "schemars", "serde-map-to-array/json-schema"]
<<<<<<< HEAD
std = [
  "base16/std",
  "derp",
  "getrandom/std",
  "humantime",
  "itertools/use_std",
  "libc",
  "once_cell",
  "pem",
  "serde_json/preserve_order",
  "thiserror",
  "untrusted",
]
testing = ["proptest", "proptest-derive", "rand/default", "rand_pcg", "strum"]
=======
std = ["base16/std", "derp", "getrandom/std", "humantime", "itertools/use_std", "libc", "once_cell", "pem", "serde_json/preserve_order", "thiserror", "untrusted"]
testing = ["proptest", "proptest-derive", "rand/default", "rand_pcg", "strum", "bincode"]
>>>>>>> b08bdf50
# DEPRECATED - use "testing" instead of "gens".
gens = ["testing"]
sdk = ["getrandom/js"]

[[bench]]
name = "bytesrepr_bench"
harness = false
required-features = ["testing"]

[package.metadata.docs.rs]
all-features = true
rustdoc-args = ["--cfg", "docsrs"]<|MERGE_RESOLUTION|>--- conflicted
+++ resolved
@@ -1,11 +1,7 @@
 [package]
 name = "casper-types"
-<<<<<<< HEAD
-#  when updating, also update 'html_root_url' in lib.rs
-version = "3.0.0"
-=======
-version = "5.0.0" # when updating, also update 'html_root_url' in lib.rs
->>>>>>> b08bdf50
+# when updating, also update 'html_root_url' in lib.rs
+version = "5.0.0"
 authors = ["Fraser Hutchison <fraser@casperlabs.io>"]
 edition = "2018"
 description = "Types shared by many casper crates for use on the Casper network."
@@ -50,13 +46,9 @@
 proptest-derive = { version = "0.3.0", optional = true }
 rand = { version = "0.8.3", default-features = false, features = ["small_rng"] }
 rand_pcg = { version = "0.3.0", optional = true }
-<<<<<<< HEAD
-schemars = { version = "0.8.12", features = [
+schemars = { version = "0.8.16", features = [
   "preserve_order",
 ], optional = true }
-=======
-schemars = { version = "0.8.16", features = ["preserve_order"], optional = true }
->>>>>>> b08bdf50
 serde-map-to-array = "1.1.0"
 serde = { version = "1", default-features = false, features = [
   "alloc",
@@ -99,8 +91,7 @@
 untrusted = "0.7.1"
 
 [features]
-json-schema = ["once_cell", "schemars", "serde-map-to-array/json-schema"]
-<<<<<<< HEAD
+# DEPRECATED - use "testing" instead of "gens".json-schema = ["once_cell", "schemars", "serde-map-to-array/json-schema"]
 std = [
   "base16/std",
   "derp",
@@ -114,12 +105,14 @@
   "thiserror",
   "untrusted",
 ]
-testing = ["proptest", "proptest-derive", "rand/default", "rand_pcg", "strum"]
-=======
-std = ["base16/std", "derp", "getrandom/std", "humantime", "itertools/use_std", "libc", "once_cell", "pem", "serde_json/preserve_order", "thiserror", "untrusted"]
-testing = ["proptest", "proptest-derive", "rand/default", "rand_pcg", "strum", "bincode"]
->>>>>>> b08bdf50
-# DEPRECATED - use "testing" instead of "gens".
+testing = [
+  "proptest",
+  "proptest-derive",
+  "rand/default",
+  "rand_pcg",
+  "strum",
+  "bincode",
+]
 gens = ["testing"]
 sdk = ["getrandom/js"]
 
