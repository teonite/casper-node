--- conflicted
+++ resolved
@@ -66,13 +66,8 @@
 
 [features]
 json-schema = ["once_cell", "schemars"]
-<<<<<<< HEAD
-std = ["derp", "getrandom/std", "humantime", "once_cell", "pem", "thiserror", "untrusted"]
-testing = ["proptest", "rand_pcg"]
-=======
-std = ["derp", "getrandom", "humantime", "once_cell", "pem", "serde_json/preserve_order", "thiserror", "untrusted"]
+std = ["derp", "getrandom/std", "humantime", "once_cell", "pem", "serde_json/preserve_order", "thiserror", "untrusted"]
 testing = ["proptest", "proptest-derive", "rand_pcg"]
->>>>>>> 0d8b781f
 # DEPRECATED - use "testing" instead of "gens".
 gens = ["testing"]
 
