[package]
name = "casper-types"
version = "3.0.0"                                                                 # when updating, also update 'html_root_url' in lib.rs
authors = ["Fraser Hutchison <fraser@casperlabs.io>"]
edition = "2018"
description = "Types shared by many casper crates for use on the Casper network."
readme = "README.md"
documentation = "https://docs.rs/casper-types"
homepage = "https://casperlabs.io"
repository = "https://github.com/CasperLabs/casper-node/tree/master/types"
license = "Apache-2.0"

[dependencies]
base16 = { version = "0.2.1", default-features = false, features = ["alloc"] }
base64 = { version = "0.13.0", default-features = false }
bitflags = "1"
blake2 = { version = "0.9.0", default-features = false }
datasize = { version = "0.2.4", optional = true }
derp = { version = "0.0.14", optional = true }
<<<<<<< HEAD
ed25519-dalek = { version = "1.0.0", default-features = false, features = [
  "rand",
  "u64_backend",
] }
=======
ed25519-dalek = { version = "2.0.0", default-features = false, features = ["alloc", "zeroize"] }
>>>>>>> 791dff86
getrandom = { version = "0.2.0", features = ["rdrand"], optional = true }
hex = { version = "0.4.2", default-features = false, features = ["alloc"] }
hex_fmt = "0.3.0"
humantime = { version = "2", optional = true }
<<<<<<< HEAD
itertools = { version = "0.10.1", default-features = false }
k256 = { version = "0.7.2", default-features = false, features = [
  "ecdsa",
  "sha256",
  "zeroize",
] }
=======
itertools = { version = "0.10.3", default-features = false }
>>>>>>> 791dff86
libc = { version = "0.2.146", optional = true, default-features = false }
k256 = { version = "0.13.1", default-features = false, features = ["ecdsa", "sha256"] }
num = { version = "0.4.0", default-features = false, features = ["alloc"] }
num-derive = { version = "0.3.0", default-features = false }
num-integer = { version = "0.1.42", default-features = false }
num-rational = { version = "0.4.0", default-features = false, features = [
  "serde",
] }
num-traits = { version = "0.2.10", default-features = false }
once_cell = { version = "1.5.2", optional = true }
pem = { version = "0.8.1", optional = true }
proptest = { version = "1.0.0", optional = true }
proptest-derive = { version = "0.3.0", optional = true }
rand = { version = "0.8.3", default-features = false, features = ["small_rng"] }
rand_pcg = { version = "0.3.0", optional = true }
schemars = { version = "0.8.12", features = [
  "preserve_order",
], optional = true }
serde = { version = "1", default-features = false, features = [
  "alloc",
  "derive",
] }
serde-map-to-array = "1.1.0"
serde_bytes = { version = "0.11.5", default-features = false, features = [
  "alloc",
] }
serde_json = { version = "1.0.59", default-features = false, features = [
  "alloc",
] }
strum = { version = "0.24", features = ["derive"], optional = true }
thiserror = { version = "1", optional = true }
tracing = { version = "0.1.37", default-features = false }
uint = { version = "0.9.0", default-features = false }
untrusted = { version = "0.7.1", optional = true }
version-sync = { version = "0.9", optional = true }

[dev-dependencies]
base16 = { version = "0.2.1", features = ["std"] }
bincode = "1.3.1"
criterion = "0.3.5"
derp = "0.0.14"
getrandom = "0.2.0"
humantime = "2"
once_cell = "1.5.2"
openssl = "0.10.55"
pem = "0.8.1"
proptest = "1.0.0"
proptest-derive = "0.3.0"
proptest-attr-macro = "1.0.0"
rand = "0.8.3"
rand_pcg = "0.3.0"
serde_json = "1"
serde_test = "1"
strum = { version = "0.24", features = ["derive"] }
tempfile = "3.4.0"
thiserror = "1"
untrusted = "0.7.1"

[features]
json-schema = ["once_cell", "schemars", "serde-map-to-array/json-schema"]
std = [
  "base16/std",
  "derp",
  "getrandom/std",
  "humantime",
  "itertools/use_std",
  "libc",
  "once_cell",
  "pem",
  "serde_json/preserve_order",
  "thiserror",
  "untrusted",
]
testing = ["proptest", "proptest-derive", "rand/default", "rand_pcg", "strum"]
# DEPRECATED - use "testing" instead of "gens".
gens = ["testing"]
sdk = []

[[bench]]
name = "bytesrepr_bench"
harness = false
required-features = ["testing"]

[package.metadata.docs.rs]
all-features = true
rustdoc-args = ["--cfg", "docsrs"]<|MERGE_RESOLUTION|>--- conflicted
+++ resolved
@@ -17,30 +17,20 @@
 blake2 = { version = "0.9.0", default-features = false }
 datasize = { version = "0.2.4", optional = true }
 derp = { version = "0.0.14", optional = true }
-<<<<<<< HEAD
-ed25519-dalek = { version = "1.0.0", default-features = false, features = [
-  "rand",
-  "u64_backend",
+ed25519-dalek = { version = "2.0.0", default-features = false, features = [
+  "alloc",
+  "zeroize",
 ] }
-=======
-ed25519-dalek = { version = "2.0.0", default-features = false, features = ["alloc", "zeroize"] }
->>>>>>> 791dff86
 getrandom = { version = "0.2.0", features = ["rdrand"], optional = true }
 hex = { version = "0.4.2", default-features = false, features = ["alloc"] }
 hex_fmt = "0.3.0"
 humantime = { version = "2", optional = true }
-<<<<<<< HEAD
-itertools = { version = "0.10.1", default-features = false }
-k256 = { version = "0.7.2", default-features = false, features = [
+itertools = { version = "0.10.3", default-features = false }
+libc = { version = "0.2.146", optional = true, default-features = false }
+k256 = { version = "0.13.1", default-features = false, features = [
   "ecdsa",
   "sha256",
-  "zeroize",
 ] }
-=======
-itertools = { version = "0.10.3", default-features = false }
->>>>>>> 791dff86
-libc = { version = "0.2.146", optional = true, default-features = false }
-k256 = { version = "0.13.1", default-features = false, features = ["ecdsa", "sha256"] }
 num = { version = "0.4.0", default-features = false, features = ["alloc"] }
 num-derive = { version = "0.3.0", default-features = false }
 num-integer = { version = "0.1.42", default-features = false }
