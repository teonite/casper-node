--- conflicted
+++ resolved
@@ -516,7 +516,6 @@
         ))
     }
 
-<<<<<<< HEAD
     /// Refresh the system contracts with an updated set of entry points,
     /// and bump the contract version at a major version upgrade.
     fn refresh_system_contract_entry_points(
@@ -606,9 +605,7 @@
         Ok(())
     }
 
-=======
     /// Migrate the system account to addressable entity if necessary.
->>>>>>> 6e9f8496
     pub fn migrate_system_account(
         &mut self,
         pre_state_hash: Digest,
