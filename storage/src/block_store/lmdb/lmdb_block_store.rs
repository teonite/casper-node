--- conflicted
+++ resolved
@@ -79,13 +79,8 @@
     #[data_size(skip)]
     state_store_db: Database,
     /// The finalized transaction approvals databases.
-<<<<<<< HEAD
     pub(super) finalized_transaction_approvals_dbs:
-        VersionedDatabases<TransactionHash, FinalizedApprovals>,
-=======
-    pub(crate) finalized_transaction_approvals_dbs:
         VersionedDatabases<TransactionHash, BTreeSet<Approval>>,
->>>>>>> 36eec71c
 }
 
 impl<'s> LmdbBlockStore<'s> {
@@ -693,12 +688,8 @@
     }
 }
 
-<<<<<<< HEAD
-impl<'s, 't, T> DataReader<TransactionHash, FinalizedApprovals>
+impl<'s, 't, T> DataReader<TransactionHash, BTreeSet<Approval>>
     for LmdbBlockStoreTransaction<'s, 't, T>
-=======
-impl<'a, T> DataReader<TransactionHash, BTreeSet<Approval>> for LmdbBlockStoreTransaction<'a, T>
->>>>>>> 36eec71c
 where
     T: LmdbTransaction,
 {
