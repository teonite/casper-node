use std::{
    borrow::Cow,
    collections::{btree_map, hash_map::Entry, BTreeMap, HashMap, HashSet},
};

use super::{lmdb_block_store::LmdbBlockStore, lmdb_ext::LmdbExtError, temp_map::TempMap};
use datasize::DataSize;
use lmdb::{
    Environment, RoTransaction, RwCursor, RwTransaction, Transaction as LmdbTransaction, WriteFlags,
};

use tracing::info;

use super::versioned_databases::VersionedDatabases;
use crate::block_store::{
    block_provider::{BlockStoreTransaction, DataReader, DataWriter},
    types::{
        ApprovalsHashes, BlockExecutionResults, BlockHashHeightAndEra, BlockHeight, BlockTransfers,
        LatestSwitchBlock, StateStore, StateStoreKey, Tip, TransactionFinalizedApprovals,
    },
    BlockStoreError, BlockStoreProvider,
};
use casper_types::{
    binary_port::{DbRawBytesSpec, RecordId},
    execution::ExecutionResult,
    Block, BlockBody, BlockHash, BlockHeader, BlockSignatures, Digest, EraId, FinalizedApprovals,
    ProtocolVersion, Transaction, TransactionHash, Transfer,
};

#[derive(DataSize, Debug)]
pub struct IndexedLmdbBlockStore<'s> {
    /// Block store
    block_store: LmdbBlockStore<'s>,
    /// A map of block height to block ID.
    block_height_index: BTreeMap<u64, BlockHash>,
    /// A map of era ID to switch block ID.
    switch_block_era_id_index: BTreeMap<EraId, BlockHash>,
    /// A map of transaction hashes to hashes, heights and era IDs of blocks containing them.
    transaction_hash_index: BTreeMap<TransactionHash, BlockHashHeightAndEra>,
}

impl<'s> IndexedLmdbBlockStore<'s> {
    fn get_reader(&self) -> Result<IndexedLmdbBlockStoreReadTransaction<'s, '_>, BlockStoreError> {
        let txn = self
            .block_store
            .env
            .begin_ro_txn()
            .map_err(|err| BlockStoreError::InternalStorage(Box::new(err)))?;
        Ok(IndexedLmdbBlockStoreReadTransaction {
            txn,
            block_store: self,
        })
    }

    /// Inserts the relevant entries to the index.
    ///
    /// If a duplicate entry is encountered, index is not updated and an error is returned.
    fn insert_to_transaction_index(
        transaction_hash_index: &mut BTreeMap<TransactionHash, BlockHashHeightAndEra>,
        block_hash: BlockHash,
        block_height: u64,
        era_id: EraId,
        transaction_hashes: Vec<TransactionHash>,
    ) -> Result<(), BlockStoreError> {
        if let Some(hash) = transaction_hashes.iter().find(|hash| {
            transaction_hash_index
                .get(hash)
                .map_or(false, |old_details| old_details.block_hash != block_hash)
        }) {
            return Err(BlockStoreError::DuplicateTransaction {
                transaction_hash: *hash,
                first: transaction_hash_index[hash].block_hash,
                second: block_hash,
            });
        }

        for hash in transaction_hashes {
            transaction_hash_index.insert(
                hash,
                BlockHashHeightAndEra::new(block_hash, block_height, era_id),
            );
        }

        Ok(())
    }

    /// Inserts the relevant entries to the two indices.
    ///
    /// If a duplicate entry is encountered, neither index is updated and an error is returned.
    pub(super) fn insert_to_block_header_indices(
        block_height_index: &mut BTreeMap<u64, BlockHash>,
        switch_block_era_id_index: &mut BTreeMap<EraId, BlockHash>,
        block_header: &BlockHeader,
    ) -> Result<(), BlockStoreError> {
        let block_hash = block_header.block_hash();
        if let Some(first) = block_height_index.get(&block_header.height()) {
            if *first != block_hash {
                return Err(BlockStoreError::DuplicateBlock {
                    height: block_header.height(),
                    first: *first,
                    second: block_hash,
                });
            }
        }

        if block_header.is_switch_block() {
            match switch_block_era_id_index.entry(block_header.era_id()) {
                btree_map::Entry::Vacant(entry) => {
                    let _ = entry.insert(block_hash);
                }
                btree_map::Entry::Occupied(entry) => {
                    if *entry.get() != block_hash {
                        return Err(BlockStoreError::DuplicateEraId {
                            era_id: block_header.era_id(),
                            first: *entry.get(),
                            second: block_hash,
                        });
                    }
                }
            }
        }

        let _ = block_height_index.insert(block_header.height(), block_hash);
        Ok(())
    }

    pub fn new(
        block_store: LmdbBlockStore<'s>,
        hard_reset_to_start_of_era: Option<EraId>,
        protocol_version: ProtocolVersion,
    ) -> Result<IndexedLmdbBlockStore<'s>, BlockStoreError> {
        // We now need to restore the block-height index. Log messages allow timing here.
        info!("indexing block store");
        let mut block_height_index = BTreeMap::new();
        let mut switch_block_era_id_index = BTreeMap::new();
        let mut transaction_hash_index = BTreeMap::new();
        let mut block_txn = block_store
            .env
            .begin_rw_txn()
            .map_err(|err| BlockStoreError::InternalStorage(Box::new(err)))?;

        let mut deleted_block_hashes = HashSet::new();
        // Map of all block body hashes, with their values representing whether to retain the
        // corresponding block bodies or not.
        let mut block_body_hashes = HashMap::new();
        let mut deleted_transaction_hashes = HashSet::<TransactionHash>::new();

        let mut init_fn =
            |cursor: &mut RwCursor, block_header: BlockHeader| -> Result<(), BlockStoreError> {
                let should_retain_block = match hard_reset_to_start_of_era {
                    Some(invalid_era) => {
                        // Retain blocks from eras before the hard reset era, and blocks after this
                        // era if they are from the current protocol version (as otherwise a node
                        // restart would purge them again, despite them being valid).
                        block_header.era_id() < invalid_era
                            || block_header.protocol_version() == protocol_version
                    }
                    None => true,
                };

                // If we don't already have the block body hash in the collection, insert it with
                // the value `should_retain_block`.
                //
                // If there is an existing value, the updated value should be `false` iff the
                // existing value and `should_retain_block` are both `false`.
                // Otherwise the updated value should be `true`.
                match block_body_hashes.entry(*block_header.body_hash()) {
                    Entry::Vacant(entry) => {
                        entry.insert(should_retain_block);
                    }
                    Entry::Occupied(entry) => {
                        let value = entry.into_mut();
                        *value = *value || should_retain_block;
                    }
                }

                let body_txn = block_store
                    .env
                    .begin_ro_txn()
                    .map_err(|err| BlockStoreError::InternalStorage(Box::new(err)))?;
                let maybe_block_body = block_store
                    .block_body_dbs
                    .get(&body_txn, block_header.body_hash())
                    .map_err(|err| BlockStoreError::InternalStorage(Box::new(err)))?;
                if !should_retain_block {
                    let _ = deleted_block_hashes.insert(block_header.block_hash());

                    match &maybe_block_body {
                        Some(BlockBody::V1(v1_body)) => deleted_transaction_hashes.extend(
                            v1_body
                                .deploy_and_transfer_hashes()
                                .map(TransactionHash::from),
                        ),
                        Some(BlockBody::V2(v2_body)) => {
                            deleted_transaction_hashes.extend(v2_body.all_transactions().copied())
                        }
                        None => (),
                    }

                    cursor
                        .del(WriteFlags::empty())
                        .map_err(|err| BlockStoreError::InternalStorage(Box::new(err)))?;
                    return Ok(());
                }

                Self::insert_to_block_header_indices(
                    &mut block_height_index,
                    &mut switch_block_era_id_index,
                    &block_header,
                )?;

                if let Some(block_body) = maybe_block_body {
                    let transaction_hashes = match block_body {
                        BlockBody::V1(v1) => v1
                            .deploy_and_transfer_hashes()
                            .map(TransactionHash::from)
                            .collect(),
                        BlockBody::V2(v2) => v2.all_transactions().copied().collect(),
                    };
                    Self::insert_to_transaction_index(
                        &mut transaction_hash_index,
                        block_header.block_hash(),
                        block_header.height(),
                        block_header.era_id(),
                        transaction_hashes,
                    )?;
                }

                Ok(())
            };

        block_store
            .block_header_dbs
            .for_each_value_in_current(&mut block_txn, &mut init_fn)?;
        block_store
            .block_header_dbs
            .for_each_value_in_legacy(&mut block_txn, &mut init_fn)?;

        info!("block store reindexing complete");
        block_txn
            .commit()
            .map_err(|err| BlockStoreError::InternalStorage(Box::new(err)))?;

        let deleted_block_body_hashes = block_body_hashes
            .into_iter()
            .filter_map(|(body_hash, retain)| (!retain).then_some(body_hash))
            .collect();
        initialize_block_body_dbs(
            &block_store.env,
            block_store.block_body_dbs,
            deleted_block_body_hashes,
        )?;
        initialize_block_metadata_dbs(
            &block_store.env,
            block_store.block_metadata_dbs,
            deleted_block_hashes,
        )?;
        initialize_execution_result_dbs(
            &block_store.env,
            block_store.execution_result_dbs,
            deleted_transaction_hashes,
        )
        .map_err(|err| BlockStoreError::InternalStorage(Box::new(err)))?;

        Ok(Self {
            block_store,
            block_height_index,
            switch_block_era_id_index,
            transaction_hash_index,
        })
    }
}

/// Purges stale entries from the block body databases.
fn initialize_block_body_dbs(
    env: &Environment,
    block_body_dbs: VersionedDatabases<Digest, BlockBody>,
    deleted_block_body_hashes: HashSet<Digest>,
) -> Result<(), BlockStoreError> {
    info!("initializing block body databases");
    let mut txn = env
        .begin_rw_txn()
        .map_err(|err| BlockStoreError::InternalStorage(Box::new(err)))?;
    for body_hash in deleted_block_body_hashes {
        block_body_dbs
            .delete(&mut txn, &body_hash)
            .map_err(|err| BlockStoreError::InternalStorage(Box::new(err)))?;
    }
    txn.commit()
        .map_err(|err| BlockStoreError::InternalStorage(Box::new(err)))?;
    info!("block body database initialized");
    Ok(())
}

/// Purges stale entries from the block metadata database.
fn initialize_block_metadata_dbs(
    env: &Environment,
    block_metadata_dbs: VersionedDatabases<BlockHash, BlockSignatures>,
    deleted_block_hashes: HashSet<BlockHash>,
) -> Result<(), BlockStoreError> {
    let block_count_to_be_deleted = deleted_block_hashes.len();
    info!(
        block_count_to_be_deleted,
        "initializing block metadata database"
    );
    let mut txn = env
        .begin_rw_txn()
        .map_err(|err| BlockStoreError::InternalStorage(Box::new(err)))?;
    for block_hash in deleted_block_hashes {
        block_metadata_dbs
            .delete(&mut txn, &block_hash)
            .map_err(|err| BlockStoreError::InternalStorage(Box::new(err)))?
    }
    txn.commit()
        .map_err(|err| BlockStoreError::InternalStorage(Box::new(err)))?;
    info!("block metadata database initialized");
    Ok(())
}

/// Purges stale entries from the execution result databases.
fn initialize_execution_result_dbs(
    env: &Environment,
    execution_result_dbs: VersionedDatabases<TransactionHash, ExecutionResult>,
    deleted_transaction_hashes: HashSet<TransactionHash>,
) -> Result<(), LmdbExtError> {
    let exec_results_count_to_be_deleted = deleted_transaction_hashes.len();
    info!(
        exec_results_count_to_be_deleted,
        "initializing execution result databases"
    );
    let mut txn = env.begin_rw_txn()?;
    for hash in deleted_transaction_hashes {
        execution_result_dbs.delete(&mut txn, &hash)?;
    }
    txn.commit()?;
    info!("execution result databases initialized");
    Ok(())
}
pub struct IndexedLmdbBlockStoreRWTransaction<'s, 't> {
    txn: RwTransaction<'t>,
    block_store: &'t LmdbBlockStore<'s>,
    block_height_index: TempMap<'t, u64, BlockHash>,
    switch_block_era_id_index: TempMap<'t, EraId, BlockHash>,
    transaction_hash_index: TempMap<'t, TransactionHash, BlockHashHeightAndEra>,
}

impl<'s, 't> IndexedLmdbBlockStoreRWTransaction<'s, 't> {
    /// Check if the block height index can be updated.
    fn should_update_block_height_index(
        &self,
        block_height: u64,
        block_hash: &BlockHash,
    ) -> Result<bool, BlockStoreError> {
        if let Some(first) = self.block_height_index.get(&block_height) {
            // There is a block in the index at this height
            if first != *block_hash {
                Err(BlockStoreError::DuplicateBlock {
                    height: block_height,
                    first,
                    second: *block_hash,
                })
            } else {
                // Same value already in index, no need to update it.
                Ok(false)
            }
        } else {
            // Value not in index, update.
            Ok(true)
        }
    }

    /// Check if the switch block index can be updated.
    fn should_update_switch_block_index(
        &self,
        block_header: &BlockHeader,
    ) -> Result<bool, BlockStoreError> {
        if block_header.is_switch_block() {
            let era_id = block_header.era_id();
            if let Some(entry) = self.switch_block_era_id_index.get(&era_id) {
                let block_hash = block_header.block_hash();
                if entry != block_hash {
                    Err(BlockStoreError::DuplicateEraId {
                        era_id,
                        first: entry,
                        second: block_hash,
                    })
                } else {
                    // already in index, no need to update.
                    Ok(false)
                }
            } else {
                // not in the index, update.
                Ok(true)
            }
        } else {
            // not a switch block.
            Ok(false)
        }
    }

    // Check if the transaction hash index can be updated.
    fn should_update_transaction_hash_index(
        &self,
        transaction_hashes: &[TransactionHash],
        block_hash: &BlockHash,
    ) -> Result<bool, BlockStoreError> {
        if let Some(hash) = transaction_hashes.iter().find(|hash| {
            self.transaction_hash_index
                .get(hash)
                .map_or(false, |old_details| old_details.block_hash != *block_hash)
        }) {
            return Err(BlockStoreError::DuplicateTransaction {
                transaction_hash: *hash,
                first: self.transaction_hash_index.get(hash).unwrap().block_hash,
                second: *block_hash,
            });
        }
        Ok(true)
    }
}

pub struct IndexedLmdbBlockStoreReadTransaction<'s, 't> {
    txn: RoTransaction<'t>,
    block_store: &'t IndexedLmdbBlockStore<'s>,
}

enum LmdbBlockStoreIndex {
    BlockHeight(IndexPosition<u64>),
    SwitchBlockEraId(IndexPosition<EraId>),
}

enum IndexPosition<K> {
    Tip,
    Key(K),
}

enum DataType {
    Block,
    BlockHeader,
    ApprovalsHashes,
    BlockSignatures,
}

impl<'s, 't> IndexedLmdbBlockStoreReadTransaction<'s, 't> {
    fn block_hash_from_index(&self, index: LmdbBlockStoreIndex) -> Option<&BlockHash> {
        match index {
            LmdbBlockStoreIndex::BlockHeight(position) => match position {
                IndexPosition::Tip => self.block_store.block_height_index.values().last(),
                IndexPosition::Key(height) => self.block_store.block_height_index.get(&height),
            },
            LmdbBlockStoreIndex::SwitchBlockEraId(position) => match position {
                IndexPosition::Tip => self.block_store.switch_block_era_id_index.values().last(),
                IndexPosition::Key(era_id) => {
                    self.block_store.switch_block_era_id_index.get(&era_id)
                }
            },
        }
    }

    fn read_block_indexed(
        &self,
        index: LmdbBlockStoreIndex,
    ) -> Result<Option<Block>, BlockStoreError> {
        self.block_hash_from_index(index)
            .and_then(|block_hash| {
                self.block_store
                    .block_store
                    .get_single_block(&self.txn, block_hash)
                    .transpose()
            })
            .transpose()
    }

    fn read_block_header_indexed(
        &self,
        index: LmdbBlockStoreIndex,
    ) -> Result<Option<BlockHeader>, BlockStoreError> {
        self.block_hash_from_index(index)
            .and_then(|block_hash| {
                self.block_store
                    .block_store
                    .get_single_block_header(&self.txn, block_hash)
                    .transpose()
            })
            .transpose()
    }

    fn read_block_signatures_indexed(
        &self,
        index: LmdbBlockStoreIndex,
    ) -> Result<Option<BlockSignatures>, BlockStoreError> {
        self.block_hash_from_index(index)
            .and_then(|block_hash| {
                self.block_store
                    .block_store
                    .get_block_signatures(&self.txn, block_hash)
                    .transpose()
            })
            .transpose()
    }

    fn read_approvals_hashes_indexed(
        &self,
        index: LmdbBlockStoreIndex,
    ) -> Result<Option<ApprovalsHashes>, BlockStoreError> {
        self.block_hash_from_index(index)
            .and_then(|block_hash| {
                self.block_store
                    .block_store
                    .read_approvals_hashes(&self.txn, block_hash)
                    .transpose()
            })
            .transpose()
    }

    fn contains_data_indexed(
        &self,
        index: LmdbBlockStoreIndex,
        data_type: DataType,
    ) -> Result<bool, BlockStoreError> {
        self.block_hash_from_index(index)
            .map_or(Ok(false), |block_hash| match data_type {
                DataType::Block => self
                    .block_store
                    .block_store
                    .block_exists(&self.txn, block_hash),
                DataType::BlockHeader => self
                    .block_store
                    .block_store
                    .block_header_exists(&self.txn, block_hash),
                DataType::ApprovalsHashes => self
                    .block_store
                    .block_store
                    .approvals_hashes_exist(&self.txn, block_hash),
                DataType::BlockSignatures => self
                    .block_store
                    .block_store
                    .block_signatures_exist(&self.txn, block_hash),
            })
    }
}

impl<'s, 't> BlockStoreTransaction for IndexedLmdbBlockStoreReadTransaction<'s, 't> {
    fn commit(self) -> Result<(), BlockStoreError> {
        Ok(())
    }

    fn rollback(self) {
        self.txn.abort();
    }
}

impl<'s, 't> BlockStoreTransaction for IndexedLmdbBlockStoreRWTransaction<'s, 't> {
    fn commit(self) -> Result<(), BlockStoreError> {
        self.txn
            .commit()
            .map_err(|e| BlockStoreError::InternalStorage(Box::new(LmdbExtError::from(e))))?;

        self.block_height_index.commit();
        self.switch_block_era_id_index.commit();
        self.transaction_hash_index.commit();
        Ok(())
    }

    fn rollback(self) {
        self.txn.abort();
    }
}

impl<'s> BlockStoreProvider for IndexedLmdbBlockStore<'s> {
    type Reader<'t> = IndexedLmdbBlockStoreReadTransaction<'s, 't> where 's: 't;
    type ReaderWriter<'t> = IndexedLmdbBlockStoreRWTransaction<'s, 't> where 's: 't;

    fn checkout_ro(&self) -> Result<Self::Reader<'_>, BlockStoreError> {
        self.get_reader()
    }

    fn checkout_rw(&mut self) -> Result<Self::ReaderWriter<'_>, BlockStoreError> {
        let txn = self
            .block_store
            .env
            .begin_rw_txn()
            .map_err(|err| BlockStoreError::InternalStorage(Box::new(err)))?;

        Ok(IndexedLmdbBlockStoreRWTransaction {
            txn,
            block_store: &self.block_store,
            block_height_index: TempMap::new(&mut self.block_height_index),
            switch_block_era_id_index: TempMap::new(&mut self.switch_block_era_id_index),
            transaction_hash_index: TempMap::new(&mut self.transaction_hash_index),
        })
    }
}

impl<'s, 't> DataReader<BlockHash, Block> for IndexedLmdbBlockStoreReadTransaction<'s, 't> {
    fn read(&self, key: BlockHash) -> Result<Option<Block>, BlockStoreError> {
        self.block_store
            .block_store
            .get_single_block(&self.txn, &key)
    }

    fn exists(&mut self, key: BlockHash) -> Result<bool, BlockStoreError> {
        self.block_store.block_store.block_exists(&self.txn, &key)
    }
}

impl<'s, 't> DataReader<BlockHash, BlockHeader> for IndexedLmdbBlockStoreReadTransaction<'s, 't> {
    fn read(&self, key: BlockHash) -> Result<Option<BlockHeader>, BlockStoreError> {
        self.block_store
            .block_store
            .get_single_block_header(&self.txn, &key)
    }

    fn exists(&mut self, key: BlockHash) -> Result<bool, BlockStoreError> {
        self.block_store
            .block_store
            .block_header_exists(&self.txn, &key)
    }
}

impl<'s, 't> DataReader<BlockHash, ApprovalsHashes>
    for IndexedLmdbBlockStoreReadTransaction<'s, 't>
{
    fn read(&self, key: BlockHash) -> Result<Option<ApprovalsHashes>, BlockStoreError> {
        self.block_store
            .block_store
            .read_approvals_hashes(&self.txn, &key)
    }

    fn exists(&mut self, key: BlockHash) -> Result<bool, BlockStoreError> {
        self.block_store
            .block_store
            .block_header_exists(&self.txn, &key)
    }
}

impl<'s, 't> DataReader<BlockHash, BlockSignatures>
    for IndexedLmdbBlockStoreReadTransaction<'s, 't>
{
    fn read(&self, key: BlockHash) -> Result<Option<BlockSignatures>, BlockStoreError> {
        self.block_store
            .block_store
            .get_block_signatures(&self.txn, &key)
    }

    fn exists(&mut self, key: BlockHash) -> Result<bool, BlockStoreError> {
        self.block_store
            .block_store
            .block_signatures_exist(&self.txn, &key)
    }
}

impl<'s, 't> DataReader<BlockHeight, Block> for IndexedLmdbBlockStoreReadTransaction<'s, 't> {
    fn read(&self, key: BlockHeight) -> Result<Option<Block>, BlockStoreError> {
        self.read_block_indexed(LmdbBlockStoreIndex::BlockHeight(IndexPosition::Key(key)))
    }

    fn exists(&mut self, key: BlockHeight) -> Result<bool, BlockStoreError> {
        self.contains_data_indexed(
            LmdbBlockStoreIndex::BlockHeight(IndexPosition::Key(key)),
            DataType::Block,
        )
    }
}

impl<'s, 't> DataReader<BlockHeight, BlockHeader> for IndexedLmdbBlockStoreReadTransaction<'s, 't> {
    fn read(&self, key: BlockHeight) -> Result<Option<BlockHeader>, BlockStoreError> {
        self.read_block_header_indexed(LmdbBlockStoreIndex::BlockHeight(IndexPosition::Key(key)))
    }

    fn exists(&mut self, key: BlockHeight) -> Result<bool, BlockStoreError> {
        self.contains_data_indexed(
            LmdbBlockStoreIndex::BlockHeight(IndexPosition::Key(key)),
            DataType::BlockHeader,
        )
    }
}

impl<'s, 't> DataReader<BlockHeight, ApprovalsHashes>
    for IndexedLmdbBlockStoreReadTransaction<'s, 't>
{
    fn read(&self, key: BlockHeight) -> Result<Option<ApprovalsHashes>, BlockStoreError> {
        self.read_approvals_hashes_indexed(LmdbBlockStoreIndex::BlockHeight(IndexPosition::Key(
            key,
        )))
    }

    fn exists(&mut self, key: BlockHeight) -> Result<bool, BlockStoreError> {
        self.contains_data_indexed(
            LmdbBlockStoreIndex::BlockHeight(IndexPosition::Key(key)),
            DataType::ApprovalsHashes,
        )
    }
}

impl<'s, 't> DataReader<BlockHeight, BlockSignatures>
    for IndexedLmdbBlockStoreReadTransaction<'s, 't>
{
    fn read(&self, key: BlockHeight) -> Result<Option<BlockSignatures>, BlockStoreError> {
        self.read_block_signatures_indexed(LmdbBlockStoreIndex::BlockHeight(IndexPosition::Key(
            key,
        )))
    }

    fn exists(&mut self, key: BlockHeight) -> Result<bool, BlockStoreError> {
        self.contains_data_indexed(
            LmdbBlockStoreIndex::BlockHeight(IndexPosition::Key(key)),
            DataType::BlockSignatures,
        )
    }
}

/// Retrieves single switch block by era ID by looking it up in the index and returning it.
impl<'s, 't> DataReader<EraId, Block> for IndexedLmdbBlockStoreReadTransaction<'s, 't> {
    fn read(&self, key: EraId) -> Result<Option<Block>, BlockStoreError> {
        self.read_block_indexed(LmdbBlockStoreIndex::SwitchBlockEraId(IndexPosition::Key(
            key,
        )))
    }

    fn exists(&mut self, key: EraId) -> Result<bool, BlockStoreError> {
        self.contains_data_indexed(
            LmdbBlockStoreIndex::SwitchBlockEraId(IndexPosition::Key(key)),
            DataType::Block,
        )
    }
}

/// Retrieves single switch block header by era ID by looking it up in the index and returning
/// it.
impl<'s, 't> DataReader<EraId, BlockHeader> for IndexedLmdbBlockStoreReadTransaction<'s, 't> {
    fn read(&self, key: EraId) -> Result<Option<BlockHeader>, BlockStoreError> {
        self.read_block_header_indexed(LmdbBlockStoreIndex::SwitchBlockEraId(IndexPosition::Key(
            key,
        )))
    }

    fn exists(&mut self, key: EraId) -> Result<bool, BlockStoreError> {
        self.contains_data_indexed(
            LmdbBlockStoreIndex::SwitchBlockEraId(IndexPosition::Key(key)),
            DataType::BlockHeader,
        )
    }
}

impl<'s, 't> DataReader<EraId, ApprovalsHashes> for IndexedLmdbBlockStoreReadTransaction<'s, 't> {
    fn read(&self, key: EraId) -> Result<Option<ApprovalsHashes>, BlockStoreError> {
        self.read_approvals_hashes_indexed(LmdbBlockStoreIndex::SwitchBlockEraId(
            IndexPosition::Key(key),
        ))
    }

    fn exists(&mut self, key: EraId) -> Result<bool, BlockStoreError> {
        self.contains_data_indexed(
            LmdbBlockStoreIndex::SwitchBlockEraId(IndexPosition::Key(key)),
            DataType::ApprovalsHashes,
        )
    }
}

impl<'s, 't> DataReader<EraId, BlockSignatures> for IndexedLmdbBlockStoreReadTransaction<'s, 't> {
    fn read(&self, key: EraId) -> Result<Option<BlockSignatures>, BlockStoreError> {
        self.read_block_signatures_indexed(LmdbBlockStoreIndex::SwitchBlockEraId(
            IndexPosition::Key(key),
        ))
    }

    fn exists(&mut self, key: EraId) -> Result<bool, BlockStoreError> {
        self.contains_data_indexed(
            LmdbBlockStoreIndex::SwitchBlockEraId(IndexPosition::Key(key)),
            DataType::BlockSignatures,
        )
    }
}

impl<'s, 't> DataReader<Tip, BlockHeader> for IndexedLmdbBlockStoreReadTransaction<'s, 't> {
    fn read(&self, _key: Tip) -> Result<Option<BlockHeader>, BlockStoreError> {
        self.read_block_header_indexed(LmdbBlockStoreIndex::BlockHeight(IndexPosition::Tip))
    }

    fn exists(&mut self, _key: Tip) -> Result<bool, BlockStoreError> {
        self.contains_data_indexed(
            LmdbBlockStoreIndex::BlockHeight(IndexPosition::Tip),
            DataType::BlockHeader,
        )
    }
}

impl<'s, 't> DataReader<Tip, Block> for IndexedLmdbBlockStoreReadTransaction<'s, 't> {
    fn read(&self, _key: Tip) -> Result<Option<Block>, BlockStoreError> {
        self.read_block_indexed(LmdbBlockStoreIndex::BlockHeight(IndexPosition::Tip))
    }

    fn exists(&mut self, _key: Tip) -> Result<bool, BlockStoreError> {
        self.contains_data_indexed(
            LmdbBlockStoreIndex::BlockHeight(IndexPosition::Tip),
            DataType::Block,
        )
    }
}

impl<'s, 't> DataReader<LatestSwitchBlock, BlockHeader>
    for IndexedLmdbBlockStoreReadTransaction<'s, 't>
{
    fn read(&self, _key: LatestSwitchBlock) -> Result<Option<BlockHeader>, BlockStoreError> {
        self.read_block_header_indexed(LmdbBlockStoreIndex::SwitchBlockEraId(IndexPosition::Tip))
    }

    fn exists(&mut self, _key: LatestSwitchBlock) -> Result<bool, BlockStoreError> {
        self.contains_data_indexed(
            LmdbBlockStoreIndex::SwitchBlockEraId(IndexPosition::Tip),
            DataType::BlockHeader,
        )
    }
}

impl<'s, 't> DataReader<TransactionHash, BlockHashHeightAndEra>
    for IndexedLmdbBlockStoreReadTransaction<'s, 't>
{
    fn read(&self, key: TransactionHash) -> Result<Option<BlockHashHeightAndEra>, BlockStoreError> {
        Ok(self.block_store.transaction_hash_index.get(&key).copied())
    }

    fn exists(&mut self, key: TransactionHash) -> Result<bool, BlockStoreError> {
        Ok(self.block_store.transaction_hash_index.contains_key(&key))
    }
}

impl<'s, 't> DataReader<TransactionHash, Transaction>
    for IndexedLmdbBlockStoreReadTransaction<'s, 't>
{
    fn read(&self, key: TransactionHash) -> Result<Option<Transaction>, BlockStoreError> {
        self.block_store
            .block_store
            .transaction_dbs
            .get(&self.txn, &key)
            .map_err(|err| BlockStoreError::InternalStorage(Box::new(err)))
    }

    fn exists(&mut self, key: TransactionHash) -> Result<bool, BlockStoreError> {
        self.block_store
            .block_store
            .transaction_exists(&self.txn, &key)
    }
}

impl<'s, 't> DataReader<TransactionHash, FinalizedApprovals>
    for IndexedLmdbBlockStoreReadTransaction<'s, 't>
{
    fn read(&self, key: TransactionHash) -> Result<Option<FinalizedApprovals>, BlockStoreError> {
        self.block_store
            .block_store
            .finalized_transaction_approvals_dbs
            .get(&self.txn, &key)
            .map_err(|err| BlockStoreError::InternalStorage(Box::new(err)))
    }

    fn exists(&mut self, key: TransactionHash) -> Result<bool, BlockStoreError> {
        self.block_store
            .block_store
            .finalized_transaction_approvals_dbs
            .exists(&self.txn, &key)
            .map_err(|err| BlockStoreError::InternalStorage(Box::new(err)))
    }
}

impl<'s, 't> DataReader<TransactionHash, ExecutionResult>
    for IndexedLmdbBlockStoreReadTransaction<'s, 't>
{
    fn read(&self, key: TransactionHash) -> Result<Option<ExecutionResult>, BlockStoreError> {
        self.block_store
            .block_store
            .execution_result_dbs
            .get(&self.txn, &key)
            .map_err(|err| BlockStoreError::InternalStorage(Box::new(err)))
    }

    fn exists(&mut self, key: TransactionHash) -> Result<bool, BlockStoreError> {
        self.block_store
            .block_store
            .execution_result_dbs
            .exists(&self.txn, &key)
            .map_err(|err| BlockStoreError::InternalStorage(Box::new(err)))
    }
}

<<<<<<< HEAD
impl<'s, 't, K> DataReader<K, Vec<u8>> for IndexedLmdbBlockStoreReadTransaction<'s, 't>
where
    K: AsRef<[u8]>,
{
    fn read(&self, key: K) -> Result<Option<Vec<u8>>, BlockStoreError> {
=======
impl<'a> DataReader<StateStoreKey, Vec<u8>> for IndexedLmdbBlockStoreReadTransaction<'a> {
    fn read(&self, StateStoreKey(key): StateStoreKey) -> Result<Option<Vec<u8>>, BlockStoreError> {
>>>>>>> 2f3267a7
        self.block_store
            .block_store
            .read_state_store(&self.txn, &key)
    }

    fn exists(&mut self, StateStoreKey(key): StateStoreKey) -> Result<bool, BlockStoreError> {
        self.block_store
            .block_store
            .state_store_key_exists(&self.txn, &key)
    }
}

<<<<<<< HEAD
impl<'s, 't> DataWriter<BlockHash, Block> for IndexedLmdbBlockStoreRWTransaction<'s, 't> {
=======
impl<'a> DataReader<(RecordId, Vec<u8>), DbRawBytesSpec>
    for IndexedLmdbBlockStoreReadTransaction<'a>
{
    fn read(
        &self,
        (id, key): (RecordId, Vec<u8>),
    ) -> Result<Option<DbRawBytesSpec>, BlockStoreError> {
        let store = &self.block_store.block_store;
        let res = match id {
            RecordId::BlockHeader => store.block_header_dbs.get_raw(&self.txn, &key),
            RecordId::BlockBody => store.block_body_dbs.get_raw(&self.txn, &key),
            RecordId::ApprovalsHashes => store.approvals_hashes_dbs.get_raw(&self.txn, &key),
            RecordId::BlockMetadata => store.block_metadata_dbs.get_raw(&self.txn, &key),
            RecordId::Transaction => store.transaction_dbs.get_raw(&self.txn, &key),
            RecordId::ExecutionResult => store.execution_result_dbs.get_raw(&self.txn, &key),
            RecordId::Transfer => match self.txn.get(store.transfer_db, &key) {
                Ok(bytes) => Ok(Some(DbRawBytesSpec::new_legacy(bytes))),
                Err(lmdb::Error::NotFound) => Ok(None),
                Err(err) => return Err(BlockStoreError::InternalStorage(Box::new(err))),
            },
            RecordId::FinalizedTransactionApprovals => store
                .finalized_transaction_approvals_dbs
                .get_raw(&self.txn, &key),
        };
        res.map_err(|err| BlockStoreError::InternalStorage(Box::new(err)))
    }

    fn exists(&mut self, key: (RecordId, Vec<u8>)) -> Result<bool, BlockStoreError> {
        self.read(key).map(|res| res.is_some())
    }
}

impl<'a> DataWriter<BlockHash, Block> for IndexedLmdbBlockStoreRWTransaction<'a> {
>>>>>>> 2f3267a7
    /// Writes a block to storage.
    ///
    /// Returns `Ok(true)` if the block has been successfully written, `Ok(false)` if a part of it
    /// couldn't be written because it already existed, and `Err(_)` if there was an error.
    fn write(&mut self, data: &Block) -> Result<BlockHash, BlockStoreError> {
        let block_header = data.clone_header();
        let block_hash = data.hash();
        let block_height = data.height();
        let era_id = data.era_id();
        let transaction_hashes: Vec<TransactionHash> = match &data {
            Block::V1(v1) => v1
                .deploy_and_transfer_hashes()
                .map(TransactionHash::from)
                .collect(),
            Block::V2(v2) => v2.all_transactions().copied().collect(),
        };

        let update_height_index =
            self.should_update_block_height_index(block_height, block_hash)?;
        let update_switch_block_index = self.should_update_switch_block_index(&block_header)?;
        let update_transaction_hash_index =
            self.should_update_transaction_hash_index(&transaction_hashes, block_hash)?;

        let key = self.block_store.write_block(&mut self.txn, data)?;

        if update_height_index {
            self.block_height_index.insert(block_height, *block_hash);
        }

        if update_switch_block_index {
            self.switch_block_era_id_index.insert(era_id, *block_hash);
        }

        if update_transaction_hash_index {
            for hash in transaction_hashes {
                self.transaction_hash_index.insert(
                    hash,
                    BlockHashHeightAndEra::new(*block_hash, block_height, era_id),
                );
            }
        }

        Ok(key)
    }

    fn delete(&mut self, key: BlockHash) -> Result<(), BlockStoreError> {
        let maybe_block = self.block_store.get_single_block(&self.txn, &key)?;

        if let Some(block) = maybe_block {
            let transaction_hashes: Vec<TransactionHash> = match &block {
                Block::V1(v1) => v1
                    .deploy_and_transfer_hashes()
                    .map(TransactionHash::from)
                    .collect(),
                Block::V2(v2) => v2.all_transactions().copied().collect(),
            };

            self.block_store.delete_block_header(&mut self.txn, &key)?;

            /*
            TODO: currently we don't delete the block body since other blocks may reference it.
            self.block_store
                .delete_block_body(&mut self.txn, block.body_hash())?;
            */

            self.block_height_index.remove(block.height());

            if block.is_switch_block() {
                self.switch_block_era_id_index.remove(block.era_id());
            }

            for hash in transaction_hashes {
                self.transaction_hash_index.remove(hash);
            }

            self.block_store
                .delete_finality_signatures(&mut self.txn, &key)?;
        }
        Ok(())
    }
}

impl<'s, 't> DataWriter<BlockHash, ApprovalsHashes> for IndexedLmdbBlockStoreRWTransaction<'s, 't> {
    fn write(&mut self, data: &ApprovalsHashes) -> Result<BlockHash, BlockStoreError> {
        self.block_store.write_approvals_hashes(&mut self.txn, data)
    }

    fn delete(&mut self, key: BlockHash) -> Result<(), BlockStoreError> {
        self.block_store
            .delete_approvals_hashes(&mut self.txn, &key)
    }
}

impl<'s, 't> DataWriter<BlockHash, BlockSignatures> for IndexedLmdbBlockStoreRWTransaction<'s, 't> {
    fn write(&mut self, data: &BlockSignatures) -> Result<BlockHash, BlockStoreError> {
        self.block_store
            .write_finality_signatures(&mut self.txn, data)
    }

    fn delete(&mut self, key: BlockHash) -> Result<(), BlockStoreError> {
        self.block_store
            .delete_finality_signatures(&mut self.txn, &key)
    }
}

impl<'s, 't> DataWriter<BlockHash, BlockHeader> for IndexedLmdbBlockStoreRWTransaction<'s, 't> {
    fn write(&mut self, data: &BlockHeader) -> Result<BlockHash, BlockStoreError> {
        let block_hash = data.block_hash();
        let block_height = data.height();
        let era_id = data.era_id();

        let update_height_index =
            self.should_update_block_height_index(block_height, &block_hash)?;
        let update_switch_block_index = self.should_update_switch_block_index(data)?;

        let key = self.block_store.write_block_header(&mut self.txn, data)?;

        if update_height_index {
            self.block_height_index.insert(block_height, block_hash);
        }

        if update_switch_block_index {
            self.switch_block_era_id_index.insert(era_id, block_hash);
        }

        Ok(key)
    }

    fn delete(&mut self, key: BlockHash) -> Result<(), BlockStoreError> {
        let maybe_block_header = self.block_store.get_single_block_header(&self.txn, &key)?;

        if let Some(block_header) = maybe_block_header {
            self.block_store.delete_block_header(&mut self.txn, &key)?;

            if block_header.is_switch_block() {
                self.switch_block_era_id_index.remove(block_header.era_id());
            }

            self.block_height_index.remove(block_header.height());
        }
        Ok(())
    }
}

impl<'s, 't> DataWriter<TransactionHash, Transaction>
    for IndexedLmdbBlockStoreRWTransaction<'s, 't>
{
    fn write(&mut self, data: &Transaction) -> Result<TransactionHash, BlockStoreError> {
        self.block_store.write_transaction(&mut self.txn, data)
    }

    fn delete(&mut self, key: TransactionHash) -> Result<(), BlockStoreError> {
        self.block_store.delete_transaction(&mut self.txn, &key)
    }
}

impl<'s, 't> DataWriter<TransactionHash, TransactionFinalizedApprovals>
    for IndexedLmdbBlockStoreRWTransaction<'s, 't>
{
    fn write(
        &mut self,
        data: &TransactionFinalizedApprovals,
    ) -> Result<TransactionHash, BlockStoreError> {
        self.block_store
            .finalized_transaction_approvals_dbs
            .put(
                &mut self.txn,
                &data.transaction_hash,
                &data.finalized_approvals,
                true,
            )
            .map(|_| data.transaction_hash)
            .map_err(|err| BlockStoreError::InternalStorage(Box::new(err)))
    }

    fn delete(&mut self, key: TransactionHash) -> Result<(), BlockStoreError> {
        self.block_store
            .finalized_transaction_approvals_dbs
            .delete(&mut self.txn, &key)
            .map_err(|err| BlockStoreError::InternalStorage(Box::new(err)))
    }
}

impl<'s, 't> DataWriter<BlockHashHeightAndEra, BlockExecutionResults>
    for IndexedLmdbBlockStoreRWTransaction<'s, 't>
{
    fn write(
        &mut self,
        data: &BlockExecutionResults,
    ) -> Result<BlockHashHeightAndEra, BlockStoreError> {
        let transaction_hashes: Vec<TransactionHash> = data.exec_results.keys().copied().collect();
        let block_hash = data.block_info.block_hash;
        let block_height = data.block_info.block_height;
        let era_id = data.block_info.era_id;

        let update_transaction_hash_index =
            self.should_update_transaction_hash_index(&transaction_hashes, &block_hash)?;

        let _ = self.block_store.write_execution_results(
            &mut self.txn,
            &block_hash,
            data.exec_results.clone(),
        )?;

        if update_transaction_hash_index {
            for hash in transaction_hashes {
                self.transaction_hash_index.insert(
                    hash,
                    BlockHashHeightAndEra::new(block_hash, block_height, era_id),
                );
            }
        }

        Ok(data.block_info)
    }

    fn delete(&mut self, _key: BlockHashHeightAndEra) -> Result<(), BlockStoreError> {
        Err(BlockStoreError::UnsupportedOperation)
    }
}

impl<'s, 't> DataWriter<BlockHash, BlockTransfers> for IndexedLmdbBlockStoreRWTransaction<'s, 't> {
    fn write(&mut self, data: &BlockTransfers) -> Result<BlockHash, BlockStoreError> {
        self.block_store
            .write_transfers(&mut self.txn, &data.block_hash, &data.transfers)
            .map(|_| data.block_hash)
    }

    fn delete(&mut self, key: BlockHash) -> Result<(), BlockStoreError> {
        self.block_store.delete_transfers(&mut self.txn, &key)
    }
}

impl<'s, 't> DataWriter<Cow<'static, [u8]>, StateStore>
    for IndexedLmdbBlockStoreRWTransaction<'s, 't>
{
    fn write(&mut self, data: &StateStore) -> Result<Cow<'static, [u8]>, BlockStoreError> {
        self.block_store
            .write_state_store(&mut self.txn, data.key.clone(), &data.value)?;
        Ok(data.key.clone())
    }

    fn delete(&mut self, key: Cow<'static, [u8]>) -> Result<(), BlockStoreError> {
        self.block_store.delete_state_store(&mut self.txn, key)
    }
}

impl<'s, 't> DataReader<TransactionHash, Transaction>
    for IndexedLmdbBlockStoreRWTransaction<'s, 't>
{
    fn read(&self, query: TransactionHash) -> Result<Option<Transaction>, BlockStoreError> {
        self.block_store
            .transaction_dbs
            .get(&self.txn, &query)
            .map_err(|err| BlockStoreError::InternalStorage(Box::new(err)))
    }

    fn exists(&mut self, query: TransactionHash) -> Result<bool, BlockStoreError> {
        self.block_store.transaction_exists(&self.txn, &query)
    }
}

impl<'s, 't> DataReader<BlockHash, BlockSignatures> for IndexedLmdbBlockStoreRWTransaction<'s, 't> {
    fn read(&self, key: BlockHash) -> Result<Option<BlockSignatures>, BlockStoreError> {
        self.block_store.get_block_signatures(&self.txn, &key)
    }

    fn exists(&mut self, key: BlockHash) -> Result<bool, BlockStoreError> {
        self.block_store.block_signatures_exist(&self.txn, &key)
    }
}

impl<'s, 't> DataReader<TransactionHash, FinalizedApprovals>
    for IndexedLmdbBlockStoreRWTransaction<'s, 't>
{
    fn read(&self, query: TransactionHash) -> Result<Option<FinalizedApprovals>, BlockStoreError> {
        self.block_store
            .finalized_transaction_approvals_dbs
            .get(&self.txn, &query)
            .map_err(|err| BlockStoreError::InternalStorage(Box::new(err)))
    }

    fn exists(&mut self, query: TransactionHash) -> Result<bool, BlockStoreError> {
        self.block_store
            .finalized_transaction_approvals_dbs
            .exists(&self.txn, &query)
            .map_err(|err| BlockStoreError::InternalStorage(Box::new(err)))
    }
}

impl<'s, 't> DataReader<BlockHash, Block> for IndexedLmdbBlockStoreRWTransaction<'s, 't> {
    fn read(&self, key: BlockHash) -> Result<Option<Block>, BlockStoreError> {
        self.block_store.get_single_block(&self.txn, &key)
    }

    fn exists(&mut self, key: BlockHash) -> Result<bool, BlockStoreError> {
        self.block_store.block_exists(&self.txn, &key)
    }
}

impl<'s, 't> DataReader<TransactionHash, ExecutionResult>
    for IndexedLmdbBlockStoreRWTransaction<'s, 't>
{
    fn read(&self, query: TransactionHash) -> Result<Option<ExecutionResult>, BlockStoreError> {
        self.block_store
            .execution_result_dbs
            .get(&self.txn, &query)
            .map_err(|err| BlockStoreError::InternalStorage(Box::new(err)))
    }

    fn exists(&mut self, query: TransactionHash) -> Result<bool, BlockStoreError> {
        self.block_store
            .execution_result_dbs
            .exists(&self.txn, &query)
            .map_err(|err| BlockStoreError::InternalStorage(Box::new(err)))
    }
}

impl<'s, 't> DataReader<BlockHash, Vec<Transfer>> for IndexedLmdbBlockStoreRWTransaction<'s, 't> {
    fn read(&self, key: BlockHash) -> Result<Option<Vec<Transfer>>, BlockStoreError> {
        self.block_store.get_transfers(&self.txn, &key)
    }

    fn exists(&mut self, key: BlockHash) -> Result<bool, BlockStoreError> {
        self.block_store.has_transfers(&self.txn, &key)
    }
}<|MERGE_RESOLUTION|>--- conflicted
+++ resolved
@@ -884,16 +884,8 @@
     }
 }
 
-<<<<<<< HEAD
-impl<'s, 't, K> DataReader<K, Vec<u8>> for IndexedLmdbBlockStoreReadTransaction<'s, 't>
-where
-    K: AsRef<[u8]>,
-{
-    fn read(&self, key: K) -> Result<Option<Vec<u8>>, BlockStoreError> {
-=======
-impl<'a> DataReader<StateStoreKey, Vec<u8>> for IndexedLmdbBlockStoreReadTransaction<'a> {
+impl<'s, 't> DataReader<StateStoreKey, Vec<u8>> for IndexedLmdbBlockStoreReadTransaction<'s, 't> {
     fn read(&self, StateStoreKey(key): StateStoreKey) -> Result<Option<Vec<u8>>, BlockStoreError> {
->>>>>>> 2f3267a7
         self.block_store
             .block_store
             .read_state_store(&self.txn, &key)
@@ -906,11 +898,8 @@
     }
 }
 
-<<<<<<< HEAD
-impl<'s, 't> DataWriter<BlockHash, Block> for IndexedLmdbBlockStoreRWTransaction<'s, 't> {
-=======
-impl<'a> DataReader<(RecordId, Vec<u8>), DbRawBytesSpec>
-    for IndexedLmdbBlockStoreReadTransaction<'a>
+impl<'s, 't> DataReader<(RecordId, Vec<u8>), DbRawBytesSpec>
+    for IndexedLmdbBlockStoreReadTransaction<'s, 't>
 {
     fn read(
         &self,
@@ -924,11 +913,7 @@
             RecordId::BlockMetadata => store.block_metadata_dbs.get_raw(&self.txn, &key),
             RecordId::Transaction => store.transaction_dbs.get_raw(&self.txn, &key),
             RecordId::ExecutionResult => store.execution_result_dbs.get_raw(&self.txn, &key),
-            RecordId::Transfer => match self.txn.get(store.transfer_db, &key) {
-                Ok(bytes) => Ok(Some(DbRawBytesSpec::new_legacy(bytes))),
-                Err(lmdb::Error::NotFound) => Ok(None),
-                Err(err) => return Err(BlockStoreError::InternalStorage(Box::new(err))),
-            },
+            RecordId::Transfer => store.transfer_dbs.get_raw(&self.txn, &key),
             RecordId::FinalizedTransactionApprovals => store
                 .finalized_transaction_approvals_dbs
                 .get_raw(&self.txn, &key),
@@ -941,8 +926,7 @@
     }
 }
 
-impl<'a> DataWriter<BlockHash, Block> for IndexedLmdbBlockStoreRWTransaction<'a> {
->>>>>>> 2f3267a7
+impl<'s, 't> DataWriter<BlockHash, Block> for IndexedLmdbBlockStoreRWTransaction<'s, 't> {
     /// Writes a block to storage.
     ///
     /// Returns `Ok(true)` if the block has been successfully written, `Ok(false)` if a part of it
