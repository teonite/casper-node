--- conflicted
+++ resolved
@@ -701,14 +701,12 @@
                 StoredValue::Message(_) => {
                     return Ok(query.into_not_found_result("Message value found."));
                 }
-<<<<<<< HEAD
                 StoredValue::EntryPoint(_) => {
                     return Ok(query.into_not_found_result("EntryPoint value found."));
-=======
+                }
                 // TODO: We may be interested in this value, check the logic
                 StoredValue::Reservation(_) => {
                     return Ok(query.into_not_found_result("Reservation value found."))
->>>>>>> fe996ee6
                 }
             }
         }
