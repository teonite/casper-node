--- conflicted
+++ resolved
@@ -6,8 +6,7 @@
     transfer::TransferError,
 };
 use casper_types::{
-    account::AccountHash, execution::Effects, BlockTime, Digest, FeeHandling, ProtocolVersion,
-    TransferAddr,
+    account::AccountHash, execution::Effects, Digest, FeeHandling, ProtocolVersion, TransferAddr,
 };
 
 use crate::tracking_copy::TrackingCopyError;
@@ -17,11 +16,7 @@
     config: NativeRuntimeConfig,
     state_hash: Digest,
     protocol_version: ProtocolVersion,
-<<<<<<< HEAD
-    block_time: BlockTime,
-=======
     holds_epoch: Option<u64>,
->>>>>>> 67ad52e5
 }
 
 impl FeeRequest {
@@ -29,11 +24,7 @@
         config: NativeRuntimeConfig,
         state_hash: Digest,
         protocol_version: ProtocolVersion,
-<<<<<<< HEAD
-        block_time: BlockTime,
-=======
         holds_epoch: Option<u64>,
->>>>>>> 67ad52e5
     ) -> Self {
         FeeRequest {
             config,
@@ -63,15 +54,9 @@
         self.config.fee_handling()
     }
 
-<<<<<<< HEAD
-    /// Returns block time.
-    pub fn block_time(&self) -> BlockTime {
-        self.block_time
-=======
     /// Returns holds epoch.
     pub fn holds_epoch(&self) -> Option<u64> {
         self.holds_epoch
->>>>>>> 67ad52e5
     }
 
     /// Returns administrative accounts, if any.
