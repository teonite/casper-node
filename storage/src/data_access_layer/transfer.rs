use std::collections::BTreeSet;

use crate::system::runtime_native::{Config as NativeRuntimeConfig, TransferConfig};
use casper_types::{
<<<<<<< HEAD
    account::AccountHash, execution::Effects, BlockTime, Digest, Gas, InitiatorAddr,
    ProtocolVersion, PublicKey, RuntimeArgs, TransactionHash, TransferAddr,
=======
    account::AccountHash, execution::Effects, Digest, ProtocolVersion, RuntimeArgs,
    TransactionHash, TransferAddr, U512,
>>>>>>> 7af9475a
};

use crate::system::transfer::{TransferArgs, TransferError};

/// Transfer details.
#[derive(Debug, Clone, PartialEq, Eq)]
pub enum TransferRequestArgs {
    Raw(RuntimeArgs),
    Explicit(TransferArgs),
}

/// Request for motes transfer.
#[derive(Debug, Clone, PartialEq, Eq)]
pub struct TransferRequest {
    /// Config.
    config: NativeRuntimeConfig,
    /// State root hash.
    state_hash: Digest,
    /// Block time represented as a unix timestamp.
    block_time: BlockTime,
    /// Protocol version.
    protocol_version: ProtocolVersion,
    /// Transaction hash.
    transaction_hash: TransactionHash,
    /// Base account.
    initiator: InitiatorAddr,
    /// List of authorizing accounts.
    authorization_keys: BTreeSet<AccountHash>,
    /// Args.
    args: TransferRequestArgs,
    /// Cost.
    gas: Gas,
}

impl TransferRequest {
    /// Creates new request object.
    #[allow(clippy::too_many_arguments)]
    pub fn new(
        config: NativeRuntimeConfig,
        state_hash: Digest,
        block_time: BlockTime,
        protocol_version: ProtocolVersion,
<<<<<<< HEAD
        proposer: PublicKey,
        transaction_hash: TransactionHash,
        initiator: InitiatorAddr,
=======
        transaction_hash: TransactionHash,
        address: AccountHash,
>>>>>>> 7af9475a
        authorization_keys: BTreeSet<AccountHash>,
        args: TransferArgs,
        gas: Gas,
    ) -> Self {
        let args = TransferRequestArgs::Explicit(args);
        Self {
            config,
            state_hash,
            block_time,
            protocol_version,
            transaction_hash,
            initiator,
            authorization_keys,
            args,
            gas,
        }
    }

    /// Creates new request instance with runtime args.
    #[allow(clippy::too_many_arguments)]
    pub fn with_runtime_args(
        config: NativeRuntimeConfig,
        state_hash: Digest,
        block_time: BlockTime,
        protocol_version: ProtocolVersion,
<<<<<<< HEAD
        proposer: PublicKey,
        transaction_hash: TransactionHash,
        initiator: InitiatorAddr,
=======
        transaction_hash: TransactionHash,
        address: AccountHash,
>>>>>>> 7af9475a
        authorization_keys: BTreeSet<AccountHash>,
        args: RuntimeArgs,
        gas: Gas,
    ) -> Self {
        let args = TransferRequestArgs::Raw(args);
        Self {
            config,
            state_hash,
            block_time,
            protocol_version,
            transaction_hash,
            initiator,
            authorization_keys,
            args,
            gas,
        }
    }

    pub fn config(&self) -> &NativeRuntimeConfig {
        &self.config
    }

    pub fn transfer_config(&self) -> &TransferConfig {
        self.config.transfer_config()
    }

    /// Returns state root hash.
    pub fn state_hash(&self) -> Digest {
        self.state_hash
    }

    /// Returns initiator.
    pub fn initiator(&self) -> &InitiatorAddr {
        &self.initiator
    }

    /// Returns authorization keys.
    pub fn authorization_keys(&self) -> &BTreeSet<AccountHash> {
        &self.authorization_keys
    }

    /// Returns protocol version.
    pub fn protocol_version(&self) -> ProtocolVersion {
        self.protocol_version
    }
    /// Returns block time.
    pub fn block_time(&self) -> BlockTime {
        self.block_time
    }

    /// Returns transaction hash.
    pub fn transaction_hash(&self) -> TransactionHash {
        self.transaction_hash
    }

    /// The cost.
    pub fn gas(&self) -> Gas {
        self.gas
    }

    /// Returns transfer args.
    pub fn args(&self) -> &TransferRequestArgs {
        &self.args
    }

    /// Into args.
    pub fn into_args(self) -> TransferRequestArgs {
        self.args
    }

    /// Used by `WasmTestBuilder` to set the appropriate state root hash and transfer config before
    /// executing the transfer.
    #[doc(hidden)]
    pub fn set_state_hash_and_config(&mut self, state_hash: Digest, config: TransferConfig) {
        self.state_hash = state_hash;
        self.config = config;
    }
}

#[derive(Debug, Clone)]
pub enum TransferResult {
    /// Invalid state root hash.
    RootNotFound,
    /// Transfer succeeded
    Success {
        /// List of transfers that happened during execution.
        transfers: Vec<TransferAddr>,
        /// State hash after transfer is committed to the global state.
        post_state_hash: Digest,
        /// Effects of transfer.
        effects: Effects,
    },
    /// Transfer failed
    Failure(TransferError),
}<|MERGE_RESOLUTION|>--- conflicted
+++ resolved
@@ -2,13 +2,8 @@
 
 use crate::system::runtime_native::{Config as NativeRuntimeConfig, TransferConfig};
 use casper_types::{
-<<<<<<< HEAD
     account::AccountHash, execution::Effects, BlockTime, Digest, Gas, InitiatorAddr,
-    ProtocolVersion, PublicKey, RuntimeArgs, TransactionHash, TransferAddr,
-=======
-    account::AccountHash, execution::Effects, Digest, ProtocolVersion, RuntimeArgs,
-    TransactionHash, TransferAddr, U512,
->>>>>>> 7af9475a
+    ProtocolVersion, RuntimeArgs, TransactionHash, TransferAddr,
 };
 
 use crate::system::transfer::{TransferArgs, TransferError};
@@ -51,14 +46,8 @@
         state_hash: Digest,
         block_time: BlockTime,
         protocol_version: ProtocolVersion,
-<<<<<<< HEAD
-        proposer: PublicKey,
         transaction_hash: TransactionHash,
         initiator: InitiatorAddr,
-=======
-        transaction_hash: TransactionHash,
-        address: AccountHash,
->>>>>>> 7af9475a
         authorization_keys: BTreeSet<AccountHash>,
         args: TransferArgs,
         gas: Gas,
@@ -84,14 +73,8 @@
         state_hash: Digest,
         block_time: BlockTime,
         protocol_version: ProtocolVersion,
-<<<<<<< HEAD
-        proposer: PublicKey,
         transaction_hash: TransactionHash,
         initiator: InitiatorAddr,
-=======
-        transaction_hash: TransactionHash,
-        address: AccountHash,
->>>>>>> 7af9475a
         authorization_keys: BTreeSet<AccountHash>,
         args: RuntimeArgs,
         gas: Gas,
@@ -137,6 +120,7 @@
     pub fn protocol_version(&self) -> ProtocolVersion {
         self.protocol_version
     }
+
     /// Returns block time.
     pub fn block_time(&self) -> BlockTime {
         self.block_time
@@ -165,7 +149,7 @@
     /// Used by `WasmTestBuilder` to set the appropriate state root hash and transfer config before
     /// executing the transfer.
     #[doc(hidden)]
-    pub fn set_state_hash_and_config(&mut self, state_hash: Digest, config: TransferConfig) {
+    pub fn set_state_hash_and_config(&mut self, state_hash: Digest, config: NativeRuntimeConfig) {
         self.state_hash = state_hash;
         self.config = config;
     }
