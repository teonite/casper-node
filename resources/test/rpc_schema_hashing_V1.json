--- conflicted
+++ resolved
@@ -287,7 +287,58 @@
                 }
               }
             }
-          ]
+          ],
+          "name": "info_get_deploy",
+          "params": [
+            {
+              "name": "deploy_hash",
+              "required": true,
+              "schema": {
+                "$ref": "#/components/schemas/DeployHash",
+                "description": "The deploy hash."
+              }
+            },
+            {
+              "name": "finalized_approvals",
+              "required": false,
+              "schema": {
+                "default": false,
+                "description": "Whether to return the deploy with the finalized approvals substituted. If `false` or omitted, returns the deploy with the approvals that were originally received by the node.",
+                "type": "boolean"
+              }
+            }
+          ],
+          "result": {
+            "name": "info_get_deploy_result",
+            "schema": {
+              "additionalProperties": false,
+              "description": "Result for \"info_get_deploy\" RPC response.",
+              "properties": {
+                "api_version": {
+                  "description": "The RPC API version.",
+                  "type": "string"
+                },
+                "deploy": {
+                  "$ref": "#/components/schemas/Deploy",
+                  "description": "The deploy."
+                },
+                "execution_results": {
+                  "description": "The map of block hash to execution result.",
+                  "items": {
+                    "$ref": "#/components/schemas/JsonExecutionResult"
+                  },
+                  "type": "array"
+                }
+              },
+              "required": [
+                "api_version",
+                "deploy",
+                "execution_results"
+              ],
+              "type": "object"
+            }
+          },
+          "summary": "returns a Deploy from the network"
         },
         {
           "name": "state_get_account_info",
@@ -1454,7 +1505,121 @@
                 }
               }
             }
-          ]
+          ],
+          "name": "state_get_auction_info",
+          "params": [
+            {
+              "name": "block_identifier",
+              "required": false,
+              "schema": {
+                "$ref": "#/components/schemas/BlockIdentifier",
+                "description": "The block identifier."
+              }
+            }
+          ],
+          "result": {
+            "name": "state_get_auction_info_result",
+            "schema": {
+              "additionalProperties": false,
+              "description": "Result for \"state_get_auction_info\" RPC response.",
+              "properties": {
+                "api_version": {
+                  "description": "The RPC API version.",
+                  "type": "string"
+                },
+                "auction_state": {
+                  "$ref": "#/components/schemas/AuctionState",
+                  "description": "The auction state."
+                }
+              },
+              "required": [
+                "api_version",
+                "auction_state"
+              ],
+              "type": "object"
+            }
+          },
+          "summary": "returns the bids and validators as of either a specific block (by height or hash), or the most recently added block"
+        },
+        {
+          "examples": [
+            {
+              "name": "chain_get_era_summary_example",
+              "params": [
+                {
+                  "name": "block_identifier",
+                  "value": {
+                    "Hash": "13c2d7a68ecdd4b74bf4393c88915c836c863fc4bf11d7f2bd930a1bbccacdcb"
+                  }
+                }
+              ],
+              "result": {
+                "name": "chain_get_era_summary_example_result",
+                "value": {
+                  "api_version": "1.4.13",
+                  "era_summary": {
+                    "block_hash": "13c2d7a68ecdd4b74bf4393c88915c836c863fc4bf11d7f2bd930a1bbccacdcb",
+                    "era_id": 42,
+                    "merkle_proof": "01000000006ef2e0949ac76e55812421f755abe129b6244fe7168b77f47a72536147614625016ef2e0949ac76e55812421f755abe129b6244fe7168b77f47a72536147614625000000003529cde5c621f857f75f3810611eb4af3f998caaa9d4a3413cf799f99c67db0307010000006ef2e0949ac76e55812421f755abe129b6244fe7168b77f47a7253614761462501010102000000006e06000000000074769d28aac597a36a03a932d4b43e4f10bf0403ee5c41dd035102553f5773631200b9e173e8f05361b681513c14e25e3138639eb03232581db7557c9e8dbbc83ce94500226a9a7fe4f2b7b88d5103a4fc7400f02bf89c860c9ccdd56951a2afe9be0e0267006d820fb5676eb2960e15722f7725f3f8f41030078f8b2e44bf0dc03f71b176d6e800dc5ae9805068c5be6da1a90b2528ee85db0609cc0fb4bd60bbd559f497a98b67f500e1e3e846592f4918234647fca39830b7e1e6ad6f5b7a99b39af823d82ba1873d000003000000010186ff500f287e9b53f823ae1582b1fa429dfede28015125fd233a31ca04d5012002015cc42669a55467a1fdf49750772bfc1aed59b9b085558eb81510e9b015a7c83b0301e3cf4a34b1db6bfa58808b686cb8fe21ebe0c1bcbcee522649d2b135fe510fe3",
+                    "state_root_hash": "0808080808080808080808080808080808080808080808080808080808080808",
+                    "stored_value": {
+                      "EraInfo": {
+                        "seigniorage_allocations": [
+                          {
+                            "Delegator": {
+                              "amount": "1000",
+                              "delegator_public_key": "01e1b46a25baa8a5c28beb3c9cfb79b572effa04076f00befa57eb70b016153f18",
+                              "validator_public_key": "012a1732addc639ea43a89e25d3ad912e40232156dcaa4b9edfc709f43d2fb0876"
+                            }
+                          },
+                          {
+                            "Validator": {
+                              "amount": "2000",
+                              "validator_public_key": "012a1732addc639ea43a89e25d3ad912e40232156dcaa4b9edfc709f43d2fb0876"
+                            }
+                          }
+                        ]
+                      }
+                    }
+                  }
+                }
+              }
+            }
+          ],
+          "name": "chain_get_era_summary",
+          "params": [
+            {
+              "name": "block_identifier",
+              "required": false,
+              "schema": {
+                "$ref": "#/components/schemas/BlockIdentifier",
+                "description": "The block identifier."
+              }
+            }
+          ],
+          "result": {
+            "name": "chain_get_era_summary_result",
+            "schema": {
+              "additionalProperties": false,
+              "description": "Result for \"chain_get_era_summary\" RPC response.",
+              "properties": {
+                "api_version": {
+                  "description": "The RPC API version.",
+                  "type": "string"
+                },
+                "era_summary": {
+                  "$ref": "#/components/schemas/EraSummary",
+                  "description": "The era summary."
+                }
+              },
+              "required": [
+                "api_version",
+                "era_summary"
+              ],
+              "type": "object"
+            }
+          },
+          "summary": "returns the era summary at either a specific block (by height or hash), or the most recently added block"
         }
       ],
       "components": {
@@ -2498,15 +2663,6 @@
                 ]
               }
             },
-<<<<<<< HEAD
-            {
-              "name": "finalized_approvals",
-              "required": false,
-              "schema": {
-                "default": false,
-                "description": "Whether to return the deploy with the finalized approvals substituted. If `false` or omitted, returns the deploy with the approvals that were originally received by the node.",
-                "type": "boolean"
-=======
             "additionalProperties": false
           },
           "TransferAddr": {
@@ -2533,7 +2689,6 @@
                 "items": {
                   "$ref": "#/components/schemas/SeigniorageAllocation"
                 }
->>>>>>> 9067ed2c
               }
             },
             "additionalProperties": false
@@ -4144,96 +4299,6 @@
             },
             "additionalProperties": false
           },
-<<<<<<< HEAD
-          "summary": "returns the bids and validators as of either a specific block (by height or hash), or the most recently added block"
-        },
-        {
-          "examples": [
-            {
-              "name": "chain_get_era_summary_example",
-              "params": [
-                {
-                  "name": "block_identifier",
-                  "value": {
-                    "Hash": "13c2d7a68ecdd4b74bf4393c88915c836c863fc4bf11d7f2bd930a1bbccacdcb"
-                  }
-                }
-              ],
-              "result": {
-                "name": "chain_get_era_summary_example_result",
-                "value": {
-                  "api_version": "1.4.13",
-                  "era_summary": {
-                    "block_hash": "13c2d7a68ecdd4b74bf4393c88915c836c863fc4bf11d7f2bd930a1bbccacdcb",
-                    "era_id": 42,
-                    "merkle_proof": "01000000006ef2e0949ac76e55812421f755abe129b6244fe7168b77f47a72536147614625016ef2e0949ac76e55812421f755abe129b6244fe7168b77f47a72536147614625000000003529cde5c621f857f75f3810611eb4af3f998caaa9d4a3413cf799f99c67db0307010000006ef2e0949ac76e55812421f755abe129b6244fe7168b77f47a7253614761462501010102000000006e06000000000074769d28aac597a36a03a932d4b43e4f10bf0403ee5c41dd035102553f5773631200b9e173e8f05361b681513c14e25e3138639eb03232581db7557c9e8dbbc83ce94500226a9a7fe4f2b7b88d5103a4fc7400f02bf89c860c9ccdd56951a2afe9be0e0267006d820fb5676eb2960e15722f7725f3f8f41030078f8b2e44bf0dc03f71b176d6e800dc5ae9805068c5be6da1a90b2528ee85db0609cc0fb4bd60bbd559f497a98b67f500e1e3e846592f4918234647fca39830b7e1e6ad6f5b7a99b39af823d82ba1873d000003000000010186ff500f287e9b53f823ae1582b1fa429dfede28015125fd233a31ca04d5012002015cc42669a55467a1fdf49750772bfc1aed59b9b085558eb81510e9b015a7c83b0301e3cf4a34b1db6bfa58808b686cb8fe21ebe0c1bcbcee522649d2b135fe510fe3",
-                    "state_root_hash": "0808080808080808080808080808080808080808080808080808080808080808",
-                    "stored_value": {
-                      "EraInfo": {
-                        "seigniorage_allocations": [
-                          {
-                            "Delegator": {
-                              "amount": "1000",
-                              "delegator_public_key": "01e1b46a25baa8a5c28beb3c9cfb79b572effa04076f00befa57eb70b016153f18",
-                              "validator_public_key": "012a1732addc639ea43a89e25d3ad912e40232156dcaa4b9edfc709f43d2fb0876"
-                            }
-                          },
-                          {
-                            "Validator": {
-                              "amount": "2000",
-                              "validator_public_key": "012a1732addc639ea43a89e25d3ad912e40232156dcaa4b9edfc709f43d2fb0876"
-                            }
-                          }
-                        ]
-                      }
-                    }
-                  }
-                }
-              }
-            }
-          ],
-          "name": "chain_get_era_summary",
-          "params": [
-            {
-              "name": "block_identifier",
-              "required": false,
-              "schema": {
-                "$ref": "#/components/schemas/BlockIdentifier",
-                "description": "The block identifier."
-              }
-            }
-          ],
-          "result": {
-            "name": "chain_get_era_summary_result",
-            "schema": {
-              "additionalProperties": false,
-              "description": "Result for \"chain_get_era_summary\" RPC response.",
-              "properties": {
-                "api_version": {
-                  "description": "The RPC API version.",
-                  "type": "string"
-                },
-                "era_summary": {
-                  "$ref": "#/components/schemas/EraSummary",
-                  "description": "The era summary."
-                }
-              },
-              "required": [
-                "api_version",
-                "era_summary"
-              ],
-              "type": "object"
-            }
-          },
-          "summary": "returns the era summary at either a specific block (by height or hash), or the most recently added block"
-        }
-      ],
-      "openrpc": "1.0.0-rc1",
-      "servers": [
-        {
-          "name": "any Casper Network node",
-          "url": "http://IP:PORT/rpc/"
-=======
           "JsonDelegator": {
             "description": "A delegator associated with the given validator.",
             "type": "object",
@@ -4259,7 +4324,6 @@
             },
             "additionalProperties": false
           }
->>>>>>> 9067ed2c
         }
       }
     }
