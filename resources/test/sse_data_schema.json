{
  "$schema": "http://json-schema.org/draft-07/schema#",
  "title": "SseData",
  "description": "The \"data\" field of the events sent on the event stream to clients.",
  "oneOf": [
    {
      "description": "The version of this node's API server.  This event will always be the first sent to a new client, and will have no associated event ID provided.",
      "type": "object",
      "required": [
        "ApiVersion"
      ],
      "properties": {
        "ApiVersion": {
          "$ref": "#/definitions/ProtocolVersion"
        }
      },
      "additionalProperties": false
    },
    {
      "description": "The given block has been added to the linear chain and stored locally.",
      "type": "object",
      "required": [
        "BlockAdded"
      ],
      "properties": {
        "BlockAdded": {
          "type": "object",
          "required": [
            "block",
            "block_hash"
          ],
          "properties": {
            "block_hash": {
              "$ref": "#/definitions/BlockHash"
            },
            "block": {
              "$ref": "#/definitions/JsonBlock"
            }
          }
        }
      },
      "additionalProperties": false
    },
    {
      "description": "The given deploy has been newly-accepted by this node.",
      "type": "object",
      "required": [
        "DeployAccepted"
      ],
      "properties": {
        "DeployAccepted": {
          "type": "object",
          "required": [
            "deploy"
          ],
          "properties": {
            "deploy": {
              "description": "a deploy",
              "allOf": [
                {
                  "$ref": "#/definitions/Deploy"
                }
              ]
            }
          }
        }
      },
      "additionalProperties": false
    },
    {
      "description": "The given deploy has been executed, committed and forms part of the given block.",
      "type": "object",
      "required": [
        "DeployProcessed"
      ],
      "properties": {
        "DeployProcessed": {
          "type": "object",
          "required": [
            "account",
            "block_hash",
            "dependencies",
            "deploy_hash",
            "execution_result",
            "timestamp",
            "ttl"
          ],
          "properties": {
            "deploy_hash": {
              "$ref": "#/definitions/DeployHash"
            },
            "account": {
              "$ref": "#/definitions/PublicKey"
            },
            "timestamp": {
              "$ref": "#/definitions/Timestamp"
            },
            "ttl": {
              "$ref": "#/definitions/TimeDiff"
            },
            "dependencies": {
              "type": "array",
              "items": {
                "$ref": "#/definitions/DeployHash"
              }
            },
            "block_hash": {
              "$ref": "#/definitions/BlockHash"
            },
            "execution_result": {
              "$ref": "#/definitions/ExecutionResult"
            }
          }
        }
      },
      "additionalProperties": false
    },
    {
      "description": "The given deploy has expired.",
      "type": "object",
      "required": [
        "DeployExpired"
      ],
      "properties": {
        "DeployExpired": {
          "type": "object",
          "required": [
            "deploy_hash"
          ],
          "properties": {
            "deploy_hash": {
              "$ref": "#/definitions/DeployHash"
            }
          }
        }
      },
      "additionalProperties": false
    },
    {
      "description": "Generic representation of validator's fault in an era.",
      "type": "object",
      "required": [
        "Fault"
      ],
      "properties": {
        "Fault": {
          "type": "object",
          "required": [
            "era_id",
            "public_key",
            "timestamp"
          ],
          "properties": {
            "era_id": {
              "$ref": "#/definitions/EraId"
            },
            "public_key": {
              "$ref": "#/definitions/PublicKey"
            },
            "timestamp": {
              "$ref": "#/definitions/Timestamp"
            }
          }
        }
      },
      "additionalProperties": false
    },
    {
      "description": "New finality signature received.",
      "type": "object",
      "required": [
        "FinalitySignature"
      ],
      "properties": {
        "FinalitySignature": {
          "$ref": "#/definitions/FinalitySignature"
        }
      },
      "additionalProperties": false
    },
    {
      "description": "The execution effects produced by a `StepRequest`.",
      "type": "object",
      "required": [
        "Step"
      ],
      "properties": {
        "Step": {
          "type": "object",
          "required": [
            "era_id",
            "execution_effects"
          ],
          "properties": {
            "era_id": {
              "$ref": "#/definitions/EraId"
            },
            "execution_effects": {
              "$ref": "#/definitions/Effects"
            }
          }
        }
      },
      "additionalProperties": false
    },
    {
      "description": "The node is about to shut down.",
      "type": "string",
      "enum": [
        "Shutdown"
      ]
    }
  ],
  "definitions": {
    "ProtocolVersion": {
      "description": "Casper Platform protocol version",
      "type": "string"
    },
    "BlockHash": {
      "description": "Hex-encoded cryptographic hash of a block.",
      "type": "string"
    },
    "JsonBlock": {
      "description": "A block after execution, with the resulting global state root hash. This is the core component of the Casper linear blockchain",
      "type": "object",
      "required": [
        "body",
        "hash",
        "header",
        "proofs"
      ],
      "properties": {
        "hash": {
          "description": "The block hash identifying this block.",
          "allOf": [
            {
              "$ref": "#/definitions/BlockHash"
            }
          ]
        },
        "header": {
          "description": "The header portion of the block.",
          "allOf": [
            {
              "$ref": "#/definitions/JsonBlockHeader"
            }
          ]
        },
        "body": {
          "description": "The body portion of the block.",
          "allOf": [
            {
              "$ref": "#/definitions/JsonBlockBody"
            }
          ]
        },
        "proofs": {
          "description": "The proofs of the block, i.e. a collection of validators' signatures of the block hash.",
          "type": "array",
          "items": {
            "$ref": "#/definitions/JsonProof"
          }
        }
      },
      "additionalProperties": false
    },
    "JsonBlockHeader": {
      "description": "The header portion of a block.",
      "type": "object",
      "required": [
        "accumulated_seed",
        "body_hash",
        "era_id",
        "height",
        "parent_hash",
        "protocol_version",
        "random_bit",
        "state_root_hash",
        "timestamp"
      ],
      "properties": {
        "parent_hash": {
          "description": "The parent block's hash.",
          "allOf": [
            {
              "$ref": "#/definitions/BlockHash"
            }
          ]
        },
        "state_root_hash": {
          "description": "The root hash of global state after the deploys in this block have been executed.",
          "allOf": [
            {
              "$ref": "#/definitions/Digest"
            }
          ]
        },
        "body_hash": {
          "description": "The hash of the block's body.",
          "allOf": [
            {
              "$ref": "#/definitions/Digest"
            }
          ]
        },
        "random_bit": {
          "description": "A random bit needed for initializing a future era.",
          "type": "boolean"
        },
        "accumulated_seed": {
          "description": "A seed needed for initializing a future era.",
          "allOf": [
            {
              "$ref": "#/definitions/Digest"
            }
          ]
        },
        "era_end": {
          "description": "The `EraEnd` of a block if it is a switch block.",
          "anyOf": [
            {
              "$ref": "#/definitions/JsonEraEnd"
            },
            {
              "type": "null"
            }
          ]
        },
        "timestamp": {
          "description": "The timestamp from when the block was proposed.",
          "allOf": [
            {
              "$ref": "#/definitions/Timestamp"
            }
          ]
        },
        "era_id": {
          "description": "The era ID in which this block was created.",
          "allOf": [
            {
              "$ref": "#/definitions/EraId"
            }
          ]
        },
        "height": {
          "description": "The height of this block, i.e. the number of ancestors.",
          "type": "integer",
          "format": "uint64",
          "minimum": 0.0
        },
        "protocol_version": {
          "description": "The protocol version of the network from when this block was created.",
          "allOf": [
            {
              "$ref": "#/definitions/ProtocolVersion"
            }
          ]
        }
      },
      "additionalProperties": false
    },
    "Digest": {
      "description": "Hex-encoded hash digest.",
      "type": "string"
    },
    "JsonEraEnd": {
      "description": "Information related to the end of an era, and validator weights for the following era.",
      "type": "object",
      "required": [
        "era_report",
        "next_era_validator_weights"
      ],
      "properties": {
        "era_report": {
          "description": "Equivocation, reward and validator inactivity information.",
          "allOf": [
            {
              "$ref": "#/definitions/JsonEraReport"
            }
          ]
        },
        "next_era_validator_weights": {
          "description": "The validators for the upcoming era and their respective weights.",
          "type": "array",
          "items": {
            "$ref": "#/definitions/JsonValidatorWeight"
          }
        }
      },
      "additionalProperties": false
    },
    "JsonEraReport": {
      "description": "Equivocation, reward and validator inactivity information.",
      "type": "object",
      "required": [
        "equivocators",
        "inactive_validators",
        "rewards"
      ],
      "properties": {
        "equivocators": {
          "description": "The set of equivocators.",
          "type": "array",
          "items": {
            "$ref": "#/definitions/PublicKey"
          }
        },
        "rewards": {
          "description": "Rewards for finalization of earlier blocks.",
          "type": "array",
          "items": {
            "$ref": "#/definitions/JsonReward"
          }
        },
        "inactive_validators": {
          "description": "Validators that haven't produced any unit during the era.",
          "type": "array",
          "items": {
            "$ref": "#/definitions/PublicKey"
          }
        }
      },
      "additionalProperties": false
    },
    "PublicKey": {
      "description": "Hex-encoded cryptographic public key, including the algorithm tag prefix.",
      "type": "string"
    },
    "JsonReward": {
      "description": "A validator's public key paired with a measure of the value of its contribution to consensus, as a fraction of the configured maximum block reward.",
      "type": "object",
      "required": [
        "amount",
        "validator"
      ],
      "properties": {
        "validator": {
          "description": "The validator's public key.",
          "allOf": [
            {
              "$ref": "#/definitions/PublicKey"
            }
          ]
        },
        "amount": {
          "description": "The reward amount.",
          "type": "integer",
          "format": "uint64",
          "minimum": 0.0
        }
      },
      "additionalProperties": false
    },
    "JsonValidatorWeight": {
      "description": "A validator's public key paired with its weight, i.e. the total number of motes staked by it and its delegators.",
      "type": "object",
      "required": [
        "validator",
        "weight"
      ],
      "properties": {
        "validator": {
          "description": "The validator's public key.",
          "allOf": [
            {
              "$ref": "#/definitions/PublicKey"
            }
          ]
        },
        "weight": {
          "description": "The validator's weight.",
          "allOf": [
            {
              "$ref": "#/definitions/U512"
            }
          ]
        }
      },
      "additionalProperties": false
    },
    "U512": {
      "description": "Decimal representation of a 512-bit integer.",
      "type": "string"
    },
    "Timestamp": {
      "description": "Timestamp formatted as per RFC 3339",
      "type": "integer",
      "format": "uint64",
      "minimum": 0.0
    },
    "EraId": {
      "description": "Era ID newtype.",
      "type": "integer",
      "format": "uint64",
      "minimum": 0.0
    },
    "JsonBlockBody": {
      "description": "The body portion of a block.",
      "type": "object",
      "required": [
        "deploy_hashes",
        "proposer",
        "transfer_hashes"
      ],
      "properties": {
        "proposer": {
          "description": "The public key of the validator which proposed the block.",
          "allOf": [
            {
              "$ref": "#/definitions/PublicKey"
            }
          ]
        },
        "deploy_hashes": {
          "description": "The deploy hashes of the non-transfer deploys within the block.",
          "type": "array",
          "items": {
            "$ref": "#/definitions/DeployHash"
          }
        },
        "transfer_hashes": {
          "description": "The deploy hashes of the transfers within the block.",
          "type": "array",
          "items": {
            "$ref": "#/definitions/DeployHash"
          }
        }
      },
      "additionalProperties": false
    },
    "DeployHash": {
      "description": "Hex-encoded deploy hash.",
      "type": "string"
    },
    "JsonProof": {
      "description": "A validator's public key paired with a corresponding signature of a given block hash.",
      "type": "object",
      "required": [
        "public_key",
        "signature"
      ],
      "properties": {
        "public_key": {
          "description": "The validator's public key.",
          "allOf": [
            {
              "$ref": "#/definitions/PublicKey"
            }
          ]
        },
        "signature": {
          "description": "The validator's signature.",
          "allOf": [
            {
              "$ref": "#/definitions/Signature"
            }
          ]
        }
      },
      "additionalProperties": false
    },
    "Signature": {
      "description": "Hex-encoded cryptographic signature, including the algorithm tag prefix.",
      "type": "string"
    },
    "Deploy": {
      "description": "A signed smart contract.",
      "type": "object",
      "required": [
        "approvals",
        "hash",
        "header",
        "payment",
        "session"
      ],
      "properties": {
        "hash": {
          "$ref": "#/definitions/DeployHash"
        },
        "header": {
          "$ref": "#/definitions/DeployHeader"
        },
        "payment": {
          "$ref": "#/definitions/ExecutableDeployItem"
        },
        "session": {
          "$ref": "#/definitions/ExecutableDeployItem"
        },
        "approvals": {
          "type": "array",
          "items": {
            "$ref": "#/definitions/Approval"
          },
          "uniqueItems": true
        }
      },
      "additionalProperties": false
    },
    "DeployHeader": {
      "description": "The header portion of a [`Deploy`].",
      "type": "object",
      "required": [
        "account",
        "body_hash",
        "chain_name",
        "dependencies",
        "gas_price",
        "timestamp",
        "ttl"
      ],
      "properties": {
        "account": {
          "$ref": "#/definitions/PublicKey"
        },
        "timestamp": {
          "$ref": "#/definitions/Timestamp"
        },
        "ttl": {
          "$ref": "#/definitions/TimeDiff"
        },
        "gas_price": {
          "type": "integer",
          "format": "uint64",
          "minimum": 0.0
        },
        "body_hash": {
          "$ref": "#/definitions/Digest"
        },
        "dependencies": {
          "type": "array",
          "items": {
            "$ref": "#/definitions/DeployHash"
          }
        },
        "chain_name": {
          "type": "string"
        }
      },
      "additionalProperties": false
    },
    "TimeDiff": {
      "description": "Human-readable duration.",
      "type": "integer",
      "format": "uint64",
      "minimum": 0.0
    },
    "ExecutableDeployItem": {
      "description": "The executable component of a [`Deploy`].",
      "oneOf": [
        {
          "description": "Executable specified as raw bytes that represent Wasm code and an instance of [`RuntimeArgs`].",
          "type": "object",
          "required": [
            "ModuleBytes"
          ],
          "properties": {
            "ModuleBytes": {
              "type": "object",
              "required": [
                "args",
                "module_bytes"
              ],
              "properties": {
                "module_bytes": {
                  "description": "Hex-encoded raw Wasm bytes.",
                  "type": "string"
                },
                "args": {
                  "description": "Runtime arguments.",
                  "allOf": [
                    {
                      "$ref": "#/definitions/RuntimeArgs"
                    }
                  ]
                }
              },
              "additionalProperties": false
            }
          },
          "additionalProperties": false
        },
        {
          "description": "Stored contract referenced by its [`ContractHash`], entry point and an instance of [`RuntimeArgs`].",
          "type": "object",
          "required": [
            "StoredContractByHash"
          ],
          "properties": {
            "StoredContractByHash": {
              "type": "object",
              "required": [
                "args",
                "entry_point",
                "hash"
              ],
              "properties": {
                "hash": {
                  "description": "Hex-encoded contract hash.",
                  "type": "string"
                },
                "entry_point": {
                  "description": "Name of an entry point.",
                  "type": "string"
                },
                "args": {
                  "description": "Runtime arguments.",
                  "allOf": [
                    {
                      "$ref": "#/definitions/RuntimeArgs"
                    }
                  ]
                }
              },
              "additionalProperties": false
            }
          },
          "additionalProperties": false
        },
        {
          "description": "Stored contract referenced by a named key existing in the signer's account context, entry point and an instance of [`RuntimeArgs`].",
          "type": "object",
          "required": [
            "StoredContractByName"
          ],
          "properties": {
            "StoredContractByName": {
              "type": "object",
              "required": [
                "args",
                "entry_point",
                "name"
              ],
              "properties": {
                "name": {
                  "description": "Named key.",
                  "type": "string"
                },
                "entry_point": {
                  "description": "Name of an entry point.",
                  "type": "string"
                },
                "args": {
                  "description": "Runtime arguments.",
                  "allOf": [
                    {
                      "$ref": "#/definitions/RuntimeArgs"
                    }
                  ]
                }
              },
              "additionalProperties": false
            }
          },
          "additionalProperties": false
        },
        {
          "description": "Stored versioned contract referenced by its [`ContractPackageHash`], entry point and an instance of [`RuntimeArgs`].",
          "type": "object",
          "required": [
            "StoredVersionedContractByHash"
          ],
          "properties": {
            "StoredVersionedContractByHash": {
              "type": "object",
              "required": [
                "args",
                "entry_point",
                "hash"
              ],
              "properties": {
                "hash": {
                  "description": "Hex-encoded contract package hash.",
                  "type": "string"
                },
                "version": {
                  "description": "An optional version of the contract to call. It will default to the highest enabled version if no value is specified.",
                  "type": [
                    "integer",
                    "null"
                  ],
                  "format": "uint32",
                  "minimum": 0.0
                },
                "entry_point": {
                  "description": "Entry point name.",
                  "type": "string"
                },
                "args": {
                  "description": "Runtime arguments.",
                  "allOf": [
                    {
                      "$ref": "#/definitions/RuntimeArgs"
                    }
                  ]
                }
              },
              "additionalProperties": false
            }
          },
          "additionalProperties": false
        },
        {
          "description": "Stored versioned contract referenced by a named key existing in the signer's account context, entry point and an instance of [`RuntimeArgs`].",
          "type": "object",
          "required": [
            "StoredVersionedContractByName"
          ],
          "properties": {
            "StoredVersionedContractByName": {
              "type": "object",
              "required": [
                "args",
                "entry_point",
                "name"
              ],
              "properties": {
                "name": {
                  "description": "Named key.",
                  "type": "string"
                },
                "version": {
                  "description": "An optional version of the contract to call. It will default to the highest enabled version if no value is specified.",
                  "type": [
                    "integer",
                    "null"
                  ],
                  "format": "uint32",
                  "minimum": 0.0
                },
                "entry_point": {
                  "description": "Entry point name.",
                  "type": "string"
                },
                "args": {
                  "description": "Runtime arguments.",
                  "allOf": [
                    {
                      "$ref": "#/definitions/RuntimeArgs"
                    }
                  ]
                }
              },
              "additionalProperties": false
            }
          },
          "additionalProperties": false
        },
        {
          "description": "A native transfer which does not contain or reference a Wasm code.",
          "type": "object",
          "required": [
            "Transfer"
          ],
          "properties": {
            "Transfer": {
              "type": "object",
              "required": [
                "args"
              ],
              "properties": {
                "args": {
                  "description": "Runtime arguments.",
                  "allOf": [
                    {
                      "$ref": "#/definitions/RuntimeArgs"
                    }
                  ]
                }
              },
              "additionalProperties": false
            }
          },
          "additionalProperties": false
        }
      ]
    },
    "RuntimeArgs": {
      "description": "Represents a collection of arguments passed to a smart contract.",
      "type": "array",
      "items": {
        "$ref": "#/definitions/NamedArg"
      }
    },
    "NamedArg": {
      "description": "Named arguments to a contract.",
      "type": "array",
      "items": [
        {
          "type": "string"
        },
        {
          "$ref": "#/definitions/CLValue"
        }
      ],
      "maxItems": 2,
      "minItems": 2
    },
    "CLValue": {
      "description": "A Casper value, i.e. a value which can be stored and manipulated by smart contracts.\n\nIt holds the underlying data as a type-erased, serialized `Vec<u8>` and also holds the CLType of the underlying data as a separate member.\n\nThe `parsed` field, representing the original value, is a convenience only available when a CLValue is encoded to JSON, and can always be set to null if preferred.",
      "type": "object",
      "required": [
        "bytes",
        "cl_type"
      ],
      "properties": {
        "cl_type": {
          "$ref": "#/definitions/CLType"
        },
        "bytes": {
          "type": "string"
        },
        "parsed": true
      },
      "additionalProperties": false
    },
    "CLType": {
      "description": "Casper types, i.e. types which can be stored and manipulated by smart contracts.\n\nProvides a description of the underlying data type of a [`CLValue`](crate::CLValue).",
      "oneOf": [
        {
          "description": "`bool` primitive.",
          "type": "string",
          "enum": [
            "Bool"
          ]
        },
        {
          "description": "`i32` primitive.",
          "type": "string",
          "enum": [
            "I32"
          ]
        },
        {
          "description": "`i64` primitive.",
          "type": "string",
          "enum": [
            "I64"
          ]
        },
        {
          "description": "`u8` primitive.",
          "type": "string",
          "enum": [
            "U8"
          ]
        },
        {
          "description": "`u32` primitive.",
          "type": "string",
          "enum": [
            "U32"
          ]
        },
        {
          "description": "`u64` primitive.",
          "type": "string",
          "enum": [
            "U64"
          ]
        },
        {
          "description": "[`U128`] large unsigned integer type.",
          "type": "string",
          "enum": [
            "U128"
          ]
        },
        {
          "description": "[`U256`] large unsigned integer type.",
          "type": "string",
          "enum": [
            "U256"
          ]
        },
        {
          "description": "[`U512`] large unsigned integer type.",
          "type": "string",
          "enum": [
            "U512"
          ]
        },
        {
          "description": "`()` primitive.",
          "type": "string",
          "enum": [
            "Unit"
          ]
        },
        {
          "description": "`String` primitive.",
          "type": "string",
          "enum": [
            "String"
          ]
        },
        {
          "description": "[`Key`] system type.",
          "type": "string",
          "enum": [
            "Key"
          ]
        },
        {
          "description": "[`URef`] system type.",
          "type": "string",
          "enum": [
            "URef"
          ]
        },
        {
          "description": "[`PublicKey`](crate::PublicKey) system type.",
          "type": "string",
          "enum": [
            "PublicKey"
          ]
        },
        {
          "description": "`Option` of a `CLType`.",
          "type": "object",
          "required": [
            "Option"
          ],
          "properties": {
            "Option": {
              "$ref": "#/definitions/CLType"
            }
          },
          "additionalProperties": false
        },
        {
          "description": "Variable-length list of a single `CLType` (comparable to a `Vec`).",
          "type": "object",
          "required": [
            "List"
          ],
          "properties": {
            "List": {
              "$ref": "#/definitions/CLType"
            }
          },
          "additionalProperties": false
        },
        {
          "description": "Fixed-length list of a single `CLType` (comparable to a Rust array).",
          "type": "object",
          "required": [
            "ByteArray"
          ],
          "properties": {
            "ByteArray": {
              "type": "integer",
              "format": "uint32",
              "minimum": 0.0
            }
          },
          "additionalProperties": false
        },
        {
          "description": "`Result` with `Ok` and `Err` variants of `CLType`s.",
          "type": "object",
          "required": [
            "Result"
          ],
          "properties": {
            "Result": {
              "type": "object",
              "required": [
                "err",
                "ok"
              ],
              "properties": {
                "ok": {
                  "$ref": "#/definitions/CLType"
                },
                "err": {
                  "$ref": "#/definitions/CLType"
                }
              },
              "additionalProperties": false
            }
          },
          "additionalProperties": false
        },
        {
          "description": "Map with keys of a single `CLType` and values of a single `CLType`.",
          "type": "object",
          "required": [
            "Map"
          ],
          "properties": {
            "Map": {
              "type": "object",
              "required": [
                "key",
                "value"
              ],
              "properties": {
                "key": {
                  "$ref": "#/definitions/CLType"
                },
                "value": {
                  "$ref": "#/definitions/CLType"
                }
              },
              "additionalProperties": false
            }
          },
          "additionalProperties": false
        },
        {
          "description": "1-ary tuple of a `CLType`.",
          "type": "object",
          "required": [
            "Tuple1"
          ],
          "properties": {
            "Tuple1": {
              "type": "array",
              "items": {
                "$ref": "#/definitions/CLType"
              },
              "maxItems": 1,
              "minItems": 1
            }
          },
          "additionalProperties": false
        },
        {
          "description": "2-ary tuple of `CLType`s.",
          "type": "object",
          "required": [
            "Tuple2"
          ],
          "properties": {
            "Tuple2": {
              "type": "array",
              "items": {
                "$ref": "#/definitions/CLType"
              },
              "maxItems": 2,
              "minItems": 2
            }
          },
          "additionalProperties": false
        },
        {
          "description": "3-ary tuple of `CLType`s.",
          "type": "object",
          "required": [
            "Tuple3"
          ],
          "properties": {
            "Tuple3": {
              "type": "array",
              "items": {
                "$ref": "#/definitions/CLType"
              },
              "maxItems": 3,
              "minItems": 3
            }
          },
          "additionalProperties": false
        },
        {
          "description": "Unspecified type.",
          "type": "string",
          "enum": [
            "Any"
          ]
        }
      ]
    },
    "Approval": {
      "description": "A struct containing a signature of a deploy hash and the public key of the signer.",
      "type": "object",
      "required": [
        "signature",
        "signer"
      ],
      "properties": {
        "signer": {
          "$ref": "#/definitions/PublicKey"
        },
        "signature": {
          "$ref": "#/definitions/Signature"
        }
      },
      "additionalProperties": false
    },
    "ExecutionResult": {
      "description": "The versioned result of executing a single deploy.",
      "oneOf": [
        {
          "description": "Version 1 of execution result type.",
          "type": "object",
          "required": [
            "Version1"
          ],
          "properties": {
            "Version1": {
              "$ref": "#/definitions/ExecutionResultV1"
            }
          },
          "additionalProperties": false
        },
        {
          "description": "Version 2 of execution result type.",
          "type": "object",
          "required": [
            "Version2"
          ],
          "properties": {
            "Version2": {
              "$ref": "#/definitions/ExecutionResultV2"
            }
          },
          "additionalProperties": false
        }
      ]
    },
    "ExecutionResultV1": {
      "description": "The result of executing a single deploy.",
      "oneOf": [
        {
          "description": "The result of a failed execution.",
          "type": "object",
          "required": [
            "Failure"
          ],
          "properties": {
            "Failure": {
              "type": "object",
              "required": [
                "cost",
                "effect",
                "error_message",
                "transfers"
              ],
              "properties": {
                "effect": {
                  "description": "The effect of executing the deploy.",
                  "allOf": [
                    {
                      "$ref": "#/definitions/ExecutionEffect"
                    }
                  ]
                },
                "transfers": {
                  "description": "A record of Transfers performed while executing the deploy.",
                  "type": "array",
                  "items": {
                    "$ref": "#/definitions/TransferAddr"
                  }
                },
                "cost": {
                  "description": "The cost of executing the deploy.",
                  "allOf": [
                    {
                      "$ref": "#/definitions/U512"
                    }
                  ]
                },
                "error_message": {
                  "description": "The error message associated with executing the deploy.",
                  "type": "string"
                }
              },
              "additionalProperties": false
            }
          },
          "additionalProperties": false
        },
        {
          "description": "The result of a successful execution.",
          "type": "object",
          "required": [
            "Success"
          ],
          "properties": {
            "Success": {
              "type": "object",
              "required": [
                "cost",
                "effect",
                "transfers"
              ],
              "properties": {
                "effect": {
                  "description": "The effect of executing the deploy.",
                  "allOf": [
                    {
                      "$ref": "#/definitions/ExecutionEffect"
                    }
                  ]
                },
                "transfers": {
                  "description": "A record of Transfers performed while executing the deploy.",
                  "type": "array",
                  "items": {
                    "$ref": "#/definitions/TransferAddr"
                  }
                },
                "cost": {
                  "description": "The cost of executing the deploy.",
                  "allOf": [
                    {
                      "$ref": "#/definitions/U512"
                    }
                  ]
                }
              },
              "additionalProperties": false
            }
          },
          "additionalProperties": false
        }
      ]
    },
    "ExecutionEffect": {
      "description": "The sequence of execution transforms from a single deploy.",
      "type": "object",
      "required": [
        "operations",
        "transforms"
      ],
      "properties": {
        "operations": {
          "description": "The resulting operations.",
          "type": "array",
          "items": {
            "$ref": "#/definitions/Operation"
          }
        },
        "transforms": {
          "description": "The sequence of execution transforms.",
          "type": "array",
          "items": {
            "$ref": "#/definitions/TransformEntry"
          }
        }
      },
      "additionalProperties": false
    },
    "Operation": {
      "description": "An operation performed while executing a deploy.",
      "type": "object",
      "required": [
        "key",
        "kind"
      ],
      "properties": {
        "key": {
          "description": "The formatted string of the `Key`.",
          "type": "string"
        },
        "kind": {
          "description": "The type of operation.",
          "allOf": [
            {
              "$ref": "#/definitions/OpKind"
            }
          ]
        }
      },
      "additionalProperties": false
    },
    "OpKind": {
      "description": "The type of operation performed while executing a deploy.",
      "oneOf": [
        {
          "description": "A read operation.",
          "type": "string",
          "enum": [
            "Read"
          ]
        },
        {
          "description": "A write operation.",
          "type": "string",
          "enum": [
            "Write"
          ]
        },
        {
          "description": "An addition.",
          "type": "string",
          "enum": [
            "Add"
          ]
        },
        {
          "description": "An operation which has no effect.",
          "type": "string",
          "enum": [
            "NoOp"
          ]
        }
      ]
    },
    "TransformEntry": {
      "description": "A transformation performed while executing a deploy.",
      "type": "object",
      "required": [
        "key",
        "transform"
      ],
      "properties": {
        "key": {
          "description": "The formatted string of the `Key`.",
          "type": "string"
        },
        "transform": {
          "description": "The transformation.",
          "allOf": [
            {
              "$ref": "#/definitions/Transform"
            }
          ]
        }
      },
      "additionalProperties": false
    },
    "Transform": {
      "description": "The actual transformation performed while executing a deploy.",
      "oneOf": [
        {
          "description": "A transform having no effect.",
          "type": "string",
          "enum": [
<<<<<<< HEAD
            "Identity"
=======
            "Identity",
            "WriteContractWasm",
            "WriteContract",
            "WriteContractPackage",
            "WriteAddressableEntity"
>>>>>>> a0147930
          ]
        },
        {
          "description": "Writes the given CLValue to global state.",
          "type": "object",
          "required": [
            "WriteCLValue"
          ],
          "properties": {
            "WriteCLValue": {
              "$ref": "#/definitions/CLValue"
            }
          },
          "additionalProperties": false
        },
        {
          "description": "Writes the given Account to global state.",
          "type": "object",
          "required": [
            "WriteAccount"
          ],
          "properties": {
            "WriteAccount": {
              "$ref": "#/definitions/AccountHash"
            }
          },
          "additionalProperties": false
        },
        {
          "description": "Writes a smart contract as Wasm to global state.",
          "type": "string",
          "enum": [
            "WriteContractWasm"
          ]
        },
        {
          "description": "Writes a smart contract to global state.",
          "type": "string",
          "enum": [
            "WriteContract"
          ]
        },
        {
          "description": "Writes a smart contract package to global state.",
          "type": "string",
          "enum": [
            "WriteContractPackage"
          ]
        },
        {
          "description": "Writes the given DeployInfo to global state.",
          "type": "object",
          "required": [
            "WriteDeployInfo"
          ],
          "properties": {
            "WriteDeployInfo": {
              "$ref": "#/definitions/DeployInfo"
            }
          },
          "additionalProperties": false
        },
        {
          "description": "Writes the given EraInfo to global state.",
          "type": "object",
          "required": [
            "WriteEraInfo"
          ],
          "properties": {
            "WriteEraInfo": {
              "$ref": "#/definitions/EraInfo"
            }
          },
          "additionalProperties": false
        },
        {
          "description": "Writes the given Transfer to global state.",
          "type": "object",
          "required": [
            "WriteTransfer"
          ],
          "properties": {
            "WriteTransfer": {
              "$ref": "#/definitions/Transfer"
            }
          },
          "additionalProperties": false
        },
        {
          "description": "Writes the given Bid to global state.",
          "type": "object",
          "required": [
            "WriteBid"
          ],
          "properties": {
            "WriteBid": {
              "$ref": "#/definitions/Bid"
            }
          },
          "additionalProperties": false
        },
        {
          "description": "Writes the given Withdraw to global state.",
          "type": "object",
          "required": [
            "WriteWithdraw"
          ],
          "properties": {
            "WriteWithdraw": {
              "type": "array",
              "items": {
                "$ref": "#/definitions/WithdrawPurse"
              }
            }
          },
          "additionalProperties": false
        },
        {
          "description": "Adds the given `i32`.",
          "type": "object",
          "required": [
            "AddInt32"
          ],
          "properties": {
            "AddInt32": {
              "type": "integer",
              "format": "int32"
            }
          },
          "additionalProperties": false
        },
        {
          "description": "Adds the given `u64`.",
          "type": "object",
          "required": [
            "AddUInt64"
          ],
          "properties": {
            "AddUInt64": {
              "type": "integer",
              "format": "uint64",
              "minimum": 0.0
            }
          },
          "additionalProperties": false
        },
        {
          "description": "Adds the given `U128`.",
          "type": "object",
          "required": [
            "AddUInt128"
          ],
          "properties": {
            "AddUInt128": {
              "$ref": "#/definitions/U128"
            }
          },
          "additionalProperties": false
        },
        {
          "description": "Adds the given `U256`.",
          "type": "object",
          "required": [
            "AddUInt256"
          ],
          "properties": {
            "AddUInt256": {
              "$ref": "#/definitions/U256"
            }
          },
          "additionalProperties": false
        },
        {
          "description": "Adds the given `U512`.",
          "type": "object",
          "required": [
            "AddUInt512"
          ],
          "properties": {
            "AddUInt512": {
              "$ref": "#/definitions/U512"
            }
          },
          "additionalProperties": false
        },
        {
          "description": "Adds the given collection of named keys.",
          "type": "object",
          "required": [
            "AddKeys"
          ],
          "properties": {
            "AddKeys": {
              "type": "array",
              "items": {
                "$ref": "#/definitions/NamedKey"
              }
            }
          },
          "additionalProperties": false
        },
        {
          "description": "A failed transformation, containing an error message.",
          "type": "object",
          "required": [
            "Failure"
          ],
          "properties": {
            "Failure": {
              "type": "string"
            }
          },
          "additionalProperties": false
        },
        {
          "description": "Writes the given Unbonding to global state.",
          "type": "object",
          "required": [
            "WriteUnbonding"
          ],
          "properties": {
            "WriteUnbonding": {
              "type": "array",
              "items": {
                "$ref": "#/definitions/UnbondingPurse"
              }
            }
          },
          "additionalProperties": false
        }
      ]
    },
    "AccountHash": {
      "description": "Account hash as a formatted string.",
      "type": "string"
    },
    "DeployInfo": {
      "description": "Information relating to the given Deploy.",
      "type": "object",
      "required": [
        "deploy_hash",
        "from",
        "gas",
        "source",
        "transfers"
      ],
      "properties": {
        "deploy_hash": {
          "description": "Hex-encoded Deploy hash.",
          "allOf": [
            {
              "$ref": "#/definitions/DeployHash"
            }
          ]
        },
        "transfers": {
          "description": "Transfers performed by the Deploy.",
          "type": "array",
          "items": {
            "$ref": "#/definitions/TransferAddr"
          }
        },
        "from": {
          "description": "Account identifier of the creator of the Deploy.",
          "allOf": [
            {
              "$ref": "#/definitions/AccountHash"
            }
          ]
        },
        "source": {
          "description": "Source purse used for payment of the Deploy.",
          "allOf": [
            {
              "$ref": "#/definitions/URef"
            }
          ]
        },
        "gas": {
          "description": "Gas cost of executing the Deploy.",
          "allOf": [
            {
              "$ref": "#/definitions/U512"
            }
          ]
        }
      },
      "additionalProperties": false
    },
    "TransferAddr": {
      "description": "Hex-encoded transfer address.",
      "type": "string"
    },
    "URef": {
      "description": "Hex-encoded, formatted URef.",
      "type": "string"
    },
    "EraInfo": {
      "description": "Auction metadata.  Intended to be recorded at each era.",
      "type": "object",
      "required": [
        "seigniorage_allocations"
      ],
      "properties": {
        "seigniorage_allocations": {
          "type": "array",
          "items": {
            "$ref": "#/definitions/SeigniorageAllocation"
          }
        }
      },
      "additionalProperties": false
    },
    "SeigniorageAllocation": {
      "description": "Information about a seigniorage allocation",
      "oneOf": [
        {
          "description": "Info about a seigniorage allocation for a validator",
          "type": "object",
          "required": [
            "Validator"
          ],
          "properties": {
            "Validator": {
              "type": "object",
              "required": [
                "amount",
                "validator_public_key"
              ],
              "properties": {
                "validator_public_key": {
                  "description": "Validator's public key",
                  "allOf": [
                    {
                      "$ref": "#/definitions/PublicKey"
                    }
                  ]
                },
                "amount": {
                  "description": "Allocated amount",
                  "allOf": [
                    {
                      "$ref": "#/definitions/U512"
                    }
                  ]
                }
              },
              "additionalProperties": false
            }
          },
          "additionalProperties": false
        },
        {
          "description": "Info about a seigniorage allocation for a delegator",
          "type": "object",
          "required": [
            "Delegator"
          ],
          "properties": {
            "Delegator": {
              "type": "object",
              "required": [
                "amount",
                "delegator_public_key",
                "validator_public_key"
              ],
              "properties": {
                "delegator_public_key": {
                  "description": "Delegator's public key",
                  "allOf": [
                    {
                      "$ref": "#/definitions/PublicKey"
                    }
                  ]
                },
                "validator_public_key": {
                  "description": "Validator's public key",
                  "allOf": [
                    {
                      "$ref": "#/definitions/PublicKey"
                    }
                  ]
                },
                "amount": {
                  "description": "Allocated amount",
                  "allOf": [
                    {
                      "$ref": "#/definitions/U512"
                    }
                  ]
                }
              },
              "additionalProperties": false
            }
          },
          "additionalProperties": false
        }
      ]
    },
    "Transfer": {
      "description": "Represents a transfer from one purse to another",
      "type": "object",
      "required": [
        "amount",
        "deploy_hash",
        "from",
        "gas",
        "source",
        "target"
      ],
      "properties": {
        "deploy_hash": {
          "description": "Hex-encoded Deploy hash of Deploy that created the transfer.",
          "allOf": [
            {
              "$ref": "#/definitions/DeployHash"
            }
          ]
        },
        "from": {
          "description": "Account from which transfer was executed",
          "allOf": [
            {
              "$ref": "#/definitions/AccountHash"
            }
          ]
        },
        "to": {
          "description": "Account to which funds are transferred",
          "anyOf": [
            {
              "$ref": "#/definitions/AccountHash"
            },
            {
              "type": "null"
            }
          ]
        },
        "source": {
          "description": "Source purse",
          "allOf": [
            {
              "$ref": "#/definitions/URef"
            }
          ]
        },
        "target": {
          "description": "Target purse",
          "allOf": [
            {
              "$ref": "#/definitions/URef"
            }
          ]
        },
        "amount": {
          "description": "Transfer amount",
          "allOf": [
            {
              "$ref": "#/definitions/U512"
            }
          ]
        },
        "gas": {
          "description": "Gas",
          "allOf": [
            {
              "$ref": "#/definitions/U512"
            }
          ]
        },
        "id": {
          "description": "User-defined id",
          "type": [
            "integer",
            "null"
          ],
          "format": "uint64",
          "minimum": 0.0
        }
      },
      "additionalProperties": false
    },
    "Bid": {
      "description": "An entry in the validator map.",
      "type": "object",
      "required": [
        "bonding_purse",
        "delegation_rate",
        "delegators",
        "inactive",
        "staked_amount",
        "validator_public_key"
      ],
      "properties": {
        "validator_public_key": {
          "description": "Validator public key.",
          "allOf": [
            {
              "$ref": "#/definitions/PublicKey"
            }
          ]
        },
        "bonding_purse": {
          "description": "The purse that was used for bonding.",
          "allOf": [
            {
              "$ref": "#/definitions/URef"
            }
          ]
        },
        "staked_amount": {
          "description": "The amount of tokens staked by a validator (not including delegators).",
          "allOf": [
            {
              "$ref": "#/definitions/U512"
            }
          ]
        },
        "delegation_rate": {
          "description": "Delegation rate.",
          "type": "integer",
          "format": "uint8",
          "minimum": 0.0
        },
        "vesting_schedule": {
          "description": "Vesting schedule for a genesis validator. `None` if non-genesis validator.",
          "anyOf": [
            {
              "$ref": "#/definitions/VestingSchedule"
            },
            {
              "type": "null"
            }
          ]
        },
        "delegators": {
          "description": "This validator's delegators, indexed by their public keys.",
          "allOf": [
            {
              "$ref": "#/definitions/Array_of_PublicKeyAndDelegator"
            }
          ]
        },
        "inactive": {
          "description": "`true` if validator has been \"evicted\".",
          "type": "boolean"
        }
      },
      "additionalProperties": false
    },
    "VestingSchedule": {
      "type": "object",
      "required": [
        "initial_release_timestamp_millis"
      ],
      "properties": {
        "initial_release_timestamp_millis": {
          "type": "integer",
          "format": "uint64",
          "minimum": 0.0
        },
        "locked_amounts": {
          "type": [
            "array",
            "null"
          ],
          "items": {
            "$ref": "#/definitions/U512"
          },
          "maxItems": 14,
          "minItems": 14
        }
      },
      "additionalProperties": false
    },
    "Array_of_PublicKeyAndDelegator": {
      "type": "array",
      "items": {
        "$ref": "#/definitions/PublicKeyAndDelegator"
      }
    },
    "PublicKeyAndDelegator": {
      "description": "A delegator associated with the given validator.",
      "type": "object",
      "required": [
        "delegator",
        "delegator_public_key"
      ],
      "properties": {
        "delegator_public_key": {
          "description": "The public key of the delegator.",
          "allOf": [
            {
              "$ref": "#/definitions/PublicKey"
            }
          ]
        },
        "delegator": {
          "description": "The delegator details.",
          "allOf": [
            {
              "$ref": "#/definitions/Delegator"
            }
          ]
        }
      }
    },
    "Delegator": {
      "description": "Represents a party delegating their stake to a validator (or \"delegatee\")",
      "type": "object",
      "required": [
        "bonding_purse",
        "delegator_public_key",
        "staked_amount",
        "validator_public_key"
      ],
      "properties": {
        "delegator_public_key": {
          "$ref": "#/definitions/PublicKey"
        },
        "staked_amount": {
          "$ref": "#/definitions/U512"
        },
        "bonding_purse": {
          "$ref": "#/definitions/URef"
        },
        "validator_public_key": {
          "$ref": "#/definitions/PublicKey"
        },
        "vesting_schedule": {
          "anyOf": [
            {
              "$ref": "#/definitions/VestingSchedule"
            },
            {
              "type": "null"
            }
          ]
        }
      },
      "additionalProperties": false
    },
    "WithdrawPurse": {
      "description": "A withdraw purse, a legacy structure.",
      "type": "object",
      "required": [
        "amount",
        "bonding_purse",
        "era_of_creation",
        "unbonder_public_key",
        "validator_public_key"
      ],
      "properties": {
        "bonding_purse": {
          "description": "Bonding Purse",
          "allOf": [
            {
              "$ref": "#/definitions/URef"
            }
          ]
        },
        "validator_public_key": {
          "description": "Validators public key.",
          "allOf": [
            {
              "$ref": "#/definitions/PublicKey"
            }
          ]
        },
        "unbonder_public_key": {
          "description": "Unbonders public key.",
          "allOf": [
            {
              "$ref": "#/definitions/PublicKey"
            }
          ]
        },
        "era_of_creation": {
          "description": "Era in which this unbonding request was created.",
          "allOf": [
            {
              "$ref": "#/definitions/EraId"
            }
          ]
        },
        "amount": {
          "description": "Unbonding Amount.",
          "allOf": [
            {
              "$ref": "#/definitions/U512"
            }
          ]
        }
      },
      "additionalProperties": false
    },
    "U128": {
      "description": "Decimal representation of a 128-bit integer.",
      "type": "string"
    },
    "U256": {
      "description": "Decimal representation of a 256-bit integer.",
      "type": "string"
    },
    "NamedKey": {
      "description": "A key with a name.",
      "type": "object",
      "required": [
        "key",
        "name"
      ],
      "properties": {
        "name": {
          "description": "The name of the entry.",
          "type": "string"
        },
        "key": {
          "description": "The value of the entry: a casper `Key` type.",
          "type": "string"
        }
      },
      "additionalProperties": false
    },
    "UnbondingPurse": {
      "description": "Unbonding purse.",
      "type": "object",
      "required": [
        "amount",
        "bonding_purse",
        "era_of_creation",
        "unbonder_public_key",
        "validator_public_key"
      ],
      "properties": {
        "bonding_purse": {
          "description": "Bonding Purse",
          "allOf": [
            {
              "$ref": "#/definitions/URef"
            }
          ]
        },
        "validator_public_key": {
          "description": "Validators public key.",
          "allOf": [
            {
              "$ref": "#/definitions/PublicKey"
            }
          ]
        },
        "unbonder_public_key": {
          "description": "Unbonders public key.",
          "allOf": [
            {
              "$ref": "#/definitions/PublicKey"
            }
          ]
        },
        "era_of_creation": {
          "description": "Era in which this unbonding request was created.",
          "allOf": [
            {
              "$ref": "#/definitions/EraId"
            }
          ]
        },
        "amount": {
          "description": "Unbonding Amount.",
          "allOf": [
            {
              "$ref": "#/definitions/U512"
            }
          ]
        },
        "new_validator": {
          "description": "The validator public key to re-delegate to.",
          "anyOf": [
            {
              "$ref": "#/definitions/PublicKey"
            },
            {
              "type": "null"
            }
          ]
        }
      },
      "additionalProperties": false
    },
    "ExecutionResultV2": {
      "description": "The result of executing a single deploy.",
      "oneOf": [
        {
          "description": "The result of a failed execution.",
          "type": "object",
          "required": [
            "Failure"
          ],
          "properties": {
            "Failure": {
              "type": "object",
              "required": [
                "cost",
                "effects",
                "error_message",
                "transfers"
              ],
              "properties": {
                "effects": {
                  "description": "The effects of executing the deploy.",
                  "allOf": [
                    {
                      "$ref": "#/definitions/Effects"
                    }
                  ]
                },
                "transfers": {
                  "description": "A record of transfers performed while executing the deploy.",
                  "type": "array",
                  "items": {
                    "$ref": "#/definitions/TransferAddr"
                  }
                },
                "cost": {
                  "description": "The cost in Motes of executing the deploy.",
                  "allOf": [
                    {
                      "$ref": "#/definitions/U512"
                    }
                  ]
                },
                "error_message": {
                  "description": "The error message associated with executing the deploy.",
                  "type": "string"
                }
              },
              "additionalProperties": false
            }
          },
          "additionalProperties": false
        },
        {
          "description": "The result of a successful execution.",
          "type": "object",
          "required": [
            "Success"
          ],
          "properties": {
            "Success": {
              "type": "object",
              "required": [
                "cost",
                "effects",
                "transfers"
              ],
              "properties": {
                "effects": {
                  "description": "The effects of executing the deploy.",
                  "allOf": [
                    {
                      "$ref": "#/definitions/Effects"
                    }
                  ]
                },
                "transfers": {
                  "description": "A record of transfers performed while executing the deploy.",
                  "type": "array",
                  "items": {
                    "$ref": "#/definitions/TransferAddr"
                  }
                },
                "cost": {
                  "description": "The cost in Motes of executing the deploy.",
                  "allOf": [
                    {
                      "$ref": "#/definitions/U512"
                    }
                  ]
                }
              },
              "additionalProperties": false
            }
          },
          "additionalProperties": false
        }
      ]
    },
    "Effects": {
      "description": "A log of all transforms produced during execution.",
      "type": "array",
      "items": {
        "$ref": "#/definitions/Transform"
      }
    },
    "FinalitySignature": {
      "description": "A validator's signature of a block, confirming it is finalized.",
      "type": "object",
      "required": [
        "block_hash",
        "era_id",
        "public_key",
        "signature"
      ],
      "properties": {
        "block_hash": {
          "description": "The block hash of the associated block.",
          "allOf": [
            {
              "$ref": "#/definitions/BlockHash"
            }
          ]
        },
        "era_id": {
          "description": "The era in which the associated block was created.",
          "allOf": [
            {
              "$ref": "#/definitions/EraId"
            }
          ]
        },
        "signature": {
          "description": "The signature over the block hash of the associated block.",
          "allOf": [
            {
              "$ref": "#/definitions/Signature"
            }
          ]
        },
        "public_key": {
          "description": "The public key of the signing validator.",
          "allOf": [
            {
              "$ref": "#/definitions/PublicKey"
            }
          ]
        }
      }
    }
  }
}<|MERGE_RESOLUTION|>--- conflicted
+++ resolved
@@ -1427,15 +1427,7 @@
           "description": "A transform having no effect.",
           "type": "string",
           "enum": [
-<<<<<<< HEAD
             "Identity"
-=======
-            "Identity",
-            "WriteContractWasm",
-            "WriteContract",
-            "WriteContractPackage",
-            "WriteAddressableEntity"
->>>>>>> a0147930
           ]
         },
         {
@@ -1665,6 +1657,13 @@
             }
           },
           "additionalProperties": false
+        },
+        {
+          "description": "Writes the addressable entity to global state.",
+          "type": "string",
+          "enum": [
+            "WriteAddressableEntity"
+          ]
         }
       ]
     },
