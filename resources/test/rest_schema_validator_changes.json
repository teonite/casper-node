{
  "$schema": "http://json-schema.org/draft-07/schema#",
  "title": "GetValidatorChangesResult",
  "description": "Result for the \"info_get_validator_changes\" RPC.",
  "type": "object",
  "required": [
    "api_version",
    "changes"
  ],
  "properties": {
    "api_version": {
      "description": "The RPC API version.",
      "type": "string"
    },
    "changes": {
      "description": "The validators' status changes.",
      "type": "array",
      "items": {
        "$ref": "#/definitions/JsonValidatorChanges"
      }
    }
  },
  "additionalProperties": false,
  "definitions": {
    "JsonValidatorChanges": {
      "description": "The changes in a validator's status.",
      "type": "object",
      "required": [
        "public_key",
        "status_changes"
      ],
      "properties": {
        "public_key": {
          "description": "The public key of the validator.",
          "allOf": [
            {
              "$ref": "#/definitions/PublicKey"
            }
          ]
        },
<<<<<<< HEAD
        "status_changes": {
          "description": "The set of changes to the validator's status.",
          "type": "array",
          "items": {
            "$ref": "#/definitions/JsonValidatorStatusChange"
=======
        "additionalProperties": false
      },
      "PublicKey": {
        "description": "Hex-encoded cryptographic public key, including the algorithm tag prefix.",
        "type": "string"
      },
      "JsonValidatorStatusChange": {
        "description": "A single change to a validator's status in the given era.",
        "type": "object",
        "required": [
          "era_id",
          "validator_change"
        ],
        "properties": {
          "era_id": {
            "description": "The era in which the change occurred.",
            "allOf": [
              {
                "$ref": "#/definitions/EraId"
              }
            ]
          },
          "validator_change": {
            "description": "The change in validator status.",
            "allOf": [
              {
                "$ref": "#/definitions/ValidatorChange"
              }
            ]
>>>>>>> a7f6a648
          }
        }
      },
      "additionalProperties": false
    },
    "PublicKey": {
      "description": "Hex-encoded cryptographic public key, including the algorithm tag prefix.",
      "type": "string"
    },
    "JsonValidatorStatusChange": {
      "description": "A single change to a validator's status in the given era.",
      "type": "object",
      "required": [
        "era_id",
        "validator_change"
      ],
      "properties": {
        "era_id": {
          "description": "The era in which the change occurred.",
          "allOf": [
            {
              "$ref": "#/definitions/EraId"
            }
          ]
        },
        "validator_change": {
          "description": "The change in validator status.",
          "allOf": [
            {
              "$ref": "#/definitions/ValidatorChange"
            }
          ]
        }
      },
      "additionalProperties": false
    },
    "EraId": {
      "description": "Era ID newtype.",
      "type": "integer",
      "format": "uint64",
      "minimum": 0.0
    },
    "ValidatorChange": {
      "description": "A change to a validator's status between two eras.",
      "type": "string",
      "enum": [
        "Added",
        "Removed",
        "Banned",
        "CannotPropose",
        "SeenAsFaulty"
      ]
    }
  }
}<|MERGE_RESOLUTION|>--- conflicted
+++ resolved
@@ -12,39 +12,32 @@
       "description": "The RPC API version.",
       "type": "string"
     },
-    "changes": {
-      "description": "The validators' status changes.",
-      "type": "array",
-      "items": {
-        "$ref": "#/definitions/JsonValidatorChanges"
-      }
-    }
-  },
-  "additionalProperties": false,
-  "definitions": {
-    "JsonValidatorChanges": {
-      "description": "The changes in a validator's status.",
-      "type": "object",
-      "required": [
-        "public_key",
-        "status_changes"
-      ],
-      "properties": {
-        "public_key": {
-          "description": "The public key of the validator.",
-          "allOf": [
-            {
-              "$ref": "#/definitions/PublicKey"
+    "additionalProperties": false,
+    "definitions": {
+      "JsonValidatorChanges": {
+        "description": "The changes in a validator's status.",
+        "type": "object",
+        "required": [
+          "public_key",
+          "status_changes"
+        ],
+        "properties": {
+          "public_key": {
+            "description": "The public key of the validator.",
+            "allOf": [
+              {
+                "$ref": "#/definitions/PublicKey"
+              }
+            ]
+          },
+          "status_changes": {
+            "description": "The set of changes to the validator's status.",
+            "type": "array",
+            "items": {
+              "$ref": "#/definitions/JsonValidatorStatusChange"
             }
-          ]
+          }
         },
-<<<<<<< HEAD
-        "status_changes": {
-          "description": "The set of changes to the validator's status.",
-          "type": "array",
-          "items": {
-            "$ref": "#/definitions/JsonValidatorStatusChange"
-=======
         "additionalProperties": false
       },
       "PublicKey": {
@@ -74,7 +67,52 @@
                 "$ref": "#/definitions/ValidatorChange"
               }
             ]
->>>>>>> a7f6a648
+          }
+        },
+        "additionalProperties": false
+      },
+      "EraId": {
+        "description": "Era ID newtype.",
+        "type": "integer",
+        "format": "uint64",
+        "minimum": 0.0
+      },
+      "ValidatorChange": {
+        "description": "A change to a validator's status between two eras.",
+        "type": "string",
+        "enum": [
+          "Added",
+          "Removed",
+          "Banned",
+          "CannotPropose",
+          "SeenAsFaulty"
+        ]
+      }
+    }
+  },
+  "additionalProperties": false,
+  "definitions": {
+    "JsonValidatorChanges": {
+      "description": "The changes in a validator's status.",
+      "type": "object",
+      "required": [
+        "public_key",
+        "status_changes"
+      ],
+      "properties": {
+        "public_key": {
+          "description": "The public key of the validator.",
+          "allOf": [
+            {
+              "$ref": "#/definitions/PublicKey"
+            }
+          ]
+        },
+        "status_changes": {
+          "description": "The set of changes to the validator's status.",
+          "type": "array",
+          "items": {
+            "$ref": "#/definitions/JsonValidatorStatusChange"
           }
         }
       },
